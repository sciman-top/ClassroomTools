﻿# -*- coding: utf-8 -*-
from __future__ import annotations

import base64
import configparser
import ctypes
import os
import random
import sys
import threading
import time
from queue import Empty, Queue
from typing import Dict, List, Optional

from PyQt6.QtCore import (
    QByteArray,
    QPoint,
    QPointF,
    QRect,
    QRectF,
    QSize,
    Qt,
    QTimer,
    QEvent,
    pyqtSignal,
    QObject,
)
from PyQt6.QtGui import (
    QBrush,
    QColor,
    QCursor,
    QFont,
    QIcon,
    QPainter,
    QPainterPath,
    QPen,
    QPixmap,
    QKeyEvent,
    QResizeEvent,
)
from PyQt6.QtWidgets import (
    QApplication,
    QButtonGroup,
    QCheckBox,
    QComboBox,
    QDialog,
    QDialogButtonBox,
    QFrame,
    QGridLayout,
    QHBoxLayout,
    QLabel,
    QMenu,
    QMessageBox,
    QPushButton,
    QSizePolicy,
    QSlider,
    QSpinBox,
    QStackedWidget,
    QToolButton,
    QVBoxLayout,
    QWidget,
    QToolTip,
)

# ---------- 图标 ----------
class IconManager:
    """集中管理浮动工具条的图标，方便后续统一换肤。"""
    _icons: Dict[str, str] = {
        "cursor": "PHN2ZyB4bWxucz0naHR0cDovL3d3dy53My5vcmcvMjAwMC9zdmcnIHZpZXdCb3g9JzAgMCAyNCAyNCc+CiAgICA8cGF0aCBmaWxsPScjZjFmM2Y0JyBkPSdNNCAzLjMgMTEuNCAyMWwxLjgtNS44IDYuMy0yLjF6Jy8+CiAgICA8cGF0aCBmaWxsPScjOGFiNGY4JyBkPSdtMTIuNiAxNC40IDQuOCA0LjgtMi4xIDIuMS00LjItNC4yeicvPgo8L3N2Zz4=",
        "shape": "PHN2ZyB4bWxucz0naHR0cDovL3d3dy53My5vcmcvMjAwMC9zdmcnIHZpZXdCb3g9JzAgMCAyNCAyNCc+CiAgICA8cmVjdCB4PSczLjUnIHk9JzMuNScgd2lkdGg9JzknIGhlaWdodD0nOScgcng9JzInIGZpbGw9JyNmMWYzZjQnLz4KICAgIDxjaXJjbGUgY3g9JzE2LjUnIGN5PScxNi41JyByPSc1LjUnIGZpbGw9J25vbmUnIHN0cm9rZT0nI2YxZjNmNCcgc3Ryb2tlLXdpZHRoPScxLjgnLz4KICAgIDxjaXJjbGUgY3g9JzE2LjUnIGN5PScxNi41JyByPSczLjUnIGZpbGw9JyM4YWI0ZjgnIGZpbGwtb3BhY2l0eT0nMC4zNScvPgo8L3N2Zz4=",
        "settings": "PHN2ZyB4bWxucz0naHR0cDovL3d3dy53My5vcmcvMjAwMC9zdmcnIHZpZXdCb3g9JzAgMCAyNCAyNCc+CiAgICA8Y2lyY2xlIGN4PScxMicgY3k9JzEyJyByPSczLjUnIGZpbGw9JyM4YWI0ZjgnLz4KICAgIDxwYXRoIGZpbGw9J25vbmUnIHN0cm9rZT0nI2YxZjNmNCcgc3Ryb2tlLXdpZHRoPScxLjYnIHN0cm9rZS1saW5lY2FwPSdyb3VuZCcgc3Ryb2tlLWxpbmVqb2luPSdyb3VuZCcKICAgICAgICBkPSdNMTIgNC41VjIuOG0wIDE4LjR2LTEuN203LjEtNy41SDIwbS0xOCAwaDEuNk0xNy42IDZsMS4yLTEuMk01LjIgMTguNCA2LjQgMTcuMk02LjQgNiA1LjIgNC44bTEzLjYgMTMuNi0xLjItMS4yJy8+Cjwvc3ZnPg==",
        "whiteboard": "PHN2ZyB4bWxucz0naHR0cDovL3d3dy53My5vcmcvMjAwMC9zdmcnIHZpZXdCb3g9JzAgMCAyNCAyNCc+CiAgICA8cmVjdCB4PSczJyB5PSc0JyB3aWR0aD0nMTgnIGhlaWdodD0nMTInIHJ4PScyJyByeT0nMicgZmlsbD0nI2YxZjNmNCcgZmlsbC1vcGFjaXR5PScwLjEyJyBzdHJva2U9JyNmMWYzZjQnIHN0cm9rZS13aWR0aD0nMS42Jy8+CiAgICA8cGF0aCBkPSdtNyAxOCA1LTUgNSA1JyBmaWxsPSdub25lJyBzdHJva2U9JyM4YWI0ZjgnIHN0cm9rZS13aWR0aD0nMS44JyBzdHJva2UtbGluZWNhcD0ncm91bmQnIHN0cm9rZS1saW5lam9pbj0ncm91bmQnLz4KICAgIDxwYXRoIGQ9J004IDloOG0tOCAzaDUnIHN0cm9rZT0nI2YxZjNmNCcgc3Ryb2tlLXdpZHRoPScxLjYnIHN0cm9rZS1saW5lY2FwPSdyb3VuZCcvPgo8L3N2Zz4=",
        "undo": "PHN2ZyB4bWxucz0naHR0cDovL3d3dy53My5vcmcvMjAwMC9zdmcnIHZpZXdCb3g9JzAgMCAyNCAyNCc+CiAgPHBhdGggZmlsbD0nI2YxZjNmNCcgZD0nTTguNCA1LjJMMyAxMC42bDUuNCA1LjQgMS40LTEuNC0yLjMtMi4zaDUuNWMzLjIgMCA1LjggMi42IDUuOCA1LjggMCAuNS0uMSAxLS4yIDEuNWwyLjEuNmMuMi0uNy4zLTEuNC4zLTIuMSAwLTQuNC0zLjYtOC04LThINy41bDIuMy0yLjMtMS40LTEuNHonLz4KPC9zdmc+",
    }
    _cache: Dict[str, QIcon] = {}

    @classmethod
    def get_brush_icon(cls, color_hex: str) -> QIcon:
        key = f"brush_{color_hex.lower()}"
        if key in cls._cache:
            return cls._cache[key]
        pixmap = QPixmap(28, 28)
        pixmap.fill(Qt.GlobalColor.transparent)
        painter = QPainter(pixmap)
        painter.setRenderHint(QPainter.RenderHint.Antialiasing)
        brush_color = QColor(color_hex)
        if not brush_color.isValid():
            brush_color = QColor("#999999")
        painter.setBrush(QBrush(brush_color))
        painter.setPen(QPen(QColor(0, 0, 0, 140), 1.4))
        painter.drawEllipse(5, 6, 18, 18)
        painter.setPen(QPen(QColor(255, 255, 255, 230), 3, Qt.PenStyle.SolidLine, Qt.PenCapStyle.RoundCap))
        painter.drawLine(9, 10, 18, 19)
        painter.setPen(QPen(QColor(0, 0, 0, 90), 2, Qt.PenStyle.SolidLine, Qt.PenCapStyle.RoundCap))
        painter.drawLine(10, 9, 19, 18)
        painter.end()
        icon = QIcon(pixmap)
        cls._cache[key] = icon
        return icon

    @classmethod
<<<<<<< HEAD
    def _generate_icon(cls, name: str) -> Optional[QIcon]:
        pixmap = QPixmap(32, 32)
        pixmap.fill(Qt.GlobalColor.transparent)
        painter = QPainter(pixmap)
        painter.setRenderHint(QPainter.RenderHint.Antialiasing)

        if name == "eraser":
            painter.translate(pixmap.width() / 2, pixmap.height() / 2)
            painter.rotate(-28)
            body_rect = QRectF(-9.2, -5.6, 18.4, 11.2)
            painter.setPen(QPen(QColor(40, 44, 52, 180), 1.3))
            painter.setBrush(QColor("#f8cdd1"))
            painter.drawRoundedRect(body_rect, 3.6, 3.6)

            top_rect = QRectF(body_rect.left(), body_rect.top(), body_rect.width(), body_rect.height() * 0.45)
            painter.setBrush(QColor("#8ab4f8"))
            painter.drawRoundedRect(top_rect, 3.4, 3.4)

            painter.setPen(Qt.PenStyle.NoPen)
            painter.setBrush(QColor(255, 255, 255, 130))
            gloss_rect = QRectF(top_rect.left() + 1.1, top_rect.bottom() - top_rect.height() * 0.65, top_rect.width() - 2.2, top_rect.height() * 0.6)
            painter.drawRoundedRect(gloss_rect, 2.2, 2.2)

            painter.end()
            return QIcon(pixmap)

        if name in {"clear_all", "clear"}:
            painter.setPen(Qt.PenStyle.NoPen)
            painter.setBrush(QColor("#fbbc04"))
            bristles = QPainterPath()
            bristles.moveTo(6.5, 20.0)
            bristles.quadTo(13.0, 27.0, 22.5, 20.8)
            bristles.lineTo(21.0, 15.0)
            bristles.quadTo(13.8, 19.5, 6.5, 20.0)
            painter.drawPath(bristles)

            painter.setBrush(QColor("#fff3d4"))
            painter.drawEllipse(QRectF(5.4, 5.4, 5.0, 5.0))

            painter.setPen(QPen(QColor("#8d6e63"), 3.1, Qt.PenStyle.SolidLine, Qt.PenCapStyle.RoundCap))
            painter.drawLine(QPointF(11.0, 6.5), QPointF(23.0, 21.5))
            painter.setPen(QPen(QColor(250, 250, 250, 220), 1.5, Qt.PenStyle.SolidLine, Qt.PenCapStyle.RoundCap))
            painter.drawLine(QPointF(11.6, 6.2), QPointF(18.4, 13.2))

            painter.setPen(QPen(QColor("#c68400"), 1.0, Qt.PenStyle.SolidLine, Qt.PenCapStyle.RoundCap))
            painter.drawLine(QPointF(10.4, 17.5), QPointF(14.0, 22.4))
            painter.drawLine(QPointF(14.8, 17.0), QPointF(18.4, 21.2))

            painter.end()
            return QIcon(pixmap)

        painter.end()
        return None

    @classmethod
=======
>>>>>>> f6cddf9d
    def get_icon(cls, name: str) -> QIcon:
        """返回缓存的图标，如果未缓存则即时加载。"""
        if name == "clear":
            name = "clear_all"  # 兼容旧配置
        if name in cls._cache:
            return cls._cache[name]

        generated = cls._generate_icon(name)
        if generated is not None:
            cls._cache[name] = generated
            return generated

        data = cls._icons.get(name)
        if not data:
            return QIcon()
        try:
            pixmap = QPixmap()
            pixmap.loadFromData(QByteArray.fromBase64(data.encode("ascii")), "SVG")
            icon = QIcon(pixmap)
            cls._cache[name] = icon
            return icon
        except Exception:
            return QIcon()


# ---------- 可选依赖 ----------
try:
    import pandas as pd
    PANDAS_AVAILABLE = True
except ImportError:
    pd = None
    PANDAS_AVAILABLE = False

try:
    import openpyxl  # noqa: F401
    OPENPYXL_AVAILABLE = True
except ImportError:
    OPENPYXL_AVAILABLE = False

try:
    import pyttsx3
    PYTTSX3_AVAILABLE = True
except ImportError:
    pyttsx3 = None
    PYTTSX3_AVAILABLE = False

try:
    import sounddevice as sd
    import numpy as np
    SOUNDDEVICE_AVAILABLE = True
except ImportError:
    sd = None
    np = None
    SOUNDDEVICE_AVAILABLE = False

if sys.platform == "win32":
    try:
        import winreg
        WINREG_AVAILABLE = True
    except ImportError:
        WINREG_AVAILABLE = False
else:
    WINREG_AVAILABLE = False


# ---------- DPI ----------
def ensure_high_dpi_awareness() -> None:
    if sys.platform != "win32":
        return
    os.environ.setdefault("QT_ENABLE_HIGHDPI_SCALING", "1")
    os.environ.setdefault("QT_SCALE_FACTOR_ROUNDING_POLICY", "PassThrough")
    try:
        ctypes.windll.shcore.SetProcessDpiAwareness(2)
    except Exception:
        try:
            ctypes.windll.user32.SetProcessDPIAware()
        except Exception:
            pass


# ---------- 工具 ----------
def geometry_to_text(widget: QWidget) -> str:
    rect = widget.frameGeometry()
    return f"{rect.width()}x{rect.height()}+{rect.x()}+{rect.y()}"


def _available_geometry(widget: QWidget):
    screen = widget.screen() or QApplication.primaryScreen()
    return screen.availableGeometry() if screen else None


def _clamp_widget_position(widget: QWidget, x: int, y: int) -> QPoint:
    available = _available_geometry(widget)
    if not available:
        return QPoint(x, y)
    geom = widget.frameGeometry()
    width = geom.width() or widget.width() or 1
    height = geom.height() or widget.height() or 1
    max_x = available.left() + max(0, available.width() - width)
    max_y = available.top() + max(0, available.height() - height)
    clamped_x = max(available.left(), min(x, max_x))
    clamped_y = max(available.top(), min(y, max_y))
    return QPoint(clamped_x, clamped_y)


def apply_geometry_from_text(widget: QWidget, geometry: str) -> None:
    if not geometry:
        return
    parts = geometry.split("+")
    if len(parts) != 3:
        return
    size_part, x_str, y_str = parts
    if "x" not in size_part:
        return
    width_str, height_str = size_part.split("x", 1)
    try:
        width = int(width_str)
        height = int(height_str)
        x = int(x_str)
        y = int(y_str)
    except ValueError:
        return
    available = _available_geometry(widget)
    if available:
        min_w = max(180, int(available.width() * 0.18))
        max_w = max(min(available.width(), int(available.width() * 0.94)), min_w)
        min_h = max(140, int(available.height() * 0.18))
        max_h = max(min(available.height(), int(available.height() * 0.94)), min_h)
    else:
        min_w = 160
        max_w = 960
        min_h = 120
        max_h = 720

    width = max(min_w, min(width, max_w))
    height = max(min_h, min(height, max_h))
    widget.resize(width, height)

    pos = _clamp_widget_position(widget, x, y)
    widget.move(pos)


def str_to_bool(value: str, default: bool = False) -> bool:
    if isinstance(value, str):
        return value.strip().lower() in {"1", "true", "yes", "on"}
    return default


def bool_to_str(value: bool) -> str:
    return "True" if value else "False"


# ---------- 配置 ----------
class SettingsManager:
    """负责读取/写入配置文件的轻量封装。"""

    def __init__(self, filename: str = "settings.ini") -> None:
        self.filename = filename
        self.config = configparser.ConfigParser()
        self.defaults: Dict[str, Dict[str, str]] = {
            "Launcher": {"x": "120", "y": "120"},
            "Startup": {"autostart_enabled": "False"},
            "RollCallTimer": {
                "geometry": "480x280+180+180",
                "show_id": "True",
                "show_name": "True",
                "speech_enabled": "False",
                "speech_voice_id": "",
                "current_group": "全部",
                "timer_countdown_minutes": "5",
                "timer_countdown_seconds": "0",
                "timer_sound_enabled": "True",
                "mode": "roll_call",
                "timer_mode": "countdown",
            },
            "Paint": {"x": "260", "y": "260", "brush_size": "12", "brush_color": "#ff0000"},
        }

    def get_defaults(self) -> Dict[str, Dict[str, str]]:
        return {section: values.copy() for section, values in self.defaults.items()}

    def load_settings(self) -> Dict[str, Dict[str, str]]:
        settings = self.get_defaults()
        if not os.path.exists(self.filename):
            return settings
        try:
            self.config.read(self.filename, encoding="utf-8")
            for section in self.config.sections():
                if section not in settings:
                    settings[section] = {}
                for key, value in self.config.items(section):
                    settings[section][key] = value
        except configparser.Error:
            return self.get_defaults()
        return settings

    def save_settings(self, settings: Dict[str, Dict[str, str]]) -> None:
        config = configparser.ConfigParser()
        for section, options in settings.items():
            config[section] = {key: str(value) for key, value in options.items()}
        try:
            with open(self.filename, "w", encoding="utf-8") as handle:
                config.write(handle)
        except IOError:
            print(f"无法写入配置文件: {self.filename}")


# ---------- 自绘置顶 ToolTip ----------
class TipWindow(QWidget):
    """一个轻量的自绘 ToolTip，确保位于所有置顶窗之上。"""
    def __init__(self) -> None:
        super().__init__(None, Qt.WindowType.Tool | Qt.WindowType.FramelessWindowHint | Qt.WindowType.WindowStaysOnTopHint)
        self.setAttribute(Qt.WidgetAttribute.WA_TransparentForMouseEvents, True)
        self.setAttribute(Qt.WidgetAttribute.WA_ShowWithoutActivating, True)
        self.setStyleSheet(
            """
            QLabel {
                color: #f1f3f4;
                background: rgba(32, 33, 36, 230);
                border: 1px solid rgba(255, 255, 255, 45);
                border-radius: 6px;
                padding: 4px 8px;
                font-size: 12px;
            }
            """
        )
        self._label = QLabel("", self)
        self._label.setAlignment(Qt.AlignmentFlag.AlignLeft | Qt.AlignmentFlag.AlignVCenter)
        self._hide_timer = QTimer(self); self._hide_timer.setSingleShot(True); self._hide_timer.timeout.connect(self.hide)

    def show_tip(self, text: str, pos: QPoint, duration_ms: int = 2500) -> None:
        self._label.setText(text or "")
        self._label.adjustSize()
        self.resize(self._label.size())
        self.move(pos + QPoint(12, 16))
        self.show()
        self.raise_()
        self._hide_timer.start(duration_ms)

    def hide_tip(self) -> None:
        self._hide_timer.stop()
        self.hide()


# ---------- 对话框 ----------
class PenSettingsDialog(QDialog):
    """画笔粗细与颜色选择对话框。"""
    COLORS = {
        "#FFFF00": "黄",
        "#FFA500": "橙",
        "#24B47E": "绿",
        "#800080": "紫",
        "#FFFFFF": "白",
    }

    def __init__(self, parent: Optional[QWidget] = None, initial_size: int = 12, initial_color: str = "#FF0000") -> None:
        super().__init__(parent)
        self.setWindowTitle("画笔设置")
        self.setWindowFlag(Qt.WindowType.WindowStaysOnTopHint, True)
        self.pen_color = QColor(initial_color)

        layout = QVBoxLayout(self)
        layout.setContentsMargins(8, 8, 8, 8)
        layout.setSpacing(6)

        size_layout = QHBoxLayout()
        size_label = QLabel("粗细:")
        self.size_slider = QSlider(Qt.Orientation.Horizontal)
        self.size_slider.setRange(2, 40)
        self.size_slider.setValue(int(initial_size))
        self.size_slider.setMinimumWidth(120)
        self.size_value = QLabel(str(initial_size))
        self.size_slider.valueChanged.connect(lambda value: self.size_value.setText(str(value)))

        size_layout.addWidget(size_label)
        size_layout.addWidget(self.size_slider, 1)
        size_layout.addWidget(self.size_value)
        layout.addLayout(size_layout)

        layout.addWidget(QLabel("颜色:"))
        color_layout = QGridLayout()
        color_layout.setContentsMargins(0, 0, 0, 0)
        color_layout.setSpacing(6)
        for index, (color_hex, name) in enumerate(self.COLORS.items()):
            button = QPushButton()
            button.setFixedSize(24, 24)
            button.setCursor(Qt.CursorShape.PointingHandCursor)
            button.setStyleSheet(
                f"background-color: {color_hex}; border: 1px solid rgba(0, 0, 0, 60); border-radius: 12px;"
            )
            button.setToolTip(name)
            button.clicked.connect(lambda _checked, c=color_hex: self._select_color(c))
            color_layout.addWidget(button, index // 3, index % 3)
        layout.addLayout(color_layout)

        buttons = QDialogButtonBox(QDialogButtonBox.StandardButton.Ok | QDialogButtonBox.StandardButton.Cancel)
        buttons.accepted.connect(self.accept)
        buttons.rejected.connect(self.reject)
        layout.addWidget(buttons)

        self.setFixedSize(self.sizeHint())

    def _select_color(self, color_hex: str) -> None:
        self.pen_color = QColor(color_hex)

    def get_settings(self) -> tuple[int, QColor]:
        return self.size_slider.value(), self.pen_color


class ShapeSettingsDialog(QDialog):
    """图形工具的快捷选择窗口。"""
    SHAPES = {"line": "直线", "dashed_line": "虚线", "rect": "矩形", "circle": "圆形"}

    def __init__(self, parent: Optional[QWidget] = None) -> None:
        super().__init__(parent)
        self.setWindowTitle("选择图形")
        self.setWindowFlag(Qt.WindowType.WindowStaysOnTopHint, True)
        self.selected_shape: Optional[str] = None

        layout = QGridLayout(self)
        layout.setContentsMargins(10, 10, 10, 10)
        layout.setHorizontalSpacing(6)
        layout.setVerticalSpacing(6)

        for index, (shape_key, name) in enumerate(self.SHAPES.items()):
            button = QPushButton(name)
            button.setCursor(Qt.CursorShape.PointingHandCursor)
            button.setFixedWidth(68)
            button.clicked.connect(lambda _checked, key=shape_key: self._select_shape(key))
            layout.addWidget(button, index // 2, index % 2)

        self.setFixedSize(self.sizeHint())

    def _select_shape(self, shape: str) -> None:
        self.selected_shape = shape
        self.accept()

    def get_shape(self) -> Optional[str]:
        return self.selected_shape


class BoardColorDialog(QDialog):
    """白板背景颜色选择对话框。"""
    COLORS = {"#FFFFFF": "白板", "#000000": "黑板", "#0E4020": "绿板"}

    def __init__(self, parent: Optional[QWidget] = None) -> None:
        super().__init__(parent)
        self.setWindowTitle("选择颜色")
        self.setWindowFlag(Qt.WindowType.WindowStaysOnTopHint, True)
        self.selected_color: Optional[QColor] = None

        layout = QHBoxLayout(self)
        layout.setContentsMargins(10, 10, 10, 10)
        layout.setSpacing(6)

        for color_hex, name in self.COLORS.items():
            button = QPushButton(name)
            button.setCursor(Qt.CursorShape.PointingHandCursor)
            button.setFixedSize(72, 28)
            button.clicked.connect(lambda _checked, c=color_hex: self._select_color(c))
            layout.addWidget(button)

        self.setFixedSize(self.sizeHint())

    def _select_color(self, color_hex: str) -> None:
        self.selected_color = QColor(color_hex)
        self.accept()

    def get_color(self) -> Optional[QColor]:
        return self.selected_color


# ---------- 标题栏 ----------
class TitleBar(QWidget):
    """浮动工具条的标题栏，负责拖拽移动。"""

    def __init__(self, toolbar: "FloatingToolbar") -> None:
        super().__init__(toolbar)
        self.toolbar = toolbar
        self._dragging = False
        self._drag_offset = QPoint()
        self.setCursor(Qt.CursorShape.OpenHandCursor)

        self.setAutoFillBackground(True)
        palette = self.palette()
        palette.setColor(self.backgroundRole(), QColor(36, 37, 41, 235))
        self.setPalette(palette)
        self.setFixedHeight(22)

        layout = QHBoxLayout(self)
        layout.setContentsMargins(6, 0, 6, 0)
        title = QLabel("屏幕批注")
        font = title.font()
        font.setBold(True)
        title.setFont(font)
        title.setStyleSheet("color: #f1f3f4; font-size: 10.5px;")
        layout.addWidget(title)
        layout.addStretch()

    def mousePressEvent(self, event) -> None:
        if event.button() == Qt.MouseButton.LeftButton:
            self._dragging = True
            self._drag_offset = event.globalPosition().toPoint() - self.toolbar.pos()
            self.setCursor(Qt.CursorShape.ClosedHandCursor)
            event.accept()
        super().mousePressEvent(event)

    def mouseMoveEvent(self, event) -> None:
        if self._dragging:
            self.toolbar.move(event.globalPosition().toPoint() - self._drag_offset)
            event.accept()
        super().mouseMoveEvent(event)

    def mouseReleaseEvent(self, event) -> None:
        if self._dragging:
            self.toolbar.overlay.save_window_position()
        self._dragging = False
        self.setCursor(Qt.CursorShape.OpenHandCursor)
        try:
            self.toolbar.overlay.raise_toolbar()
        except Exception:
            pass
        event.accept()
        super().mouseReleaseEvent(event)


# ---------- 浮动工具条（画笔/白板） ----------
class FloatingToolbar(QWidget):
    """悬浮工具条：提供画笔、图形、白板等常用按钮。"""

    def __init__(self, overlay: "OverlayWindow", settings_manager: SettingsManager) -> None:
        super().__init__(
            None,
            Qt.WindowType.Tool | Qt.WindowType.FramelessWindowHint | Qt.WindowType.WindowStaysOnTopHint,
        )
        self.overlay = overlay
        self.settings_manager = settings_manager
        self.setAttribute(Qt.WidgetAttribute.WA_TranslucentBackground)
        self.setAttribute(Qt.WidgetAttribute.WA_AlwaysShowToolTips, True)
        self.setWindowFlag(Qt.WindowType.WindowDoesNotAcceptFocus, True)
        self._tip = TipWindow()
        self._build_ui()

        settings = self.settings_manager.load_settings().get("Paint", {})
        self.move(int(settings.get("x", "260")), int(settings.get("y", "260")))
        self.adjustSize()
        self.setFixedSize(self.sizeHint())
        pos = _clamp_widget_position(self, self.x(), self.y())
        self.move(pos)

    def _build_ui(self) -> None:
        self.setStyleSheet(
            """
            #container {
                background-color: rgba(28, 29, 32, 235);
                border-radius: 10px;
                border: 1px solid rgba(255, 255, 255, 45);
            }
            QPushButton {
                color: #f1f3f4;
                background: rgba(60, 64, 67, 240);
                border: 1px solid rgba(255, 255, 255, 45);
                border-radius: 6px;
                padding: 3px;
                min-width: 28px;
                min-height: 28px;
            }
            QPushButton:hover {
                background: rgba(138, 180, 248, 245);
                border-color: rgba(138, 180, 248, 255);
                color: #202124;
            }
            QPushButton:checked {
                background: rgba(138, 180, 248, 255);
                color: #202124;
            }
            #whiteboardButtonActive {
                background: rgba(255, 214, 102, 240);
                border-color: rgba(251, 188, 5, 255);
                color: #202124;
            }
            """
        )

        root = QVBoxLayout(self)
        root.setContentsMargins(0, 0, 0, 0)
        container = QWidget(self)
        container.setObjectName("container")
        root.addWidget(container)

        layout = QVBoxLayout(container)
        layout.setContentsMargins(6, 5, 6, 6)
        layout.setSpacing(5)
        self.title_bar = TitleBar(self)
        layout.addWidget(self.title_bar)

        button_row = QHBoxLayout()
        button_row.setContentsMargins(0, 0, 0, 0)
        button_row.setSpacing(3)

        self.btn_cursor = QPushButton(IconManager.get_icon("cursor"), "")
        self.brush_color_buttons: Dict[str, QPushButton] = {}
        brush_configs = [
            ("#000000", "黑色画笔"),
            ("#FF0000", "红色画笔"),
            ("#1E90FF", "蓝色画笔"),
        ]
        brush_buttons = []
        for color_hex, name in brush_configs:
            button = QPushButton(IconManager.get_brush_icon(color_hex), "")
            button.setToolTip(name)
            self.brush_color_buttons[color_hex.lower()] = button
            brush_buttons.append(button)
        self.btn_shape = QPushButton(IconManager.get_icon("shape"), "")
        self.btn_undo = QPushButton(IconManager.get_icon("undo"), "")
        self.btn_eraser = QPushButton(IconManager.get_icon("eraser"), "")
        self.btn_clear_all = QPushButton(IconManager.get_icon("clear_all"), "")
        self.btn_whiteboard = QPushButton(IconManager.get_icon("whiteboard"), "")
        self.btn_settings = QPushButton(IconManager.get_icon("settings"), "")

        buttons = (
            [self.btn_cursor]
            + brush_buttons
            + [
                self.btn_shape,
                self.btn_undo,
                self.btn_eraser,
                self.btn_clear_all,
                self.btn_whiteboard,
                self.btn_settings,
            ]
        )
        for btn in buttons:
            btn.setIconSize(QSize(18, 18))
            btn.setCursor(Qt.CursorShape.PointingHandCursor)
            btn.setFocusPolicy(Qt.FocusPolicy.NoFocus)
            button_row.addWidget(btn)
        layout.addLayout(button_row)

        tooltip_text = {
            self.btn_cursor: "光标",
            self.btn_shape: "图形",
            self.btn_undo: "撤销",
            self.btn_eraser: "橡皮",
            self.btn_clear_all: "清除",
            self.btn_whiteboard: "白板（单击开关 / 双击换色）",
            self.btn_settings: "画笔设置",
        }
        for button in brush_buttons:
            tooltip_text[button] = button.toolTip() or "画笔"
        for btn, tip_text in tooltip_text.items():
            btn.setToolTip(tip_text)
            btn.installEventFilter(self)

        self.tool_buttons = QButtonGroup(self)
        for btn in (self.btn_cursor, *brush_buttons, self.btn_shape, self.btn_eraser):
            btn.setCheckable(True)
            self.tool_buttons.addButton(btn)
        self.tool_buttons.setExclusive(True)

        self.btn_cursor.clicked.connect(lambda: self.overlay.set_mode("cursor"))
        for color_hex, button in zip([c for c, _ in brush_configs], brush_buttons):
            button.clicked.connect(lambda _checked, c=color_hex: self.overlay.use_brush_color(c))
        self.btn_shape.clicked.connect(self._select_shape)
        self.btn_undo.clicked.connect(self.overlay.undo_last_action)
<<<<<<< HEAD
        self.btn_eraser.clicked.connect(self._toggle_eraser)
=======
        self.btn_eraser.clicked.connect(lambda: self.overlay.set_mode("eraser"))
>>>>>>> f6cddf9d
        self.btn_clear_all.clicked.connect(self.overlay.clear_all)
        self.btn_settings.clicked.connect(self.overlay.open_pen_settings)
        self.btn_whiteboard.clicked.connect(self._handle_whiteboard_click)

        self._wb_click_timer = QTimer(self)
        self._wb_click_timer.setInterval(QApplication.instance().doubleClickInterval())
        self._wb_click_timer.setSingleShot(True)
        # 使用单次定时器来区分白板按钮的单击与双击行为
        self._wb_click_timer.timeout.connect(self.overlay.toggle_whiteboard)

        self.btn_undo.setEnabled(False)

        for widget in (self, container, self.title_bar):
            widget.installEventFilter(self)

<<<<<<< HEAD
    def _toggle_eraser(self) -> None:
        if self.overlay.mode == "eraser":
            self.overlay.restore_previous_brush()
        else:
            self.overlay.set_mode("eraser")

=======
>>>>>>> f6cddf9d
    def update_tool_states(self, mode: str, pen_color: QColor) -> None:
        color_key = pen_color.name().lower()
        for hex_key, button in self.brush_color_buttons.items():
            prev = button.blockSignals(True)
            button.setChecked(mode == "brush" and hex_key == color_key)
            button.blockSignals(prev)
        for tool, button in (
            ("cursor", self.btn_cursor),
            ("shape", self.btn_shape),
            ("eraser", self.btn_eraser),
        ):
            prev = button.blockSignals(True)
            button.setChecked(mode == tool)
            button.blockSignals(prev)
        if mode == "brush" and color_key not in self.brush_color_buttons:
            for button in (self.btn_cursor, self.btn_shape, self.btn_eraser):
                prev = button.blockSignals(True)
                button.setChecked(False)
                button.blockSignals(prev)

    def update_undo_state(self, enabled: bool) -> None:
        self.btn_undo.setEnabled(enabled)

    def eventFilter(self, obj, event):
        event_type = event.type()
        if isinstance(obj, QPushButton) and event_type == QEvent.Type.ToolTip:
            try:
                self.overlay.raise_toolbar()
            except Exception:
                pass
            self._tip.show_tip(obj.toolTip(), QCursor.pos())
            return True
        if event_type in (
            QEvent.Type.Leave,
            QEvent.Type.MouseButtonPress,
            QEvent.Type.MouseButtonDblClick,
        ):
            self._tip.hide_tip()
        return super().eventFilter(obj, event)

    def _select_shape(self) -> None:
        dialog = ShapeSettingsDialog(self)
        if dialog.exec():
            shape = dialog.get_shape()
            if shape:
                self.overlay.set_mode("shape", shape_type=shape)
        else:
            self.overlay.update_toolbar_state()

    def _handle_whiteboard_click(self) -> None:
        if self._wb_click_timer.isActive():
            self._wb_click_timer.stop()
            self.overlay.open_board_color_dialog()
        else:
            self._wb_click_timer.start()

    def update_whiteboard_button_state(self, active: bool) -> None:
        self.btn_whiteboard.setObjectName("whiteboardButtonActive" if active else "")
        self.style().polish(self.btn_whiteboard)

    def enterEvent(self, event) -> None:
        self.overlay.raise_toolbar()
        super().enterEvent(event)


# ---------- 叠加层（画笔/白板） ----------
class OverlayWindow(QWidget):
    def __init__(self, settings_manager: SettingsManager) -> None:
        super().__init__(None, Qt.WindowType.FramelessWindowHint | Qt.WindowType.WindowStaysOnTopHint)
        self.setAttribute(Qt.WidgetAttribute.WA_TranslucentBackground)
        self.settings_manager = settings_manager
        s = self.settings_manager.load_settings().get("Paint", {})
        self.pen_size = int(s.get("brush_size", "12"))
        self.pen_color = QColor(s.get("brush_color", "#ff0000"))
        self._last_brush_color = QColor(self.pen_color)
        self._last_pen_size = self.pen_size
        self.mode = "brush"
        self.current_shape: Optional[str] = None
        self.shape_start_point: Optional[QPoint] = None
        self.drawing = False
        self.last_point = QPointF(); self.prev_point = QPointF()
        self.last_width = float(self.pen_size); self.last_time = time.time()
        self.whiteboard_active = False
        self.whiteboard_color = QColor(0, 0, 0, 0); self.last_board_color = QColor("#ffffff")
        self.cursor_pixmap = QPixmap()
        self.setFocusPolicy(Qt.FocusPolicy.StrongFocus)
        self.setMouseTracking(True)

        self._build_scene()
        self.history: List[QPixmap] = []
        self._history_limit = 30
        self.toolbar = FloatingToolbar(self, self.settings_manager)
        self.set_mode("brush", initial=True)
        self.toolbar.update_undo_state(False)

    def raise_toolbar(self) -> None:
        if getattr(self, "toolbar", None) is not None:
            self.toolbar.show()
            self.toolbar.raise_()

    def _build_scene(self) -> None:
        virtual = QRect()
        for screen in QApplication.screens():
            virtual = virtual.united(screen.geometry())
        self.setGeometry(virtual)
        self.canvas = QPixmap(self.size()); self.canvas.fill(Qt.GlobalColor.transparent)
        self.temp_canvas = QPixmap(self.size()); self.temp_canvas.fill(Qt.GlobalColor.transparent)

    def show_overlay(self) -> None:
        self.show(); self.toolbar.show(); self.raise_toolbar()
        self.set_mode(self.mode, self.current_shape)

    def hide_overlay(self) -> None:
        self.hide(); self.toolbar.hide()
        self.save_settings(); self.save_window_position()

    def open_pen_settings(self) -> None:
        pm, ps = self.mode, self.current_shape
        d = PenSettingsDialog(self.toolbar, self.pen_size, self.pen_color.name())
        if d.exec():
            self.pen_size, self.pen_color = d.get_settings()
            self.last_width = self.pen_size * 0.4
            self.last_time = time.time()
            self._remember_brush_state()
            self.update_cursor()
        self.set_mode(pm, ps)
        self.raise_toolbar()

    def open_board_color_dialog(self) -> None:
        d = BoardColorDialog(self.toolbar)
        if d.exec():
            c = d.get_color()
            if c:
                self.last_board_color = c
                self.whiteboard_color = c
                self.whiteboard_active = True
                self.toolbar.update_whiteboard_button_state(True)
                self._update_visibility_for_mode(initial=False)
                self.raise_toolbar()
                self.update()

    def toggle_whiteboard(self) -> None:
        self.whiteboard_active = not self.whiteboard_active
        self.whiteboard_color = self.last_board_color if self.whiteboard_active else QColor(0, 0, 0, 0)
        self._update_visibility_for_mode(initial=False)
        self.raise_toolbar()
        self.toolbar.update_whiteboard_button_state(self.whiteboard_active)
        self.update()

    def set_mode(self, mode: str, shape_type: Optional[str] = None, *, initial: bool = False) -> None:
        previous_mode = getattr(self, "mode", None)
        if previous_mode == "brush" and mode != "brush":
            self._remember_brush_state()
        self.mode = mode
        if shape_type is not None or mode != "shape":
            self.current_shape = shape_type
        if mode != "shape":
            self.shape_start_point = None
        self._update_visibility_for_mode(initial=initial)
        if not initial:
            self.raise_toolbar()
        self.update_toolbar_state()
        self.update_cursor()
        if self.mode == "brush":
            self.last_width = self.pen_size * 0.4
            self.last_time = time.time()

    def update_toolbar_state(self) -> None:
        if not getattr(self, 'toolbar', None):
            return
        self.toolbar.update_tool_states(self.mode, self.pen_color)

    def update_cursor(self) -> None:
        if self.mode == "cursor":
            self.setCursor(Qt.CursorShape.ArrowCursor); return
        if self.mode == "shape":
            self.setCursor(Qt.CursorShape.CrossCursor); return
        d = max(10, int(self.pen_size * (3.2 if self.mode == "eraser" else 2.2)))
        self.cursor_pixmap = QPixmap(d, d); self.cursor_pixmap.fill(Qt.GlobalColor.transparent)
        p = QPainter(self.cursor_pixmap); p.setRenderHint(QPainter.RenderHint.Antialiasing)
        if self.mode == "eraser":
            p.setBrush(QBrush(Qt.GlobalColor.white)); p.setPen(QPen(QColor("#555"), 2))
        else:
            p.setBrush(QBrush(self.pen_color)); p.setPen(QPen(Qt.GlobalColor.black, 2))
        p.drawEllipse(1, 1, d - 2, d - 2); p.end()
        self.setCursor(QCursor(self.cursor_pixmap, d // 2, d // 2))

    # ---- 系统级穿透 ----
    def _apply_input_passthrough(self, enabled: bool) -> None:
        # 开启后可让鼠标穿透画布，方便回到课件操作
        self.setAttribute(Qt.WidgetAttribute.WA_TransparentForMouseEvents, enabled)
        self.setWindowFlag(Qt.WindowType.WindowTransparentForInput, enabled)
        if self.isVisible():
            super().show()  # 立即生效

    def _update_visibility_for_mode(self, *, initial: bool = False) -> None:
        passthrough = (self.mode == "cursor") and (not self.whiteboard_active)
        self._apply_input_passthrough(passthrough)
        if initial:
            return
        if not passthrough:
            self.show(); self.raise_()
            self.setFocus(Qt.FocusReason.ActiveWindowFocusReason)
        else:
            if not self.isVisible():
                self.show()

    def _push_history(self) -> None:
        if not isinstance(self.canvas, QPixmap):
            return
        self.history.append(self.canvas.copy())
        if len(self.history) > self._history_limit:
            self.history.pop(0)
        self._update_undo_button()

    def _update_undo_button(self) -> None:
        if getattr(self, "toolbar", None):
            self.toolbar.update_undo_state(bool(self.history))

<<<<<<< HEAD
    def _remember_brush_state(self) -> None:
        self._last_brush_color = QColor(self.pen_color)
        self._last_pen_size = self.pen_size

    def restore_previous_brush(self) -> None:
        if self._last_brush_color and isinstance(self._last_brush_color, QColor) and self._last_brush_color.isValid():
            self.pen_color = QColor(self._last_brush_color)
        if isinstance(self._last_pen_size, int) and self._last_pen_size > 0:
            self.pen_size = self._last_pen_size
        self.last_width = self.pen_size * 0.4
        self.last_time = time.time()
        if self.mode != "brush":
            self.set_mode("brush")
        else:
            self.update_toolbar_state()
            self.update_cursor()
        self._remember_brush_state()

=======
>>>>>>> f6cddf9d
    def clear_all(self) -> None:
        self._push_history()
        self.canvas.fill(Qt.GlobalColor.transparent)
        self.temp_canvas.fill(Qt.GlobalColor.transparent)
        self.update()
        self.raise_toolbar()
        self._update_undo_button()
<<<<<<< HEAD
        self.restore_previous_brush()
=======
>>>>>>> f6cddf9d

    def use_brush_color(self, color_hex: str) -> None:
        color = QColor(color_hex)
        if not color.isValid():
            return
        self.pen_color = color
<<<<<<< HEAD
        self.last_width = self.pen_size * 0.4
        self.last_time = time.time()
        self._remember_brush_state()
=======
>>>>>>> f6cddf9d
        self.set_mode("brush")

    def undo_last_action(self) -> None:
        if not self.history:
            return
        last = self.history.pop()
        if isinstance(last, QPixmap):
            self.canvas = last
        else:
            self._update_undo_button()
            return
        self.temp_canvas.fill(Qt.GlobalColor.transparent)
        self.drawing = False
<<<<<<< HEAD
        self.last_time = time.time()
        self.last_width = self.pen_size * 0.4
=======
>>>>>>> f6cddf9d
        self.update()
        self.raise_toolbar()
        self._update_undo_button()

    def save_settings(self) -> None:
        settings = self.settings_manager.load_settings()
        paint = settings.get("Paint", {})
        paint["brush_size"] = str(self.pen_size)
        paint["brush_color"] = self.pen_color.name()
        settings["Paint"] = paint
        self.settings_manager.save_settings(settings)

    def save_window_position(self) -> None:
        settings = self.settings_manager.load_settings()
        paint = settings.get("Paint", {})
        pos = self.toolbar.pos()
        paint["x"] = str(pos.x()); paint["y"] = str(pos.y())
        settings["Paint"] = paint
        self.settings_manager.save_settings(settings)

    # ---- 画图事件 ----
    def mousePressEvent(self, e) -> None:
        if e.button() == Qt.MouseButton.LeftButton and self.mode != "cursor":
            self._push_history()
            self.drawing = True
            pointf = QPointF(e.position())
            self.last_point = QPointF(pointf)
            self.prev_point = QPointF(pointf)
            self.last_width = self.pen_size * 0.4
            self.last_time = time.time()
            self.shape_start_point = e.pos() if self.mode == "shape" else None
            self.raise_toolbar()
            e.accept()
        super().mousePressEvent(e)

    def mouseMoveEvent(self, e) -> None:
        if self.drawing and self.mode != "cursor":
            p = e.pos(); pf = e.position()
            if self.mode == "brush": self._draw_brush_line(pf)
            elif self.mode == "eraser": self._erase_at(p)
            elif self.mode == "shape" and self.current_shape: self._draw_shape_preview(p)
            self.update()
            self.raise_toolbar()
        super().mouseMoveEvent(e)

    def mouseReleaseEvent(self, e) -> None:
        if e.button() == Qt.MouseButton.LeftButton and self.drawing:
            if self.mode == "shape" and self.current_shape: self._draw_shape_final(e.pos())
            self.drawing = False; self.shape_start_point = None; self.update()
            self.raise_toolbar()
        super().mouseReleaseEvent(e)

    def keyPressEvent(self, e: QKeyEvent) -> None:
        if e.key() == Qt.Key.Key_Escape:
            self.set_mode("cursor"); return
        super().keyPressEvent(e)

    def _draw_brush_line(self, cur: QPointF) -> None:
        cur = QPointF(cur); self.last_point = QPointF(self.last_point); self.prev_point = QPointF(self.prev_point)
        distance = (cur - self.last_point).manhattanLength()
        speed = distance / max(1.0, self.pen_size)
        speed_factor = 1.0 - min(1.0, speed)
        delta_prev = self.last_point - self.prev_point; delta_current = cur - self.last_point
        angle = abs(delta_prev.x() * delta_current.y() - delta_prev.y() * delta_current.x())
        angle_factor = min(1.0, angle / (self.pen_size * 20.0))
        elapsed = time.time() - self.last_time; self.last_time = time.time()
        pressure = min(1.0, elapsed * 5.0)
        target_w = self.pen_size * (0.35 + 0.55 * speed_factor + 0.35 * angle_factor) * (1.0 + 0.4 * pressure)
        cur_w = self.last_width * 0.65 + target_w * 0.35
        mid = (self.last_point + cur) / 2.0

        path = QPainterPath(); path.moveTo(self.prev_point); path.quadTo(self.last_point, mid)
        painter = QPainter(self.canvas)
        painter.setRenderHint(QPainter.RenderHint.Antialiasing)
        fade = QColor(self.pen_color)
        fade.setAlpha(90)
        painter.setPen(QPen(fade, cur_w * 1.45, Qt.PenStyle.SolidLine, Qt.PenCapStyle.RoundCap, Qt.PenJoinStyle.RoundJoin))
        painter.drawPath(path)

        main_pen = QPen(self.pen_color, cur_w, Qt.PenStyle.SolidLine, Qt.PenCapStyle.RoundCap, Qt.PenJoinStyle.RoundJoin)
        painter.setPen(main_pen)
        painter.drawPath(path)

        highlight_color = QColor(self.pen_color)
        highlight_color = highlight_color.lighter(130)
        highlight_color.setAlpha(160)
        highlight_pen = QPen(highlight_color, max(1.0, cur_w * 0.45), Qt.PenStyle.SolidLine, Qt.PenCapStyle.RoundCap, Qt.PenJoinStyle.RoundJoin)
        highlight_path = QPainterPath()
        highlight_path.moveTo(self.last_point)
        highlight_mid = QPointF(
            self.last_point.x() * 0.6 + mid.x() * 0.4,
            self.last_point.y() * 0.6 + mid.y() * 0.4,
        )
        highlight_path.quadTo(highlight_mid, mid)
        painter.setPen(highlight_pen)
        painter.drawPath(highlight_path)
        painter.end()

        self.prev_point = QPointF(self.last_point)
        self.last_point = QPointF(cur)
        self.last_width = cur_w

    def _erase_at(self, pos) -> None:
        current = QPointF(pos) if not isinstance(pos, QPointF) else QPointF(pos)
        painter = QPainter(self.canvas)
        painter.setRenderHint(QPainter.RenderHint.Antialiasing)
        painter.setCompositionMode(QPainter.CompositionMode.CompositionMode_Clear)
        radius = max(8.0, float(self.pen_size) * 2.6)
        eraser_pen = QPen(QColor(255, 255, 255, 0), radius, Qt.PenStyle.SolidLine, Qt.PenCapStyle.RoundCap, Qt.PenJoinStyle.RoundJoin)
        painter.setPen(eraser_pen)
        painter.drawLine(self.last_point, current)
        painter.end()
        self.prev_point = QPointF(self.last_point)
        self.last_point = QPointF(current)

    def _draw_shape_preview(self, end_point) -> None:
        if not self.shape_start_point: return
        self.temp_canvas.fill(Qt.GlobalColor.transparent)
        p = QPainter(self.temp_canvas); p.setRenderHint(QPainter.RenderHint.Antialiasing)
        pen = QPen(self.pen_color, self.pen_size)
        if self.current_shape and "dashed" in self.current_shape: pen.setStyle(Qt.PenStyle.DashLine)
        p.setPen(pen); self._draw_shape(p, self.shape_start_point, end_point); p.end()
        self.raise_toolbar()

    def _draw_shape_final(self, end_point) -> None:
        if not self.shape_start_point: return
        p = QPainter(self.canvas); p.setRenderHint(QPainter.RenderHint.Antialiasing)
        pen = QPen(self.pen_color, self.pen_size)
        if self.current_shape and "dashed" in self.current_shape: pen.setStyle(Qt.PenStyle.DashLine)
        p.setPen(pen); self._draw_shape(p, self.shape_start_point, end_point); p.end()
        self.temp_canvas.fill(Qt.GlobalColor.transparent)
        self.raise_toolbar()

    def _draw_shape(self, painter: QPainter, start_point, end_point) -> None:
        rect = QRect(start_point, end_point)
        shape = (self.current_shape or "line").replace("dashed_", "")
        if shape == "rect": painter.drawRect(rect.normalized())
        elif shape == "circle": painter.drawEllipse(rect.normalized())
        else: painter.drawLine(start_point, end_point)

    def paintEvent(self, e) -> None:
        p = QPainter(self)
        if self.whiteboard_active:
            p.fillRect(self.rect(), self.whiteboard_color)
        else:
            p.fillRect(self.rect(), QColor(0, 0, 0, 1))
        p.drawPixmap(0, 0, self.canvas)
        if self.drawing and self.mode == "shape": p.drawPixmap(0, 0, self.temp_canvas)
        p.end()

    def showEvent(self, e) -> None:
        super().showEvent(e)
        self.raise_toolbar()

    def closeEvent(self, e) -> None:
        self.save_settings(); self.save_window_position()
        super().closeEvent(e)


# ---------- 语音 ----------
class TTSManager(QObject):
    """简单封装 pyttsx3，实现点名时的语音播报。"""

    def __init__(self, preferred_voice_id: str = "", parent: Optional[QObject] = None) -> None:
        super().__init__(parent)
        self.engine = None
        self.voice_ids: List[str] = []
        self.default_voice_id = ""
        self.current_voice_id = ""
        self._queue: Queue[str] = Queue()
        self._timer = QTimer(self)
        self._timer.timeout.connect(self._pump)
        try:
            self.engine = pyttsx3.init()
            voices = self.engine.getProperty("voices") or []
            self.voice_ids = [v.id for v in voices]
            if self.voice_ids: self.default_voice_id = self.voice_ids[0]
            self.current_voice_id = preferred_voice_id if preferred_voice_id in self.voice_ids else self.default_voice_id
            if self.current_voice_id: self.engine.setProperty("voice", self.current_voice_id)
            self.engine.startLoop(False); self._timer.start(100)
        except Exception:
            self.engine = None

    @property
    def available(self) -> bool:
        return self.engine is not None

    def set_voice(self, voice_id: str) -> None:
        if voice_id in self.voice_ids:
            self.current_voice_id = voice_id
            if self.engine:
                try:
                    self.engine.setProperty("voice", voice_id)
                except Exception:
                    pass

    def speak(self, text: str) -> None:
        if not self.engine: return
        while not self._queue.empty():
            try: self._queue.get_nowait()
            except Empty: break
        self._queue.put(text)

    def _pump(self) -> None:
        if not self.engine: return
        try:
            text = self._queue.get_nowait()
            self.engine.stop()
            if self.current_voice_id: self.engine.setProperty("voice", self.current_voice_id)
            self.engine.say(text)
        except Empty:
            pass
        try:
            self.engine.iterate()
        except Exception:
            self.shutdown()

    def shutdown(self) -> None:
        if self.engine:
            try: self.engine.endLoop()
            except Exception: pass
            try: self.engine.stop()
            except Exception: pass
        self.engine = None; self._timer.stop()


# ---------- 点名/计时 ----------
class CountdownSettingsDialog(QDialog):
    """设置倒计时分钟和秒数的小窗口。"""

    def __init__(self, parent: Optional[QWidget], minutes: int, seconds: int) -> None:
        super().__init__(parent)
        self.setWindowTitle("设置倒计时")
        self.setWindowFlag(Qt.WindowType.WindowStaysOnTopHint, True)
        self.result: Optional[tuple[int, int]] = None

        layout = QVBoxLayout(self); layout.setContentsMargins(10, 10, 10, 10); layout.setSpacing(6)

        ml = QHBoxLayout(); ml.addWidget(QLabel("分钟 (0-25):"))
        self.minutes_spin = QSpinBox(); self.minutes_spin.setRange(0, 300); self.minutes_spin.setValue(max(0, min(300, minutes)))
        minute_slider = QSlider(Qt.Orientation.Horizontal); minute_slider.setRange(0, 25)
        minute_slider.setValue(min(self.minutes_spin.value(), minute_slider.maximum()))
        minute_slider.valueChanged.connect(self.minutes_spin.setValue)

        def sync(v: int, slider=minute_slider):
            if v <= slider.maximum():
                prev = slider.blockSignals(True); slider.setValue(v); slider.blockSignals(prev)
        self.minutes_spin.valueChanged.connect(sync)
        ml.addWidget(self.minutes_spin); layout.addLayout(ml); layout.addWidget(minute_slider)

        sl = QHBoxLayout(); sl.addWidget(QLabel("秒 (0-59):"))
        self.seconds_spin = QSpinBox(); self.seconds_spin.setRange(0, 59); self.seconds_spin.setValue(max(0, min(59, seconds)))
        second_slider = QSlider(Qt.Orientation.Horizontal); second_slider.setRange(0, 59)
        second_slider.setValue(self.seconds_spin.value())
        second_slider.valueChanged.connect(self.seconds_spin.setValue); self.seconds_spin.valueChanged.connect(second_slider.setValue)
        sl.addWidget(self.seconds_spin); layout.addLayout(sl); layout.addWidget(second_slider)

        buttons = QDialogButtonBox(QDialogButtonBox.StandardButton.Ok | QDialogButtonBox.StandardButton.Cancel)
        buttons.accepted.connect(self._accept); buttons.rejected.connect(self.reject); layout.addWidget(buttons)
        self.setFixedSize(self.sizeHint())

    def _accept(self) -> None:
        self.result = (self.minutes_spin.value(), self.seconds_spin.value()); self.accept()


class ClickableFrame(QFrame):
    clicked = pyqtSignal()
    def mousePressEvent(self, e) -> None:
        if e.button() == Qt.MouseButton.LeftButton: self.clicked.emit()
        super().mousePressEvent(e)


class RollCallTimerWindow(QWidget):
    """集成点名与计时的主功能窗口。"""
    window_closed = pyqtSignal()
    visibility_changed = pyqtSignal(bool)

    STUDENT_FILE = "students.xlsx"
    MIN_FONT_SIZE = 5
    MAX_FONT_SIZE = 220

    def __init__(self, settings_manager: SettingsManager, student_data, parent: Optional[QWidget] = None) -> None:
        super().__init__(parent)
        self.setWindowTitle("点名 / 计时")
        self.setWindowFlag(Qt.WindowType.WindowStaysOnTopHint, True)
        self.setAttribute(Qt.WidgetAttribute.WA_DeleteOnClose)
        self.settings_manager = settings_manager
        self.student_data = student_data

        s = self.settings_manager.load_settings().get("RollCallTimer", {})
        apply_geometry_from_text(self, s.get("geometry", "420x240+180+180"))
        available = _available_geometry(self)
        if available:
            min_width = max(260, int(available.width() * 0.2))
            min_height = max(160, int(available.height() * 0.2))
        else:
            min_width, min_height = 260, 160
        self.setMinimumSize(min_width, min_height)

        self.mode = s.get("mode", "roll_call") if s.get("mode", "roll_call") in {"roll_call", "timer"} else "roll_call"
        self.timer_modes = ["countdown", "stopwatch", "clock"]
        self.timer_mode_index = self.timer_modes.index(s.get("timer_mode", "countdown")) if s.get("timer_mode", "countdown") in self.timer_modes else 0

        self.timer_countdown_minutes = int(s.get("timer_countdown_minutes", "5"))
        self.timer_countdown_seconds = int(s.get("timer_countdown_seconds", "0"))
        self.timer_sound_enabled = str_to_bool(s.get("timer_sound_enabled", "True"), True)

        self.show_id = str_to_bool(s.get("show_id", "True"), True)
        self.show_name = str_to_bool(s.get("show_name", "True"), True)
        if not self.show_id and not self.show_name: self.show_id = True

        self.current_group_name = s.get("current_group", "全部")
        self.groups = ["全部"]
        if not self.student_data.empty:
            gs = sorted({str(g).strip().upper() for g in self.student_data["分组"].dropna() if str(g).strip()})
            self.groups.extend(gs)
        if self.current_group_name not in self.groups: self.current_group_name = "全部"

        self._shuffled_indices: List[int] = []; self.current_student_index: Optional[int] = None
        self.timer_seconds_left = max(0, self.timer_countdown_minutes * 60 + self.timer_countdown_seconds)
        self.timer_stopwatch_seconds = 0; self.timer_running = False

        self.count_timer = QTimer(self); self.count_timer.setInterval(1000); self.count_timer.timeout.connect(self._on_count_timer)
        self.clock_timer = QTimer(self); self.clock_timer.setInterval(1000); self.clock_timer.timeout.connect(self._update_clock)

        self.tts_manager: Optional[TTSManager] = None
        self.speech_enabled = str_to_bool(s.get("speech_enabled", "False"), False) and PYTTSX3_AVAILABLE
        self.selected_voice_id = s.get("speech_voice_id", "")
        if PYTTSX3_AVAILABLE:
            self.tts_manager = TTSManager(self.selected_voice_id, parent=self)
            if not self.tts_manager.available: self.tts_manager = None; self.speech_enabled = False
        else:
            self.speech_enabled = False

        self._build_ui()
        self._update_menu_state()
        self.update_mode_ui()
        self.on_group_change(initial=True)
        self.display_current_student()

    def _build_ui(self) -> None:
        self.setStyleSheet("background-color: #f4f5f7;")
        layout = QVBoxLayout(self); layout.setContentsMargins(8, 8, 8, 8); layout.setSpacing(6)

        top = QHBoxLayout(); top.setSpacing(4)
        self.title_label = QLabel("点名"); f = QFont("Microsoft YaHei UI", 10, QFont.Weight.Bold)
        self.title_label.setFont(f); self.title_label.setStyleSheet("color: #202124;"); top.addWidget(self.title_label)

        self.mode_button = QPushButton("切换到计时"); self.mode_button.setCursor(Qt.CursorShape.PointingHandCursor)
        self.mode_button.clicked.connect(self.toggle_mode); self.mode_button.setFixedHeight(26); top.addWidget(self.mode_button)

        self.group_combo = QComboBox(); self.group_combo.addItems(self.groups); self.group_combo.setCurrentText(self.current_group_name)
        self.group_combo.currentTextChanged.connect(self.on_group_change); self.group_combo.setFixedHeight(26); top.addWidget(self.group_combo, 1)

        self.menu_button = QToolButton(); self.menu_button.setText("..."); self.menu_button.setPopupMode(QToolButton.ToolButtonPopupMode.InstantPopup)
        self.menu_button.setFixedSize(28, 28); self.menu_button.setStyleSheet("font-size: 18px; padding-bottom: 6px;")
        self.main_menu = self._build_menu(); self.menu_button.setMenu(self.main_menu); top.addWidget(self.menu_button)
        layout.addLayout(top)

        self.stack = QStackedWidget(); layout.addWidget(self.stack, 1)

        self.roll_call_frame = ClickableFrame(); self.roll_call_frame.setFrameShape(QFrame.Shape.NoFrame)
        rl = QGridLayout(self.roll_call_frame); rl.setContentsMargins(6, 6, 6, 6); rl.setSpacing(6)
        self.id_label = QLabel(""); self.name_label = QLabel("")
        for lab in (self.id_label, self.name_label):
            lab.setAlignment(Qt.AlignmentFlag.AlignCenter)
            lab.setStyleSheet("color: #ffffff; background-color: #1a73e8; border-radius: 8px; padding: 8px;")
            lab.setSizePolicy(QSizePolicy.Policy.Expanding, QSizePolicy.Policy.Expanding)
        rl.addWidget(self.id_label, 0, 0); rl.addWidget(self.name_label, 0, 1); self.stack.addWidget(self.roll_call_frame)

        self.timer_frame = QWidget(); tl = QVBoxLayout(self.timer_frame); tl.setContentsMargins(6, 6, 6, 6); tl.setSpacing(8)
        self.time_display_label = QLabel("00:00"); self.time_display_label.setAlignment(Qt.AlignmentFlag.AlignCenter)
        self.time_display_label.setStyleSheet("color: #ffffff; background-color: #202124; border-radius: 8px; padding: 8px;")
        self.time_display_label.setSizePolicy(QSizePolicy.Policy.Expanding, QSizePolicy.Policy.Expanding)
        tl.addWidget(self.time_display_label, 1)

        ctrl = QHBoxLayout(); ctrl.setSpacing(6)
        self.timer_mode_button = QPushButton("倒计时"); self.timer_mode_button.clicked.connect(self.toggle_timer_mode)
        self.timer_start_pause_button = QPushButton("开始"); self.timer_start_pause_button.clicked.connect(self.start_pause_timer)
        self.timer_reset_button = QPushButton("重置"); self.timer_reset_button.clicked.connect(self.reset_timer)
        self.timer_set_button = QPushButton("设定"); self.timer_set_button.clicked.connect(self.set_countdown_time)
        for b in (self.timer_mode_button, self.timer_start_pause_button, self.timer_reset_button, self.timer_set_button):
            b.setCursor(Qt.CursorShape.PointingHandCursor); b.setFixedHeight(30); b.setSizePolicy(QSizePolicy.Policy.Expanding, QSizePolicy.Policy.Fixed); ctrl.addWidget(b)
        tl.addLayout(ctrl); self.stack.addWidget(self.timer_frame)

        self.roll_call_frame.clicked.connect(self.roll_student)
        self.id_label.installEventFilter(self); self.name_label.installEventFilter(self)

    def _build_menu(self) -> QMenu:
        menu = QMenu(self)
        disp = menu.addMenu("显示选项")
        self.show_id_action = disp.addAction("显示学号"); self.show_id_action.setCheckable(True); self.show_id_action.setChecked(self.show_id)
        self.show_id_action.toggled.connect(self._on_display_option_changed)
        self.show_name_action = disp.addAction("显示姓名"); self.show_name_action.setCheckable(True); self.show_name_action.setChecked(self.show_name)
        self.show_name_action.toggled.connect(self._on_display_option_changed)

        menu.addSeparator()
        speech = menu.addMenu("语音播报")
        self.speech_enabled_action = speech.addAction("启用语音播报"); self.speech_enabled_action.setCheckable(True)
        self.speech_enabled_action.setChecked(self.speech_enabled); self.speech_enabled_action.toggled.connect(self._toggle_speech)
        self.voice_menu = speech.addMenu("选择发音人"); self.voice_actions = []
        if hasattr(self, "tts_manager") and self.tts_manager and self.tts_manager.voice_ids:
            for vid in self.tts_manager.voice_ids:
                act = self.voice_menu.addAction(vid); act.setCheckable(True); act.setChecked(vid == self.tts_manager.current_voice_id)
                act.triggered.connect(lambda _c, v=vid: self._set_voice(v)); self.voice_actions.append(act)
        else:
            self.voice_menu.setEnabled(False); self.speech_enabled_action.setEnabled(False)

        menu.addSeparator()
        self.timer_sound_action = menu.addAction("倒计时结束提示音"); self.timer_sound_action.setCheckable(True)
        self.timer_sound_action.setChecked(self.timer_sound_enabled); self.timer_sound_action.toggled.connect(self._toggle_timer_sound)
        return menu

    def _update_menu_state(self) -> None:
        if self.show_id_action.isChecked() != self.show_id: self.show_id_action.setChecked(self.show_id)
        if self.show_name_action.isChecked() != self.show_name: self.show_name_action.setChecked(self.show_name)
        self.timer_sound_action.setChecked(self.timer_sound_enabled)
        if self.tts_manager:
            self.speech_enabled_action.setEnabled(True); self.speech_enabled_action.setChecked(self.speech_enabled)
        else:
            self.speech_enabled_action.setEnabled(False); self.speech_enabled_action.setChecked(False)

    def eventFilter(self, obj, e):
        if obj in (self.id_label, self.name_label) and e.type() == QEvent.Type.MouseButtonPress:
            if e.button() == Qt.MouseButton.LeftButton:
                self.roll_student(); return True
        return super().eventFilter(obj, e)

    def _on_display_option_changed(self) -> None:
        if not self.show_id_action.isChecked() and not self.show_name_action.isChecked():
            self.show_id_action.setChecked(True)
        self.show_id = self.show_id_action.isChecked()
        self.show_name = self.show_name_action.isChecked()
        self.update_display_layout()
        self.display_current_student()

    def _toggle_speech(self, enabled: bool) -> None:
        if not self.tts_manager or not self.tts_manager.available:
            QMessageBox.information(self, "提示", "未检测到语音引擎，无法开启语音播报。"); self.speech_enabled_action.setChecked(False); return
        self.speech_enabled = enabled

    def _set_voice(self, voice_id: str) -> None:
        if not self.tts_manager: return
        self.tts_manager.set_voice(voice_id); self.selected_voice_id = voice_id
        for a in self.voice_actions: a.setChecked(a.text() == voice_id)

    def _toggle_timer_sound(self, enabled: bool) -> None:
        self.timer_sound_enabled = enabled

    def toggle_mode(self) -> None:
        self.mode = "timer" if self.mode == "roll_call" else "roll_call"
        self.update_mode_ui()

    def update_mode_ui(self) -> None:
        is_roll = self.mode == "roll_call"
        self.title_label.setText("点名" if is_roll else "计时")
        self.mode_button.setText("切换到计时" if is_roll else "切换到点名")
        if is_roll:
            self.stack.setCurrentWidget(self.roll_call_frame); self.group_combo.show()
            self.count_timer.stop(); self.clock_timer.stop(); self.timer_running = False; self.timer_start_pause_button.setText("开始")
            self.update_display_layout(); self.display_current_student()
            QTimer.singleShot(0, self.update_dynamic_fonts)
        else:
            self.stack.setCurrentWidget(self.timer_frame); self.group_combo.hide(); self.update_timer_mode_ui()
            QTimer.singleShot(0, self.update_dynamic_fonts)
        self.updateGeometry()

    def update_timer_mode_ui(self) -> None:
        mode = self.timer_modes[self.timer_mode_index]
        self.clock_timer.stop()
        if mode == "countdown":
            self.timer_mode_button.setText("倒计时")
            self.timer_start_pause_button.setEnabled(True); self.timer_reset_button.setEnabled(True); self.timer_set_button.setEnabled(True)
            if self.timer_running and not self.count_timer.isActive(): self.count_timer.start()
            self.update_timer_display()
        elif mode == "stopwatch":
            self.timer_mode_button.setText("秒表")
            self.timer_start_pause_button.setEnabled(True); self.timer_reset_button.setEnabled(True); self.timer_set_button.setEnabled(False)
            if self.timer_running and not self.count_timer.isActive(): self.count_timer.start()
            self.update_timer_display()
        else:
            self.timer_mode_button.setText("时钟")
            self.timer_start_pause_button.setEnabled(False); self.timer_reset_button.setEnabled(False); self.timer_set_button.setEnabled(False)
            self.timer_running = False; self.count_timer.stop(); self._update_clock(); self.clock_timer.start()
        QTimer.singleShot(0, self.update_dynamic_fonts)

    def toggle_timer_mode(self) -> None:
        if self.timer_running: return
        self.timer_mode_index = (self.timer_mode_index + 1) % len(self.timer_modes); self.update_timer_mode_ui()

    def start_pause_timer(self) -> None:
        if self.timer_modes[self.timer_mode_index] == "clock": return
        self.timer_running = not self.timer_running
        if self.timer_running:
            self.timer_start_pause_button.setText("暂停")
            if not self.count_timer.isActive(): self.count_timer.start()
        else:
            self.timer_start_pause_button.setText("开始")
            self.count_timer.stop()

    def reset_timer(self) -> None:
        self.timer_running = False; self.count_timer.stop(); self.timer_start_pause_button.setText("开始")
        m = self.timer_modes[self.timer_mode_index]
        if m == "countdown":
            self.timer_seconds_left = max(0, self.timer_countdown_minutes * 60 + self.timer_countdown_seconds)
        elif m == "stopwatch":
            self.timer_stopwatch_seconds = 0
        self.update_timer_display()

    def set_countdown_time(self) -> None:
        d = CountdownSettingsDialog(self, self.timer_countdown_minutes, self.timer_countdown_seconds)
        if d.exec() and d.result:
            mi, se = d.result; self.timer_countdown_minutes = mi; self.timer_countdown_seconds = se; self.reset_timer()

    def _on_count_timer(self) -> None:
        m = self.timer_modes[self.timer_mode_index]
        if m == "countdown":
            if self.timer_seconds_left > 0: self.timer_seconds_left -= 1
            else:
                self.count_timer.stop(); self.timer_running = False; self.timer_start_pause_button.setText("开始"); self.update_timer_display()
                if self.timer_sound_enabled: self.play_timer_sound()
                return
        elif m == "stopwatch":
            self.timer_stopwatch_seconds += 1
        self.update_timer_display()

    def update_timer_display(self) -> None:
        m = self.timer_modes[self.timer_mode_index]
        if m == "countdown": seconds = max(0, self.timer_seconds_left)
        elif m == "stopwatch": seconds = max(0, self.timer_stopwatch_seconds)
        else: seconds = 0
        if m in {"countdown", "stopwatch"}:
            mi, se = divmod(seconds, 60); self.time_display_label.setText(f"{int(mi):02d}:{int(se):02d}")
        else:
            self.time_display_label.setText(time.strftime("%H:%M:%S"))
        self.update_dynamic_fonts()

    def _update_clock(self) -> None:
        self.time_display_label.setText(time.strftime("%H:%M:%S"))
        self.update_dynamic_fonts()

    def play_timer_sound(self) -> None:
        if SOUNDDEVICE_AVAILABLE:
            def _play() -> None:
                try:
                    fs = 44100; duration = 0.5; frequency = 880
                    t = np.linspace(0, duration, int(fs * duration), endpoint=False)
                    data = 0.4 * np.sin(2 * np.pi * frequency * t)
                    sd.play(data.astype(np.float32), fs); sd.wait()
                except Exception:
                    QApplication.beep()
            threading.Thread(target=_play, daemon=True).start()
        else:
            QApplication.beep()

    def on_group_change(self, group_name: Optional[str] = None, initial: bool = False) -> None:
        if group_name is None: group_name = self.group_combo.currentText()
        self.current_group_name = group_name
        if self.student_data.empty: self._shuffled_indices = []; return
        if group_name == "全部": idx = list(self.student_data.index)
        else: idx = list(self.student_data[self.student_data["分组"].astype(str).str.upper() == group_name].index)
        random.shuffle(idx); self._shuffled_indices = idx; self.current_student_index = None
        self.display_current_student()
        if not initial: self.roll_student(speak=False)

    def roll_student(self, speak: bool = True) -> None:
        if self.mode != "roll_call": return
        if not self._shuffled_indices:
            QMessageBox.information(self, "提示", f"'{self.current_group_name}' 的同学已经全部点到，重新开始一次抽取。")
            self.on_group_change(); return
        self.current_student_index = self._shuffled_indices.pop(); self.display_current_student()
        if speak and self.speech_enabled and self.tts_manager and self.tts_manager.available:
            stu = self.student_data.loc[self.current_student_index]
            name = str(stu["姓名"]) if "姓名" in stu and pd.notna(stu["姓名"]) else ""
            if name: self.tts_manager.speak(name)

    def display_current_student(self) -> None:
        if self.current_student_index is None:
            self.id_label.setText("点击抽取"); self.name_label.setText("学生")
        else:
            stu = self.student_data.loc[self.current_student_index]
            sid = str(stu["学号"]) if pd.notna(stu["学号"]) else ""; name = str(stu["姓名"]) if pd.notna(stu["姓名"]) else ""
            self.id_label.setText(sid if self.show_id else ""); self.name_label.setText(name if self.show_name else "")
            if not self.show_id: self.id_label.setText("")
            if not self.show_name: self.name_label.setText("")
        self.update_display_layout()
        self.update_dynamic_fonts()

    def update_display_layout(self) -> None:
        self.id_label.setVisible(self.show_id); self.name_label.setVisible(self.show_name)
        layout: QGridLayout = self.roll_call_frame.layout()
        layout.setColumnStretch(0, 1); layout.setColumnStretch(1, 1)
        if not self.show_id: layout.setColumnStretch(0, 0)
        if not self.show_name: layout.setColumnStretch(1, 0)
        QTimer.singleShot(0, self.update_dynamic_fonts)

    def update_dynamic_fonts(self) -> None:
        for lab in (self.id_label, self.name_label):
            if not lab.isVisible(): continue
            w = max(40, lab.width()); h = max(40, lab.height()); text = lab.text()
            size = self._calc_font_size(w, h, text)
            lab.setFont(QFont("Microsoft YaHei UI", size, QFont.Weight.Bold))
        if self.timer_frame.isVisible():
            text = self.time_display_label.text()
            w = max(60, self.time_display_label.width())
            h = max(60, self.time_display_label.height())
            size = self._calc_font_size(w, h, text, monospace=True)
            self.time_display_label.setFont(QFont("Consolas", size, QFont.Weight.Bold))

    def _calc_font_size(self, w: int, h: int, text: str, monospace: bool = False) -> int:
        if not text or w < 20 or h < 20:
            return self.MIN_FONT_SIZE
        w_eff = max(1, w - 16)
        h_eff = max(1, h - 16)
        is_cjk = any("\u4e00" <= c <= "\u9fff" for c in text)
        length = max(1, len(text))
        width_char_factor = 1.0 if is_cjk else (0.58 if monospace else 0.6)
        size_by_width = w_eff / (length * width_char_factor)
        size_by_height = h_eff * 0.70
        final_size = int(min(size_by_width, size_by_height))
        return max(self.MIN_FONT_SIZE, min(self.MAX_FONT_SIZE, final_size))

    def showEvent(self, e) -> None:
        super().showEvent(e)
        self.visibility_changed.emit(True)
        QTimer.singleShot(0, self.update_dynamic_fonts)

    def resizeEvent(self, e: QResizeEvent) -> None:
        super().resizeEvent(e)
        QTimer.singleShot(0, self.update_dynamic_fonts)

    def hideEvent(self, e) -> None:
        super().hideEvent(e)
        self.save_settings()
        self.visibility_changed.emit(False)

    def closeEvent(self, e) -> None:
        self.save_settings()
        self.count_timer.stop()
        self.clock_timer.stop()
        if self.tts_manager: self.tts_manager.shutdown()
        self.window_closed.emit()
        super().closeEvent(e)

    def save_settings(self) -> None:
        settings = self.settings_manager.load_settings()
        sec = settings.get("RollCallTimer", {})
        sec["geometry"] = geometry_to_text(self)
        sec["show_id"] = bool_to_str(self.show_id)
        sec["show_name"] = bool_to_str(self.show_name)
        sec["speech_enabled"] = bool_to_str(self.speech_enabled)
        sec["speech_voice_id"] = self.selected_voice_id
        sec["current_group"] = self.current_group_name
        sec["timer_countdown_minutes"] = str(self.timer_countdown_minutes)
        sec["timer_countdown_seconds"] = str(self.timer_countdown_seconds)
        sec["timer_sound_enabled"] = bool_to_str(self.timer_sound_enabled)
        sec["mode"] = self.mode
        sec["timer_mode"] = self.timer_modes[self.timer_mode_index]
        settings["RollCallTimer"] = sec
        self.settings_manager.save_settings(settings)


# ---------- 关于 ----------
class AboutDialog(QDialog):
    def __init__(self, parent: Optional[QWidget] = None) -> None:
        super().__init__(parent)
        self.setWindowTitle("关于")
        self.setWindowFlag(Qt.WindowType.WindowStaysOnTopHint, True)
        layout = QVBoxLayout(self)
        layout.setContentsMargins(18, 18, 18, 18)
        layout.setSpacing(12)
        info = QLabel(
            "<b>ClassroomTools</b><br>"
            "作者：广州番禺王耀强<br>"
            "知乎主页：<a href='https://www.zhihu.com/people/sciman/columns'>sciman</a><br>"
            "公众号：sciman逸居<br>"
            "“初中物理教研”Q群：323728546"
        )
        info.setOpenExternalLinks(True)
        info.setTextFormat(Qt.TextFormat.RichText)
        layout.addWidget(info)
        btn = QPushButton("确定")
        btn.clicked.connect(self.accept)
        btn.setCursor(Qt.CursorShape.PointingHandCursor)
        layout.addWidget(btn, alignment=Qt.AlignmentFlag.AlignCenter)
        self.setFixedSize(self.sizeHint())


# ---------- 数据 ----------
def load_student_data(parent: Optional[QWidget]) -> Optional[pd.DataFrame]:
    """从 students.xlsx 读取点名所需的数据，不存在时自动生成模板。"""
    if not (PANDAS_AVAILABLE and OPENPYXL_AVAILABLE):
        QMessageBox.warning(parent, "提示", "未安装 pandas/openpyxl，点名功能不可用。")
        return None
    file_path = RollCallTimerWindow.STUDENT_FILE
    if not os.path.exists(file_path):
        try:
            df = pd.DataFrame({"学号": [101, 102, 103], "姓名": ["张三", "李四", "王五"], "分组": ["A", "B", "A"]})
            df.to_excel(file_path, index=False)
            QMessageBox.information(parent, "提示", f"未找到学生名单，已为您创建模板文件：{file_path}")
        except Exception as exc:
            QMessageBox.critical(parent, "错误", f"创建模板文件失败：{exc}")
            return None
    try:
        df = pd.read_excel(file_path, usecols=["学号", "姓名", "分组"])
        df["学号"] = pd.to_numeric(df["学号"], errors="coerce").astype("Int64")
        df["姓名"] = df["姓名"].astype(str).str.strip()
        df["分组"] = df["分组"].astype(str).str.strip().str.upper()
        df.dropna(subset=["学号", "姓名"], inplace=True)
        return df
    except Exception as exc:
        QMessageBox.critical(parent, "错误", f"无法加载学生名单，请检查文件格式。\n错误：{exc}")
        return None


# ---------- 启动器 ----------
class LauncherWindow(QWidget):
    def __init__(self, settings_manager: SettingsManager, student_data: Optional[pd.DataFrame]) -> None:
        super().__init__(None, Qt.WindowType.Tool | Qt.WindowType.FramelessWindowHint | Qt.WindowType.WindowStaysOnTopHint)
        self.settings_manager = settings_manager
        self.student_data = student_data
        self.overlay: Optional[OverlayWindow] = None
        self.roll_call_window: Optional[RollCallTimerWindow] = None
        self._dragging = False; self._drag_offset = QPoint()

        self.setAttribute(Qt.WidgetAttribute.WA_StyledBackground, True)
        self.setStyleSheet(
            """
            QWidget#launcherContainer {
                background-color: rgba(28, 29, 32, 232);
                border-radius: 9px;
                border: 1px solid rgba(255, 255, 255, 40);
            }
            QPushButton {
                color: #f1f3f4;
                background-color: rgba(60, 64, 67, 230);
                border: 1px solid rgba(255, 255, 255, 35);
                border-radius: 6px;
                padding: 3px 9px;
                min-height: 26px;
            }
            QPushButton:hover {
                background-color: rgba(138, 180, 248, 240);
                border-color: rgba(138, 180, 248, 255);
                color: #202124;
            }
            QCheckBox {
                color: #f1f3f4;
                spacing: 4px;
            }
            QCheckBox::indicator {
                width: 14px;
                height: 14px;
                border-radius: 4px;
                border: 1px solid rgba(255, 255, 255, 60);
                background: rgba(32, 33, 36, 240);
            }
            QCheckBox::indicator:checked {
                background-color: #8ab4f8;
                border-color: transparent;
            }
            """
        )
        container = QWidget(self); container.setObjectName("launcherContainer")
        layout = QVBoxLayout(self); layout.setContentsMargins(0, 0, 0, 0); layout.addWidget(container)
        v = QVBoxLayout(container); v.setContentsMargins(8, 8, 8, 8); v.setSpacing(5)

        row = QHBoxLayout(); row.setSpacing(3)
        self.paint_button = QPushButton("画笔"); self.paint_button.clicked.connect(self.toggle_paint); row.addWidget(self.paint_button)
        self.roll_call_button = QPushButton("点名/计时"); self.roll_call_button.clicked.connect(self.toggle_roll_call); row.addWidget(self.roll_call_button)
        v.addLayout(row)

        bottom = QHBoxLayout(); bottom.setSpacing(3)
        self.autostart_check = QCheckBox("开机启动"); self.autostart_check.stateChanged.connect(self.toggle_autostart); bottom.addWidget(self.autostart_check)

        right = QHBoxLayout(); right.setSpacing(3)
        self.about_button = QPushButton("关于"); self.about_button.setFixedWidth(42); self.about_button.clicked.connect(self.show_about); right.addWidget(self.about_button)
        self.exit_button = QPushButton("退出"); self.exit_button.setFixedWidth(42)
        self.exit_button.clicked.connect(QApplication.instance().quit)
        right.addWidget(self.exit_button)
        bottom.addLayout(right); v.addLayout(bottom)

        s = self.settings_manager.load_settings().get("Launcher", {})
        self.move(int(s.get("x", "120")), int(s.get("y", "120")))

        startup = self.settings_manager.load_settings().get("Startup", {})
        autostart_enabled = str_to_bool(startup.get("autostart_enabled", "False"), False)
        self.autostart_check.setChecked(autostart_enabled and WINREG_AVAILABLE)
        self.autostart_check.setEnabled(WINREG_AVAILABLE)

        if not PANDAS_AVAILABLE or not OPENPYXL_AVAILABLE or self.student_data is None:
            self.roll_call_button.setEnabled(False)

        for w in (self, container, self.paint_button, self.roll_call_button, self.autostart_check):
            w.installEventFilter(self)

        # 锁定启动器的推荐尺寸，避免误拖拽造成遮挡
        self.adjustSize()
        self.setFixedSize(self.sizeHint())
        pos = _clamp_widget_position(self, self.x(), self.y())
        self.move(pos)

    def eventFilter(self, obj, e) -> bool:
        if e.type() == QEvent.Type.MouseButtonPress and e.button() == Qt.MouseButton.LeftButton:
            self._dragging = True; self._drag_offset = e.globalPosition().toPoint() - self.pos()
        elif e.type() == QEvent.Type.MouseMove and self._dragging and e.buttons() & Qt.MouseButton.LeftButton:
            self.move(e.globalPosition().toPoint() - self._drag_offset)
        elif e.type() == QEvent.Type.MouseButtonRelease and e.button() == Qt.MouseButton.LeftButton:
            self._dragging = False; self.save_position()
        return super().eventFilter(obj, e)

    def save_position(self) -> None:
        settings = self.settings_manager.load_settings()
        launcher = settings.get("Launcher", {}); launcher["x"] = str(self.x()); launcher["y"] = str(self.y()); settings["Launcher"] = launcher
        startup = settings.get("Startup", {}); startup["autostart_enabled"] = bool_to_str(self.autostart_check.isChecked()); settings["Startup"] = startup
        self.settings_manager.save_settings(settings)

    def toggle_paint(self) -> None:
        if self.overlay is None: self.overlay = OverlayWindow(self.settings_manager)
        if self.overlay.isVisible():
            self.overlay.hide_overlay(); self.paint_button.setText("画笔")
        else:
            self.overlay.show_overlay(); self.paint_button.setText("隐藏画笔")

    def toggle_roll_call(self) -> None:
        if self.student_data is None:
            QMessageBox.warning(self, "提示", "学生数据加载失败，无法打开点名器。"); return
        if self.roll_call_window is None:
            self.roll_call_window = RollCallTimerWindow(self.settings_manager, self.student_data)
            self.roll_call_window.window_closed.connect(self.on_roll_call_window_closed)
            self.roll_call_window.visibility_changed.connect(self.on_roll_call_visibility_changed)
            self.roll_call_window.show()
            self.roll_call_button.setText("隐藏点名")
        else:
            if self.roll_call_window.isVisible():
                self.roll_call_window.hide()
                self.roll_call_button.setText("显示点名")
            else:
                self.roll_call_window.show(); self.roll_call_window.raise_()
                self.roll_call_button.setText("隐藏点名")

    def on_roll_call_window_closed(self) -> None:
        self.roll_call_window = None
        self.roll_call_button.setText("点名/计时")

    def on_roll_call_visibility_changed(self, visible: bool) -> None:
        self.roll_call_button.setText("隐藏点名" if visible else "显示点名")

    def toggle_autostart(self) -> None:
        if not WINREG_AVAILABLE: return
        enabled = self.autostart_check.isChecked()
        self.set_autostart(enabled); self.save_position()

    def set_autostart(self, enabled: bool) -> None:
        if not WINREG_AVAILABLE: return
        key_path = r"Software\\Microsoft\\Windows\\CurrentVersion\\Run"
        try:
            with winreg.OpenKey(winreg.HKEY_CURRENT_USER, key_path, 0, winreg.KEY_SET_VALUE) as key:
                if enabled:
                    script_path = self.get_script_path()
                    if script_path.lower().endswith((".py", ".pyw")):
                        pythonw = os.path.join(sys.prefix, "pythonw.exe")
                        if not os.path.exists(pythonw): pythonw = sys.executable
                        value = f'"{pythonw}" "{script_path}"'
                    else:
                        value = f'"{script_path}"'
                    winreg.SetValueEx(key, "ClassroomTools", 0, winreg.REG_SZ, value)
                else:
                    try: winreg.DeleteValue(key, "ClassroomTools")
                    except FileNotFoundError: pass
        except PermissionError:
            QMessageBox.warning(self, "提示", "写入开机启动失败，请以管理员身份运行。")
        except Exception as exc:
            QMessageBox.warning(self, "提示", f"设置开机启动失败：{exc}")

    def get_script_path(self) -> str:
        if getattr(sys, "frozen", False): return sys.executable
        return os.path.abspath(sys.argv[0])

    def show_about(self) -> None:
        AboutDialog(self).exec()

    def closeEvent(self, e) -> None:
        self.save_position()
        if self.roll_call_window is not None: self.roll_call_window.close()
        if self.overlay is not None: self.overlay.close()
        super().closeEvent(e)


# ---------- 入口 ----------
def main() -> None:
    ensure_high_dpi_awareness()
    app = QApplication(sys.argv)
    app.setQuitOnLastWindowClosed(False)
    QToolTip.setFont(QFont("Microsoft YaHei UI", 9))

    settings_manager = SettingsManager()
    student_data = load_student_data(None) if PANDAS_AVAILABLE else None

    window = LauncherWindow(settings_manager, student_data)
    window.show()
    sys.exit(app.exec())


if __name__ == "__main__":
    main()<|MERGE_RESOLUTION|>--- conflicted
+++ resolved
@@ -99,64 +99,6 @@
         return icon
 
     @classmethod
-<<<<<<< HEAD
-    def _generate_icon(cls, name: str) -> Optional[QIcon]:
-        pixmap = QPixmap(32, 32)
-        pixmap.fill(Qt.GlobalColor.transparent)
-        painter = QPainter(pixmap)
-        painter.setRenderHint(QPainter.RenderHint.Antialiasing)
-
-        if name == "eraser":
-            painter.translate(pixmap.width() / 2, pixmap.height() / 2)
-            painter.rotate(-28)
-            body_rect = QRectF(-9.2, -5.6, 18.4, 11.2)
-            painter.setPen(QPen(QColor(40, 44, 52, 180), 1.3))
-            painter.setBrush(QColor("#f8cdd1"))
-            painter.drawRoundedRect(body_rect, 3.6, 3.6)
-
-            top_rect = QRectF(body_rect.left(), body_rect.top(), body_rect.width(), body_rect.height() * 0.45)
-            painter.setBrush(QColor("#8ab4f8"))
-            painter.drawRoundedRect(top_rect, 3.4, 3.4)
-
-            painter.setPen(Qt.PenStyle.NoPen)
-            painter.setBrush(QColor(255, 255, 255, 130))
-            gloss_rect = QRectF(top_rect.left() + 1.1, top_rect.bottom() - top_rect.height() * 0.65, top_rect.width() - 2.2, top_rect.height() * 0.6)
-            painter.drawRoundedRect(gloss_rect, 2.2, 2.2)
-
-            painter.end()
-            return QIcon(pixmap)
-
-        if name in {"clear_all", "clear"}:
-            painter.setPen(Qt.PenStyle.NoPen)
-            painter.setBrush(QColor("#fbbc04"))
-            bristles = QPainterPath()
-            bristles.moveTo(6.5, 20.0)
-            bristles.quadTo(13.0, 27.0, 22.5, 20.8)
-            bristles.lineTo(21.0, 15.0)
-            bristles.quadTo(13.8, 19.5, 6.5, 20.0)
-            painter.drawPath(bristles)
-
-            painter.setBrush(QColor("#fff3d4"))
-            painter.drawEllipse(QRectF(5.4, 5.4, 5.0, 5.0))
-
-            painter.setPen(QPen(QColor("#8d6e63"), 3.1, Qt.PenStyle.SolidLine, Qt.PenCapStyle.RoundCap))
-            painter.drawLine(QPointF(11.0, 6.5), QPointF(23.0, 21.5))
-            painter.setPen(QPen(QColor(250, 250, 250, 220), 1.5, Qt.PenStyle.SolidLine, Qt.PenCapStyle.RoundCap))
-            painter.drawLine(QPointF(11.6, 6.2), QPointF(18.4, 13.2))
-
-            painter.setPen(QPen(QColor("#c68400"), 1.0, Qt.PenStyle.SolidLine, Qt.PenCapStyle.RoundCap))
-            painter.drawLine(QPointF(10.4, 17.5), QPointF(14.0, 22.4))
-            painter.drawLine(QPointF(14.8, 17.0), QPointF(18.4, 21.2))
-
-            painter.end()
-            return QIcon(pixmap)
-
-        painter.end()
-        return None
-
-    @classmethod
-=======
->>>>>>> f6cddf9d
     def get_icon(cls, name: str) -> QIcon:
         """返回缓存的图标，如果未缓存则即时加载。"""
         if name == "clear":
@@ -722,11 +664,7 @@
             button.clicked.connect(lambda _checked, c=color_hex: self.overlay.use_brush_color(c))
         self.btn_shape.clicked.connect(self._select_shape)
         self.btn_undo.clicked.connect(self.overlay.undo_last_action)
-<<<<<<< HEAD
-        self.btn_eraser.clicked.connect(self._toggle_eraser)
-=======
         self.btn_eraser.clicked.connect(lambda: self.overlay.set_mode("eraser"))
->>>>>>> f6cddf9d
         self.btn_clear_all.clicked.connect(self.overlay.clear_all)
         self.btn_settings.clicked.connect(self.overlay.open_pen_settings)
         self.btn_whiteboard.clicked.connect(self._handle_whiteboard_click)
@@ -742,15 +680,6 @@
         for widget in (self, container, self.title_bar):
             widget.installEventFilter(self)
 
-<<<<<<< HEAD
-    def _toggle_eraser(self) -> None:
-        if self.overlay.mode == "eraser":
-            self.overlay.restore_previous_brush()
-        else:
-            self.overlay.set_mode("eraser")
-
-=======
->>>>>>> f6cddf9d
     def update_tool_states(self, mode: str, pen_color: QColor) -> None:
         color_key = pen_color.name().lower()
         for hex_key, button in self.brush_color_buttons.items():
@@ -970,27 +899,6 @@
         if getattr(self, "toolbar", None):
             self.toolbar.update_undo_state(bool(self.history))
 
-<<<<<<< HEAD
-    def _remember_brush_state(self) -> None:
-        self._last_brush_color = QColor(self.pen_color)
-        self._last_pen_size = self.pen_size
-
-    def restore_previous_brush(self) -> None:
-        if self._last_brush_color and isinstance(self._last_brush_color, QColor) and self._last_brush_color.isValid():
-            self.pen_color = QColor(self._last_brush_color)
-        if isinstance(self._last_pen_size, int) and self._last_pen_size > 0:
-            self.pen_size = self._last_pen_size
-        self.last_width = self.pen_size * 0.4
-        self.last_time = time.time()
-        if self.mode != "brush":
-            self.set_mode("brush")
-        else:
-            self.update_toolbar_state()
-            self.update_cursor()
-        self._remember_brush_state()
-
-=======
->>>>>>> f6cddf9d
     def clear_all(self) -> None:
         self._push_history()
         self.canvas.fill(Qt.GlobalColor.transparent)
@@ -998,22 +906,12 @@
         self.update()
         self.raise_toolbar()
         self._update_undo_button()
-<<<<<<< HEAD
-        self.restore_previous_brush()
-=======
->>>>>>> f6cddf9d
 
     def use_brush_color(self, color_hex: str) -> None:
         color = QColor(color_hex)
         if not color.isValid():
             return
         self.pen_color = color
-<<<<<<< HEAD
-        self.last_width = self.pen_size * 0.4
-        self.last_time = time.time()
-        self._remember_brush_state()
-=======
->>>>>>> f6cddf9d
         self.set_mode("brush")
 
     def undo_last_action(self) -> None:
@@ -1027,11 +925,6 @@
             return
         self.temp_canvas.fill(Qt.GlobalColor.transparent)
         self.drawing = False
-<<<<<<< HEAD
-        self.last_time = time.time()
-        self.last_width = self.pen_size * 0.4
-=======
->>>>>>> f6cddf9d
         self.update()
         self.raise_toolbar()
         self._update_undo_button()
