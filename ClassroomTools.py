﻿# -*- coding: utf-8 -*-
from __future__ import annotations

import base64
import configparser
import ctypes
import json
import os
import random
import sys
import threading
import time
from queue import Empty, Queue
from typing import Dict, List, Optional, Mapping

from PyQt6.QtCore import (
    QByteArray,
    QPoint,
    QPointF,
    QRect,
    QSize,
    Qt,
    QTimer,
    QEvent,
    pyqtSignal,
    QObject,
)
from PyQt6.QtGui import (
    QBrush,
    QColor,
    QCursor,
    QFont,
    QFontDatabase,
    QFontMetrics,
    QIcon,
    QPainter,
    QPainterPath,
    QPen,
    QPixmap,
    QKeyEvent,
    QResizeEvent,
    QScreen,
)
from PyQt6.QtWidgets import (
    QApplication,
    QButtonGroup,
    QCheckBox,
    QComboBox,
    QDialog,
    QDialogButtonBox,
    QFrame,
    QGridLayout,
    QHBoxLayout,
    QLabel,
    QMenu,
    QMessageBox,
    QPushButton,
    QSpacerItem,
    QSizePolicy,
    QSlider,
    QSpinBox,
    QStackedWidget,
    QToolButton,
    QVBoxLayout,
    QWidget,
    QToolTip,
)

# ---------- 图标 ----------
class IconManager:
    """集中管理浮动工具条的 SVG 图标，方便后续统一换肤。"""
    _icons: Dict[str, str] = {
        "cursor": "PHN2ZyB4bWxucz0naHR0cDovL3d3dy53My5vcmcvMjAwMC9zdmcnIHZpZXdCb3g9JzAgMCAyNCAyNCc+CiAgICA8cGF0aCBmaWxsPScjZjFmM2Y0JyBkPSdNNCAzLjMgMTEuNCAyMWwxLjgtNS44IDYuMy0yLjF6Jy8+CiAgICA8cGF0aCBmaWxsPScjOGFiNGY4JyBkPSdtMTIuNiAxNC40IDQuOCA0LjgtMi4xIDIuMS00LjItNC4yeicvPgo8L3N2Zz4=",
        "shape": "PHN2ZyB4bWxucz0naHR0cDovL3d3dy53My5vcmcvMjAwMC9zdmcnIHZpZXdCb3g9JzAgMCAyNCAyNCc+CiAgICA8cmVjdCB4PSczLjUnIHk9JzMuNScgd2lkdGg9JzknIGhlaWdodD0nOScgcng9JzInIGZpbGw9JyNmMWYzZjQnLz4KICAgIDxjaXJjbGUgY3g9JzE2LjUnIGN5PScxNi41JyByPSc1LjUnIGZpbGw9J25vbmUnIHN0cm9rZT0nI2YxZjNmNCcgc3Ryb2tlLXdpZHRoPScxLjgnLz4KICAgIDxjaXJjbGUgY3g9JzE2LjUnIGN5PScxNi41JyByPSczLjUnIGZpbGw9JyM4YWI0ZjgnIGZpbGwtb3BhY2l0eT0nMC4zNScvPgo8L3N2Zz4=",
        "eraser": "PHN2ZyB4bWxucz0iaHR0cDovL3d3dy53My5vcmcvMjAwMC9zdmciIHZpZXdCb3g9IjAgMCAyNCAyNCI+CiAgPHBhdGggZD0iTTQuNiAxNC4yIDExLjMgNy40YTIgMiAwIDAgMSAyLjggMGwzLjUgMy41YTIgMiAwIDAgMSAwIDIuOGwtNC44IDQuOEg5LjRhMiAyIDAgMCAxLTEuNC0uNmwtMy0zYTIgMiAwIDAgMSAwLTIuOHoiIGZpbGw9IiNmNGE5YjciLz4KICA8cGF0aCBkPSJNOS4yIDE5LjZoNi4xYy42IDAgMS4xLS4yIDEuNS0uNmwxLjctMS43IiBmaWxsPSJub25lIiBzdHJva2U9IiM1ZjYzNjgiIHN0cm9rZS13aWR0aD0iMS42IiBzdHJva2UtbGluZWNhcD0icm91bmQiLz4KICA8cGF0aCBkPSJtNy4yIDEyLjMgNC41IDQuNSIgZmlsbD0ibm9uZSIgc3Ryb2tlPSIjZmZmZmZmIiBzdHJva2Utd2lkdGg9IjEuNiIgc3Rya2UtbGluZWNhcD0icm91bmQiLz4KICA8cGF0aCBkPSJNMy42IDE4LjZoNiIgc3Ryb2tlPSIjNWY2MzY4IiBzdHJva2Utd2lkdGg9IjEuNiIgc3Rya2UtbGluZWNhcD0icm91bmQiLz4KPC9zdmc+",
        "clear_all": "PHN2ZyB4bWxucz0iaHR0cDovL3d3dy53My5vcmcvMjAwMC9zdmciIHZpZXdCb3g9IjAgMCAyNCAyNCI+CiAgPGRlZnM+CiAgICA8bGluZWFyR3JhZGllbnQgaWQ9ImciIHgxPSIwIiB4Mj0iMCIgeTE9IjAiIHkyPSIxIj4KICAgICAgPHN0b3Agb2Zmc2V0PSIwIiBzdG9wLWNvbG9yPSIjOGFiNGY4Ii8+CiAgICAgIDxzdG9wIG9mZnNldD0iMSIgc3RvcC1jb2xvcj0iIzFhNzNlOCIvPgogICAgPC9saW5lYXJHcmFkaWVudD4KICA8L2RlZnM+CiAgPHBhdGggZD0iTTUuNSA4aDEzbC0uOSAxMS4yQTIgMiAwIDAgMSAxNS42IDIxSDguNGEyIDIgMCAwIDEtMS45LTEuOEw1LjUgOHoiIGZpbGw9InVybCgjZykiIHN0cm9rZT0iIzFhNzNlOCIgc3Rya2Utd2lkdGg9IjEuMiIvPgogIDxwYXRoIGQ9Ik05LjUgNS41IDEwLjMgNGgzLjRsLjggMS41aDQuNSIgZmlsbD0ibm9uZSIgc3Rya2U9IiM1ZjYzNjgiIHN0cm9rZS13aWR0aD0iMS42IiBzdHJva2UtbGluZWNhcD0icm91bmQiIHN0cm9rZS1saW5lam9pbj0icm91bmQiLz4KICA8cGF0aCBkPSJNNSA1LjVoNCIgc3Ryb2tlPSIjNWY2MzY4IiBzdHJva2Utd2lkdGg9IjEuNiIgc3Rya2UtbGluZWNhcD0icm91bmQiLz4KICA8cGF0aCBkPSJNMTAgMTEuMnY2LjFNMTQgMTEuMnY2LjEiIHN0cm9rZT0iI2ZmZmZmZiIgc3Rya2Utd2lkdGg9IjEuNCIgc3Rya2UtbGluZWNhcD0icm91bmQiLz4KICA8cGF0aCBkPSJNOC4yIDExLjJ2Ni4xIiBzdHJva2U9IiMzYjc4ZTciIHN0cm9rZS13aWR0aD0iMS40IiBzdHJva2UtbGluZWNhcD0icm91bmQiIG9wYWNpdHk9Ii43Ii8+CiAgPHBhdGggZD0iTTE1LjggMTEuMnY2LjEiIHN0cm9rZT0iIzNiNzhlNyIgc3Rya2Utd2lkdGg9IjEuNCIgc3Rya2UtbGluZWNhcD0icm91bmQiIG9wYWNpdHk9Ii43Ii8+CiAgPHBhdGggZD0iTTYuMiAzLjYgNy40IDIuNCIgc3Ryb2tlPSIjZmJiYzA0IiBzdHJva2Utd2lkdGg9IjEuNCIgc3Rya2UtbGluZWNhcD0icm91bmQiLz4KICA8cGF0aCBkPSJtMTguNCAzLjQgMS40LTEuNCIgc3Rya2U9IiMzNGE4NTMiIHN0cm9rZS13aWR0aD0iMS40IiBzdHJva2UtbGluZWNhcD0icm91bmQiLz4KPC9zdmc+",
        "settings": "PHN2ZyB4bWxucz0naHR0cDovL3d3dy53My5vcmcvMjAwMC9zdmcnIHZpZXdCb3g9JzAgMCAyNCAyNCc+CiAgICA8Y2lyY2xlIGN4PScxMicgY3k9JzEyJyByPSczLjUnIGZpbGw9JyM4YWI0ZjgnLz4KICAgIDxwYXRoIGZpbGw9J25vbmUnIHN0cm9rZT0nI2YxZjNmNCcgc3Ryb2tlLXdpZHRoPScxLjYnIHN0cm9rZS1saW5lY2FwPSdyb3VuZCcgc3Ryb2tlLWxpbmVqb2luPSdyb3VuZCcKICAgICAgICBkPSdNMTIgNC41VjIuOG0wIDE4LjR2LTEuN203LjEtNy41SDIwbS0xOCAwaDEuNk0xNy42IDZsMS4yLTEuMk01LjIgMTguNCA2LjQgMTcuMk02LjQgNiA1LjIgNC44bTEzLjYgMTMuNi0xLjItMS4yJy8+Cjwvc3ZnPg==",
        "whiteboard": "PHN2ZyB4bWxucz0naHR0cDovL3d3dy53My5vcmcvMjAwMC9zdmcnIHZpZXdCb3g9JzAgMCAyNCAyNCc+CiAgICA8cmVjdCB4PSczJyB5PSc0JyB3aWR0aD0nMTgnIGhlaWdodD0nMTInIHJ4PScyJyByeT0nMicgZmlsbD0nI2YxZjNmNCcgZmlsbC1vcGFjaXR5PScwLjEyJyBzdHJva2U9JyNmMWYzZjQnIHN0cm9rZS13aWR0aD0nMS42Jy8+CiAgICA8cGF0aCBkPSdtNyAxOCA1LTUgNSA1JyBmaWxsPSdub25lJyBzdHJva2U9JyM4YWI0ZjgnIHN0cm9rZS13aWR0aD0nMS44JyBzdHJva2UtbGluZWNhcD0ncm91bmQnIHN0cm9rZS1saW5lam9pbj0ncm91bmQnLz4KICAgIDxwYXRoIGQ9J004IDloOG0tOCAzaDUnIHN0cm9rZT0nI2YxZjNmNCcgc3Ryb2tlLXdpZHRoPScxLjYnIHN0cm9rZS1saW5lY2FwPSdyb3VuZCcvPgo8L3N2Zz4=",
        "undo": "PHN2ZyB4bWxucz0naHR0cDovL3d3dy53My5vcmcvMjAwMC9zdmcnIHZpZXdCb3g9JzAgMCAyNCAyNCc+CiAgPHBhdGggZmlsbD0nI2YxZjNmNCcgZD0nTTguNCA1LjJMMyAxMC42bDUuNCA1LjQgMS40LTEuNC0yLjMtMi4zaDUuNWMzLjIgMCA1LjggMi42IDUuOCA1LjggMCAuNS0uMSAxLS4yIDEuNWwyLjEuNmMuMi0uNy4zLTEuNC4zLTIuMSAwLTQuNC0zLjYtOC04LThINy41bDIuMy0yLjMtMS40LTEuNHonLz4KPC9zdmc+",
    }
    _cache: Dict[str, QIcon] = {}

    @classmethod
    def get_brush_icon(cls, color_hex: str) -> QIcon:
        key = f"brush_{color_hex.lower()}"
        if key in cls._cache:
            return cls._cache[key]
        pixmap = QPixmap(28, 28)
        pixmap.fill(Qt.GlobalColor.transparent)
        painter = QPainter(pixmap)
        painter.setRenderHint(QPainter.RenderHint.Antialiasing)
        brush_color = QColor(color_hex)
        if not brush_color.isValid():
            brush_color = QColor("#999999")
        painter.setBrush(QBrush(brush_color))
        painter.setPen(QPen(QColor(0, 0, 0, 140), 1.4))
        painter.drawEllipse(5, 6, 18, 18)
        painter.setPen(QPen(QColor(255, 255, 255, 230), 3, Qt.PenStyle.SolidLine, Qt.PenCapStyle.RoundCap))
        painter.drawLine(9, 10, 18, 19)
        painter.setPen(QPen(QColor(0, 0, 0, 90), 2, Qt.PenStyle.SolidLine, Qt.PenCapStyle.RoundCap))
        painter.drawLine(10, 9, 19, 18)
        painter.end()
        icon = QIcon(pixmap)
        cls._cache[key] = icon
        return icon

    @classmethod
    def get_icon(cls, name: str) -> QIcon:
        """返回缓存的图标，如果未缓存则即时加载。"""
        if name == "clear":
            name = "clear_all"  # 兼容旧配置
        if name in cls._cache:
            return cls._cache[name]
        data = cls._icons.get(name)
        if not data:
            return QIcon()
        try:
            pixmap = QPixmap()
            pixmap.loadFromData(QByteArray.fromBase64(data.encode("ascii")), "SVG")
            icon = QIcon(pixmap)
            cls._cache[name] = icon
            return icon
        except Exception:
            return QIcon()


# ---------- 可选依赖 ----------
try:
    import pandas as pd
    PANDAS_AVAILABLE = True
except ImportError:
    pd = None
    PANDAS_AVAILABLE = False

try:
    import openpyxl  # noqa: F401
    OPENPYXL_AVAILABLE = True
except ImportError:
    OPENPYXL_AVAILABLE = False

try:
    import pyttsx3
    PYTTSX3_AVAILABLE = True
except ImportError:
    pyttsx3 = None
    PYTTSX3_AVAILABLE = False

try:
    import sounddevice as sd
    import numpy as np
    SOUNDDEVICE_AVAILABLE = True
except ImportError:
    sd = None
    np = None
    SOUNDDEVICE_AVAILABLE = False

if sys.platform == "win32":
    try:
        import winreg
        WINREG_AVAILABLE = True
    except ImportError:
        WINREG_AVAILABLE = False
else:
    WINREG_AVAILABLE = False


# ---------- DPI ----------
def ensure_high_dpi_awareness() -> None:
    if sys.platform != "win32":
        return
    os.environ.setdefault("QT_ENABLE_HIGHDPI_SCALING", "1")
    os.environ.setdefault("QT_SCALE_FACTOR_ROUNDING_POLICY", "PassThrough")
    try:
        ctypes.windll.shcore.SetProcessDpiAwareness(2)
    except Exception:
        try:
            ctypes.windll.user32.SetProcessDPIAware()
        except Exception:
            pass


# ---------- 工具 ----------
def geometry_to_text(widget: QWidget) -> str:
    """以不含边框的尺寸记录窗口几何信息，避免重复放大。"""

    frame = widget.frameGeometry()
    inner = widget.geometry()
    width = inner.width() or frame.width()
    height = inner.height() or frame.height()
    return f"{width}x{height}+{frame.x()}+{frame.y()}"


def apply_geometry_from_text(widget: QWidget, geometry: str) -> None:
    if not geometry:
        return
    parts = geometry.split("+")
    if len(parts) != 3:
        return
    size_part, x_str, y_str = parts
    if "x" not in size_part:
        return
    width_str, height_str = size_part.split("x", 1)
    try:
        width = int(width_str)
        height = int(height_str)
        x = int(x_str)
        y = int(y_str)
    except ValueError:
        return

    base_min_width = getattr(widget, "_base_minimum_width", widget.minimumWidth())
    base_min_height = getattr(widget, "_base_minimum_height", widget.minimumHeight())

    screen = QApplication.screenAt(QPoint(x, y))
    if screen is None:
        try:
            screen = widget.screen() or QApplication.primaryScreen()
        except Exception:
            screen = QApplication.primaryScreen()
    if screen is not None:
        available = screen.availableGeometry()
        max_width = max(base_min_width, 320, int(available.width() * 0.9))
        max_height = max(base_min_height, 240, int(available.height() * 0.9))
        width = max(base_min_width, min(width, max_width))
        height = max(base_min_height, min(height, max_height))
        x = max(available.left(), min(x, available.right() - width))
        y = max(available.top(), min(y, available.bottom() - height))
    target_width = max(base_min_width, max(160, width))
    target_height = max(base_min_height, max(120, height))
    widget.resize(target_width, target_height)
    widget.move(x, y)


def ensure_widget_within_screen(widget: QWidget) -> None:
    screen = None
    try:
        screen = widget.screen()
    except Exception:
        screen = None
    if screen is None:
        screen = QApplication.primaryScreen()
    if screen is None:
        return
    base_min_width = getattr(widget, "_base_minimum_width", widget.minimumWidth())
    base_min_height = getattr(widget, "_base_minimum_height", widget.minimumHeight())

    available = screen.availableGeometry()
    geom = widget.frameGeometry()
    width = widget.width() or geom.width() or widget.sizeHint().width()
    height = widget.height() or geom.height() or widget.sizeHint().height()
    max_width = min(available.width(), max(base_min_width, int(available.width() * 0.9)))
    max_height = min(available.height(), max(base_min_height, int(available.height() * 0.9)))
    width = max(base_min_width, min(width, max_width))
    height = max(base_min_height, min(height, max_height))
    left_limit = available.x()
    top_limit = available.y()
    right_limit = max(left_limit, available.x() + available.width() - width)
    bottom_limit = max(top_limit, available.y() + available.height() - height)
    x = geom.x() if geom.width() else widget.x()
    y = geom.y() if geom.height() else widget.y()
    x = max(left_limit, min(x, right_limit))
    y = max(top_limit, min(y, bottom_limit))
    widget.resize(width, height)
    widget.move(x, y)


def str_to_bool(value: str, default: bool = False) -> bool:
    if isinstance(value, str):
        return value.strip().lower() in {"1", "true", "yes", "on"}
    return default


def bool_to_str(value: bool) -> str:
    return "True" if value else "False"


def show_quiet_information(parent: Optional[QWidget], text: str, title: str = "提示") -> None:
    """显示不带提示音的消息框，避免频繁弹窗时的干扰。"""

    msg = QMessageBox(parent)
    msg.setWindowTitle(title)
    msg.setIcon(QMessageBox.Icon.NoIcon)
    msg.setText(text)
    msg.setStandardButtons(QMessageBox.StandardButton.Ok)
    msg.setDefaultButton(QMessageBox.StandardButton.Ok)
    msg.setWindowModality(Qt.WindowModality.WindowModal)
    msg.exec()


# ---------- 配置 ----------
class SettingsManager:
    """负责读取/写入配置文件的轻量封装。"""

    def __init__(self, filename: str = "settings.ini") -> None:
        self.filename = filename
        self.config = configparser.ConfigParser()
        self.defaults: Dict[str, Dict[str, str]] = {
            "Launcher": {
                "x": "120",
                "y": "120",
                "minimized": "False",
                "bubble_x": "120",
                "bubble_y": "120",
            },
            "Startup": {"autostart_enabled": "False"},
            "RollCallTimer": {
                "geometry": "480x280+180+180",
                "show_id": "True",
                "show_name": "True",
                "speech_enabled": "False",
                "speech_voice_id": "",
                "current_group": "全部",
                "timer_countdown_minutes": "5",
                "timer_countdown_seconds": "0",
                "timer_sound_enabled": "True",
                "mode": "roll_call",
                "timer_mode": "countdown",
                "timer_seconds_left": "300",
                "timer_stopwatch_seconds": "0",
                "timer_running": "False",
                "id_font_size": "48",
                "name_font_size": "60",
                "timer_font_size": "56",
            },
            "Paint": {"x": "260", "y": "260", "brush_size": "12", "brush_color": "#ff0000"},
        }

    def get_defaults(self) -> Dict[str, Dict[str, str]]:
        return {section: values.copy() for section, values in self.defaults.items()}

    def load_settings(self) -> Dict[str, Dict[str, str]]:
        settings = self.get_defaults()
        if not os.path.exists(self.filename):
            return settings
        try:
            self.config.read(self.filename, encoding="utf-8")
            for section in self.config.sections():
                if section not in settings:
                    settings[section] = {}
                for key, value in self.config.items(section):
                    settings[section][key] = value
        except configparser.Error:
            return self.get_defaults()
        return settings

    def save_settings(self, settings: Dict[str, Dict[str, str]]) -> None:
        config = configparser.ConfigParser()
        for section, options in settings.items():
            config[section] = {key: str(value) for key, value in options.items()}
        try:
            with open(self.filename, "w", encoding="utf-8") as handle:
                config.write(handle)
        except IOError:
            print(f"无法写入配置文件: {self.filename}")

    def clear_roll_call_history(self) -> None:
        """清空点名相关的历史记录，保证新启动时重新开始。"""

        settings = self.load_settings()
        section = settings.get("RollCallTimer", {})
        removed = False
        for key in ("group_remaining", "group_last", "global_drawn"):
            if key in section:
                section.pop(key, None)
                removed = True
        if removed:
            settings["RollCallTimer"] = section
            self.save_settings(settings)


# ---------- 自绘置顶 ToolTip ----------
class TipWindow(QWidget):
    """一个轻量的自绘 ToolTip，确保位于所有置顶窗之上。"""
    def __init__(self) -> None:
        super().__init__(None, Qt.WindowType.Tool | Qt.WindowType.FramelessWindowHint | Qt.WindowType.WindowStaysOnTopHint)
        self.setAttribute(Qt.WidgetAttribute.WA_TransparentForMouseEvents, True)
        self.setAttribute(Qt.WidgetAttribute.WA_ShowWithoutActivating, True)
        self.setStyleSheet(
            """
            QLabel {
                color: #f1f3f4;
                background: rgba(32, 33, 36, 230);
                border: 1px solid rgba(255, 255, 255, 45);
                border-radius: 6px;
                padding: 4px 8px;
                font-size: 12px;
            }
            """
        )
        self._label = QLabel("", self)
        self._label.setAlignment(Qt.AlignmentFlag.AlignLeft | Qt.AlignmentFlag.AlignVCenter)
        self._hide_timer = QTimer(self); self._hide_timer.setSingleShot(True); self._hide_timer.timeout.connect(self.hide)

    def show_tip(self, text: str, pos: QPoint, duration_ms: int = 2500) -> None:
        self._label.setText(text or "")
        self._label.adjustSize()
        self.resize(self._label.size())
        self.move(pos + QPoint(12, 16))
        self.show()
        self.raise_()
        self._hide_timer.start(duration_ms)

    def hide_tip(self) -> None:
        self._hide_timer.stop()
        self.hide()


# ---------- 对话框 ----------
class PenSettingsDialog(QDialog):
    """画笔粗细与颜色选择对话框。"""
    COLORS = {
        "#FFFF00": "黄",
        "#FFA500": "橙",
        "#24B47E": "绿",
        "#800080": "紫",
        "#FFFFFF": "白",
    }

    def __init__(self, parent: Optional[QWidget] = None, initial_size: int = 12, initial_color: str = "#FF0000") -> None:
        super().__init__(parent)
        self.setWindowTitle("画笔设置")
        self.setWindowFlag(Qt.WindowType.WindowStaysOnTopHint, True)
        self.pen_color = QColor(initial_color)

        layout = QVBoxLayout(self)
        layout.setContentsMargins(8, 8, 8, 8)
        layout.setSpacing(6)

        size_layout = QHBoxLayout()
        size_label = QLabel("粗细:")
        self.size_slider = QSlider(Qt.Orientation.Horizontal)
        self.size_slider.setRange(2, 40)
        self.size_slider.setValue(int(initial_size))
        self.size_slider.setMinimumWidth(120)
        self.size_value = QLabel(str(initial_size))
        self.size_slider.valueChanged.connect(lambda value: self.size_value.setText(str(value)))

        size_layout.addWidget(size_label)
        size_layout.addWidget(self.size_slider, 1)
        size_layout.addWidget(self.size_value)
        layout.addLayout(size_layout)

        layout.addWidget(QLabel("颜色:"))
        color_layout = QGridLayout()
        color_layout.setContentsMargins(0, 0, 0, 0)
        color_layout.setSpacing(6)
        for index, (color_hex, name) in enumerate(self.COLORS.items()):
            button = QPushButton()
            button.setFixedSize(24, 24)
            button.setCursor(Qt.CursorShape.PointingHandCursor)
            button.setStyleSheet(
                f"background-color: {color_hex}; border: 1px solid rgba(0, 0, 0, 60); border-radius: 12px;"
            )
            button.setToolTip(name)
            button.clicked.connect(lambda _checked, c=color_hex: self._select_color(c))
            color_layout.addWidget(button, index // 3, index % 3)
        layout.addLayout(color_layout)

        buttons = QDialogButtonBox(QDialogButtonBox.StandardButton.Ok | QDialogButtonBox.StandardButton.Cancel)
        buttons.accepted.connect(self.accept)
        buttons.rejected.connect(self.reject)
        layout.addWidget(buttons)

        self.setFixedSize(self.sizeHint())

    def _select_color(self, color_hex: str) -> None:
        self.pen_color = QColor(color_hex)

    def get_settings(self) -> tuple[int, QColor]:
        return self.size_slider.value(), self.pen_color


class ShapeSettingsDialog(QDialog):
    """图形工具的快捷选择窗口。"""
    SHAPES = {"line": "直线", "dashed_line": "虚线", "rect": "矩形", "circle": "圆形"}

    def __init__(self, parent: Optional[QWidget] = None) -> None:
        super().__init__(parent)
        self.setWindowTitle("选择图形")
        self.setWindowFlag(Qt.WindowType.WindowStaysOnTopHint, True)
        self.selected_shape: Optional[str] = None

        layout = QGridLayout(self)
        layout.setContentsMargins(10, 10, 10, 10)
        layout.setHorizontalSpacing(6)
        layout.setVerticalSpacing(6)

        for index, (shape_key, name) in enumerate(self.SHAPES.items()):
            button = QPushButton(name)
            button.setCursor(Qt.CursorShape.PointingHandCursor)
            button.setFixedWidth(68)
            button.clicked.connect(lambda _checked, key=shape_key: self._select_shape(key))
            layout.addWidget(button, index // 2, index % 2)

        self.setFixedSize(self.sizeHint())

    def _select_shape(self, shape: str) -> None:
        self.selected_shape = shape
        self.accept()

    def get_shape(self) -> Optional[str]:
        return self.selected_shape


class BoardColorDialog(QDialog):
    """白板背景颜色选择对话框。"""
    COLORS = {"#FFFFFF": "白板", "#000000": "黑板", "#0E4020": "绿板"}

    def __init__(self, parent: Optional[QWidget] = None) -> None:
        super().__init__(parent)
        self.setWindowTitle("选择颜色")
        self.setWindowFlag(Qt.WindowType.WindowStaysOnTopHint, True)
        self.selected_color: Optional[QColor] = None

        layout = QHBoxLayout(self)
        layout.setContentsMargins(10, 10, 10, 10)
        layout.setSpacing(6)

        for color_hex, name in self.COLORS.items():
            button = QPushButton(name)
            button.setCursor(Qt.CursorShape.PointingHandCursor)
            button.setFixedSize(72, 28)
            button.clicked.connect(lambda _checked, c=color_hex: self._select_color(c))
            layout.addWidget(button)

        self.setFixedSize(self.sizeHint())

    def _select_color(self, color_hex: str) -> None:
        self.selected_color = QColor(color_hex)
        self.accept()

    def get_color(self) -> Optional[QColor]:
        return self.selected_color


# ---------- 标题栏 ----------
class TitleBar(QWidget):
    """浮动工具条的标题栏，负责拖拽移动。"""

    def __init__(self, toolbar: "FloatingToolbar") -> None:
        super().__init__(toolbar)
        self.toolbar = toolbar
        self._dragging = False
        self._drag_offset = QPoint()
        self.setCursor(Qt.CursorShape.OpenHandCursor)

        self.setAutoFillBackground(True)
        palette = self.palette()
        palette.setColor(self.backgroundRole(), QColor(36, 37, 41, 235))
        self.setPalette(palette)
        self.setFixedHeight(22)

        layout = QHBoxLayout(self)
        layout.setContentsMargins(6, 0, 6, 0)
        title = QLabel("屏幕画笔")
        font = title.font()
        font.setBold(True)
        title.setFont(font)
        title.setStyleSheet("color: #f1f3f4; font-size: 10.5px;")
        layout.addWidget(title)
        layout.addStretch()

    def mousePressEvent(self, event) -> None:
        if event.button() == Qt.MouseButton.LeftButton:
            self._dragging = True
            self._drag_offset = event.globalPosition().toPoint() - self.toolbar.pos()
            self.setCursor(Qt.CursorShape.ClosedHandCursor)
            event.accept()
        super().mousePressEvent(event)

    def mouseMoveEvent(self, event) -> None:
        if self._dragging:
            self.toolbar.move(event.globalPosition().toPoint() - self._drag_offset)
            event.accept()
        super().mouseMoveEvent(event)

    def mouseReleaseEvent(self, event) -> None:
        if self._dragging:
            self.toolbar.overlay.save_window_position()
        self._dragging = False
        self.setCursor(Qt.CursorShape.OpenHandCursor)
        try:
            self.toolbar.overlay.raise_toolbar()
        except Exception:
            pass
        event.accept()
        super().mouseReleaseEvent(event)


# ---------- 浮动工具条（画笔/白板） ----------
class FloatingToolbar(QWidget):
    """悬浮工具条：提供画笔、图形、白板等常用按钮。"""

    def __init__(self, overlay: "OverlayWindow", settings_manager: SettingsManager) -> None:
        super().__init__(
            None,
            Qt.WindowType.Tool | Qt.WindowType.FramelessWindowHint | Qt.WindowType.WindowStaysOnTopHint,
        )
        self.overlay = overlay
        self.settings_manager = settings_manager
        self.setAttribute(Qt.WidgetAttribute.WA_TranslucentBackground)
        self.setAttribute(Qt.WidgetAttribute.WA_AlwaysShowToolTips, True)
        self.setWindowFlag(Qt.WindowType.WindowDoesNotAcceptFocus, True)
        self._tip = TipWindow()
        self._build_ui()

        settings = self.settings_manager.load_settings().get("Paint", {})
        self.move(int(settings.get("x", "260")), int(settings.get("y", "260")))
        self.adjustSize()
        self.setFixedSize(self.sizeHint())

    def _build_ui(self) -> None:
        self.setStyleSheet(
            """
            #container {
                background-color: rgba(28, 29, 32, 235);
                border-radius: 10px;
                border: 1px solid rgba(255, 255, 255, 45);
            }
            QPushButton {
                color: #f1f3f4;
                background: rgba(60, 64, 67, 240);
                border: 1px solid rgba(255, 255, 255, 45);
                border-radius: 6px;
                padding: 3px;
                min-width: 28px;
                min-height: 28px;
            }
            QPushButton:hover {
                background: rgba(138, 180, 248, 245);
                border-color: rgba(138, 180, 248, 255);
                color: #202124;
            }
            QPushButton:checked {
                background: rgba(138, 180, 248, 255);
                color: #202124;
            }
            QPushButton#eraserButton {
                background: rgba(241, 243, 244, 235);
                color: #3c4043;
                border-color: rgba(138, 180, 248, 170);
            }
            QPushButton#eraserButton:hover,
            QPushButton#eraserButton:checked {
                background: rgba(202, 225, 255, 255);
                border-color: #1a73e8;
                color: #174ea6;
            }
            QPushButton#clearButton {
                background: rgba(255, 236, 232, 240);
                color: #a03a1e;
                border-color: rgba(255, 173, 153, 230);
            }
            QPushButton#clearButton:hover,
            QPushButton#clearButton:checked {
                background: rgba(255, 210, 204, 255);
                border-color: rgba(255, 138, 101, 255);
                color: #5f2121;
            }
            #whiteboardButtonActive {
                background: rgba(255, 214, 102, 240);
                border-color: rgba(251, 188, 5, 255);
                color: #202124;
            }
            """
        )

        root = QVBoxLayout(self)
        root.setContentsMargins(0, 0, 0, 0)
        container = QWidget(self)
        container.setObjectName("container")
        root.addWidget(container)

        layout = QVBoxLayout(container)
        layout.setContentsMargins(6, 5, 6, 6)
        layout.setSpacing(5)
        self.title_bar = TitleBar(self)
        layout.addWidget(self.title_bar)

        button_row = QHBoxLayout()
        button_row.setContentsMargins(0, 0, 0, 0)
        button_row.setSpacing(3)

        self.btn_cursor = QPushButton(IconManager.get_icon("cursor"), "")
        self.brush_color_buttons: Dict[str, QPushButton] = {}
        brush_configs = [
            ("#000000", "黑色画笔"),
            ("#FF0000", "红色画笔"),
            ("#1E90FF", "蓝色画笔"),
        ]  # 预设的高频画笔颜色
        brush_buttons = []
        for color_hex, name in brush_configs:
            button = QPushButton(IconManager.get_brush_icon(color_hex), "")
            button.setToolTip(name)
            self.brush_color_buttons[color_hex.lower()] = button
            brush_buttons.append(button)
        self.btn_shape = QPushButton(IconManager.get_icon("shape"), "")
        self.btn_undo = QPushButton(IconManager.get_icon("undo"), "")
        self.btn_eraser = QPushButton(IconManager.get_icon("eraser"), "")
        self.btn_eraser.setObjectName("eraserButton")
        self.btn_clear_all = QPushButton(IconManager.get_icon("clear_all"), "")
        self.btn_clear_all.setObjectName("clearButton")
        self.btn_whiteboard = QPushButton(IconManager.get_icon("whiteboard"), "")
        self.btn_settings = QPushButton(IconManager.get_icon("settings"), "")

        buttons = (
            [self.btn_cursor]
            + brush_buttons
            + [
                self.btn_shape,
                self.btn_undo,
                self.btn_eraser,
                self.btn_clear_all,
                self.btn_whiteboard,
                self.btn_settings,
            ]
        )
        for btn in buttons:
            btn.setIconSize(QSize(18, 18))
            btn.setCursor(Qt.CursorShape.PointingHandCursor)
            btn.setFocusPolicy(Qt.FocusPolicy.NoFocus)
            button_row.addWidget(btn)
        layout.addLayout(button_row)

        tooltip_text = {
            self.btn_cursor: "光标",
            self.btn_shape: "图形",
            self.btn_undo: "撤销",
            self.btn_eraser: "橡皮（再次点击恢复画笔）",
            self.btn_clear_all: "清除（并恢复画笔）",
            self.btn_whiteboard: "白板（单击开关 / 双击换色）",
            self.btn_settings: "画笔设置",
        }
        for button in brush_buttons:
            tooltip_text[button] = button.toolTip() or "画笔"
        for btn, tip_text in tooltip_text.items():
            btn.setToolTip(tip_text)
            btn.installEventFilter(self)

        self.tool_buttons = QButtonGroup(self)
        for btn in (self.btn_cursor, *brush_buttons, self.btn_shape, self.btn_eraser):
            btn.setCheckable(True)
            self.tool_buttons.addButton(btn)
        self.tool_buttons.setExclusive(True)

        self.btn_cursor.clicked.connect(lambda: self.overlay.set_mode("cursor"))
        for color_hex, button in zip([c for c, _ in brush_configs], brush_buttons):
            button.clicked.connect(lambda _checked, c=color_hex: self.overlay.use_brush_color(c))
        self.btn_shape.clicked.connect(self._select_shape)
        self.btn_undo.clicked.connect(self.overlay.undo_last_action)
        self.btn_eraser.clicked.connect(self.overlay.toggle_eraser_mode)
        self.btn_clear_all.clicked.connect(self.overlay.clear_all)
        self.btn_settings.clicked.connect(self.overlay.open_pen_settings)
        self.btn_whiteboard.clicked.connect(self._handle_whiteboard_click)

        self._wb_click_timer = QTimer(self)
        self._wb_click_timer.setInterval(QApplication.instance().doubleClickInterval())
        self._wb_click_timer.setSingleShot(True)
        # 使用单次定时器来区分白板按钮的单击与双击行为
        self._wb_click_timer.timeout.connect(self.overlay.toggle_whiteboard)

        self.btn_undo.setEnabled(False)

        for widget in (self, container, self.title_bar):
            widget.installEventFilter(self)

    def update_tool_states(self, mode: str, pen_color: QColor) -> None:
        color_key = pen_color.name().lower()
        for hex_key, button in self.brush_color_buttons.items():
            prev = button.blockSignals(True)
            button.setChecked(mode == "brush" and hex_key == color_key)
            button.blockSignals(prev)
        for tool, button in (
            ("cursor", self.btn_cursor),
            ("shape", self.btn_shape),
            ("eraser", self.btn_eraser),
        ):
            prev = button.blockSignals(True)
            button.setChecked(mode == tool)
            button.blockSignals(prev)
        if mode == "brush" and color_key not in self.brush_color_buttons:
            for button in (self.btn_cursor, self.btn_shape, self.btn_eraser):
                prev = button.blockSignals(True)
                button.setChecked(False)
                button.blockSignals(prev)

    def update_undo_state(self, enabled: bool) -> None:
        self.btn_undo.setEnabled(enabled)

    def eventFilter(self, obj, event):
        event_type = event.type()
        if isinstance(obj, QPushButton) and event_type == QEvent.Type.ToolTip:
            try:
                self.overlay.raise_toolbar()
            except Exception:
                pass
            self._tip.show_tip(obj.toolTip(), QCursor.pos())
            return True
        if event_type in (
            QEvent.Type.Leave,
            QEvent.Type.MouseButtonPress,
            QEvent.Type.MouseButtonDblClick,
        ):
            self._tip.hide_tip()
        return super().eventFilter(obj, event)

    def _select_shape(self) -> None:
        dialog = ShapeSettingsDialog(self)
        if dialog.exec():
            shape = dialog.get_shape()
            if shape:
                self.overlay.set_mode("shape", shape_type=shape)
        else:
            self.overlay.update_toolbar_state()

    def _handle_whiteboard_click(self) -> None:
        if self._wb_click_timer.isActive():
            self._wb_click_timer.stop()
            self.overlay.open_board_color_dialog()
        else:
            self._wb_click_timer.start()

    def update_whiteboard_button_state(self, active: bool) -> None:
        self.btn_whiteboard.setObjectName("whiteboardButtonActive" if active else "")
        self.style().polish(self.btn_whiteboard)

    def enterEvent(self, event) -> None:
        self.overlay.raise_toolbar()
        super().enterEvent(event)


# ---------- 叠加层（画笔/白板） ----------
class OverlayWindow(QWidget):
    def __init__(self, settings_manager: SettingsManager) -> None:
        super().__init__(None, Qt.WindowType.FramelessWindowHint | Qt.WindowType.WindowStaysOnTopHint)
        self.setAttribute(Qt.WidgetAttribute.WA_TranslucentBackground)
        self.settings_manager = settings_manager
        s = self.settings_manager.load_settings().get("Paint", {})
        self.pen_size = int(s.get("brush_size", "12"))
        self.pen_color = QColor(s.get("brush_color", "#ff0000"))
        self.mode = "brush"
        self.current_shape: Optional[str] = None
        self.shape_start_point: Optional[QPoint] = None
        self.drawing = False
        self.last_point = QPointF(); self.prev_point = QPointF()
        self.last_width = float(self.pen_size); self.last_time = time.time()
        self._last_brush_color = QColor(self.pen_color)
        self._last_brush_size = max(1, self.pen_size)
        self._eraser_last_point: Optional[QPoint] = None
        self.whiteboard_active = False
        self.whiteboard_color = QColor(0, 0, 0, 0); self.last_board_color = QColor("#ffffff")
        self.cursor_pixmap = QPixmap()
        self.setFocusPolicy(Qt.FocusPolicy.StrongFocus)
        self.setMouseTracking(True)

        self._build_scene()
        self.history: List[QPixmap] = []
        self._history_limit = 30
        self.toolbar = FloatingToolbar(self, self.settings_manager)
        self.set_mode("brush", initial=True)
        self.toolbar.update_undo_state(False)

    def raise_toolbar(self) -> None:
        if getattr(self, "toolbar", None) is not None:
            self.toolbar.show()
            self.toolbar.raise_()

    def _build_scene(self) -> None:
        virtual = QRect()
        for screen in QApplication.screens():
            virtual = virtual.united(screen.geometry())
        self.setGeometry(virtual)
        self.canvas = QPixmap(self.size()); self.canvas.fill(Qt.GlobalColor.transparent)
        self.temp_canvas = QPixmap(self.size()); self.temp_canvas.fill(Qt.GlobalColor.transparent)

    def show_overlay(self) -> None:
        self.show(); self.toolbar.show(); self.raise_toolbar()
        self.set_mode(self.mode, self.current_shape)

    def hide_overlay(self) -> None:
        self.hide(); self.toolbar.hide()
        self.save_settings(); self.save_window_position()

    def open_pen_settings(self) -> None:
        pm, ps = self.mode, self.current_shape
        d = PenSettingsDialog(self.toolbar, self.pen_size, self.pen_color.name())
        if d.exec():
            self.pen_size, self.pen_color = d.get_settings()
            self.update_cursor()
        self.set_mode(pm, ps)
        self.raise_toolbar()

    def open_board_color_dialog(self) -> None:
        d = BoardColorDialog(self.toolbar)
        if d.exec():
            c = d.get_color()
            if c:
                self.last_board_color = c
                self.whiteboard_color = c
                self.whiteboard_active = True
                self.toolbar.update_whiteboard_button_state(True)
                self._update_visibility_for_mode(initial=False)
                self.raise_toolbar()
                self.update()

    def toggle_whiteboard(self) -> None:
        self.whiteboard_active = not self.whiteboard_active
        self.whiteboard_color = self.last_board_color if self.whiteboard_active else QColor(0, 0, 0, 0)
        self._update_visibility_for_mode(initial=False)
        self.raise_toolbar()
        self.toolbar.update_whiteboard_button_state(self.whiteboard_active)
        self.update()

    def set_mode(self, mode: str, shape_type: Optional[str] = None, *, initial: bool = False) -> None:
        prev_mode = getattr(self, "mode", None)
        self.mode = mode
        if shape_type is not None or mode != "shape":
            self.current_shape = shape_type
        if mode != "shape":
            self.shape_start_point = None
        if self.mode != "eraser":
            self._eraser_last_point = None
        if self.mode == "brush" and (not initial or prev_mode != "brush"):
            self._remember_brush_state()
        self._update_visibility_for_mode(initial=initial)
        if not initial:
            self.raise_toolbar()
        self.update_toolbar_state()
        self.update_cursor()

    def update_toolbar_state(self) -> None:
        if not getattr(self, 'toolbar', None):
            return
        self.toolbar.update_tool_states(self.mode, self.pen_color)

    def _remember_brush_state(self) -> None:
        if self.pen_color.isValid():
            self._last_brush_color = QColor(self.pen_color)
        if self.pen_size > 0:
            self._last_brush_size = max(1, int(self.pen_size))

    def _restore_brush_mode(self) -> None:
        if isinstance(self._last_brush_color, QColor) and self._last_brush_color.isValid():
            self.pen_color = QColor(self._last_brush_color)
        if isinstance(self._last_brush_size, int) and self._last_brush_size > 0:
            self.pen_size = max(1, int(self._last_brush_size))
        self.set_mode("brush")

    def toggle_eraser_mode(self) -> None:
        """切换橡皮模式；再次点击会恢复上一次的画笔配置。"""
        if self.mode == "eraser":
            self._restore_brush_mode()
        else:
            self._remember_brush_state()
            self.set_mode("eraser")

    def update_cursor(self) -> None:
        if self.mode == "cursor":
            self.setCursor(Qt.CursorShape.ArrowCursor); return
        if self.mode == "shape":
            self.setCursor(Qt.CursorShape.CrossCursor); return
        d = max(10, int(self.pen_size * (3.2 if self.mode == "eraser" else 2.2)))
        self.cursor_pixmap = QPixmap(d, d); self.cursor_pixmap.fill(Qt.GlobalColor.transparent)
        p = QPainter(self.cursor_pixmap); p.setRenderHint(QPainter.RenderHint.Antialiasing)
        if self.mode == "eraser":
            p.setBrush(QBrush(Qt.GlobalColor.white)); p.setPen(QPen(QColor("#555"), 2))
        else:
            p.setBrush(QBrush(self.pen_color)); p.setPen(QPen(Qt.GlobalColor.black, 2))
        p.drawEllipse(1, 1, d - 2, d - 2); p.end()
        self.setCursor(QCursor(self.cursor_pixmap, d // 2, d // 2))

    # ---- 系统级穿透 ----
    def _apply_input_passthrough(self, enabled: bool) -> None:
        # 开启后可让鼠标穿透画布，方便回到课件操作
        self.setAttribute(Qt.WidgetAttribute.WA_TransparentForMouseEvents, enabled)
        self.setWindowFlag(Qt.WindowType.WindowTransparentForInput, enabled)
        if self.isVisible():
            super().show()  # 立即生效

    def _update_visibility_for_mode(self, *, initial: bool = False) -> None:
        passthrough = (self.mode == "cursor") and (not self.whiteboard_active)
        self._apply_input_passthrough(passthrough)
        if initial:
            return
        if not passthrough:
            self.show(); self.raise_()
            self.setFocus(Qt.FocusReason.ActiveWindowFocusReason)
        else:
            if not self.isVisible():
                self.show()

    def _push_history(self) -> None:
        if not isinstance(self.canvas, QPixmap):
            return
        self.history.append(self.canvas.copy())
        if len(self.history) > self._history_limit:
            self.history.pop(0)
        self._update_undo_button()

    def _update_undo_button(self) -> None:
        if getattr(self, "toolbar", None):
            self.toolbar.update_undo_state(bool(self.history))

    def clear_all(self) -> None:
        """清除整块画布，同时根据需要恢复画笔模式。"""
        restore_needed = self.mode != "brush"
        self._push_history()
        self.canvas.fill(Qt.GlobalColor.transparent)
        self.temp_canvas.fill(Qt.GlobalColor.transparent)
        self.update()
        self._eraser_last_point = None
        if restore_needed:
            self._restore_brush_mode()
        else:
            self.raise_toolbar()
        self._update_undo_button()

    def use_brush_color(self, color_hex: str) -> None:
        """根据传入的十六进制颜色值启用画笔模式。"""
        color = QColor(color_hex)
        if not color.isValid():
            return
        self.pen_color = color
        self.set_mode("brush")

    def undo_last_action(self) -> None:
        if not self.history:
            return
        last = self.history.pop()
        if isinstance(last, QPixmap):
            self.canvas = last
        else:
            self._update_undo_button()
            return
        self.temp_canvas.fill(Qt.GlobalColor.transparent)
        self.drawing = False
        self.update()
        self.raise_toolbar()
        self._update_undo_button()

    def save_settings(self) -> None:
        settings = self.settings_manager.load_settings()
        paint = settings.get("Paint", {})
        paint["brush_size"] = str(self.pen_size)
        paint["brush_color"] = self.pen_color.name()
        settings["Paint"] = paint
        self.settings_manager.save_settings(settings)

    def save_window_position(self) -> None:
        settings = self.settings_manager.load_settings()
        paint = settings.get("Paint", {})
        pos = self.toolbar.pos()
        paint["x"] = str(pos.x()); paint["y"] = str(pos.y())
        settings["Paint"] = paint
        self.settings_manager.save_settings(settings)

    # ---- 画图事件 ----
    def mousePressEvent(self, e) -> None:
        if e.button() == Qt.MouseButton.LeftButton and self.mode != "cursor":
            self._push_history()
            self.drawing = True
            pointf = e.position(); self.last_point = pointf; self.prev_point = pointf
            self.last_width = self.pen_size * 0.4
            self.shape_start_point = e.pos() if self.mode == "shape" else None
            self._eraser_last_point = e.pos() if self.mode == "eraser" else None
            self.raise_toolbar()
            e.accept()
        super().mousePressEvent(e)

    def mouseMoveEvent(self, e) -> None:
        if self.drawing and self.mode != "cursor":
            p = e.pos(); pf = e.position()
            if self.mode == "brush": self._draw_brush_line(pf)
            elif self.mode == "eraser": self._erase_at(p)
            elif self.mode == "shape" and self.current_shape: self._draw_shape_preview(p)
            self.update()
            self.raise_toolbar()
        super().mouseMoveEvent(e)

    def mouseReleaseEvent(self, e) -> None:
        if e.button() == Qt.MouseButton.LeftButton and self.drawing:
            if self.mode == "shape" and self.current_shape: self._draw_shape_final(e.pos())
            self.drawing = False; self.shape_start_point = None; self.update()
            if self.mode == "eraser":
                self._eraser_last_point = None
            self.raise_toolbar()
        super().mouseReleaseEvent(e)

    def keyPressEvent(self, e: QKeyEvent) -> None:
        if e.key() == Qt.Key.Key_Escape:
            self.set_mode("cursor"); return
        super().keyPressEvent(e)

    def _draw_brush_line(self, cur: QPointF) -> None:
        cur = QPointF(cur); self.last_point = QPointF(self.last_point); self.prev_point = QPointF(self.prev_point)
        distance = (cur - self.last_point).manhattanLength()
        speed = distance / max(1.0, self.pen_size)
        speed_factor = 1.0 - min(1.0, speed)
        delta_prev = self.last_point - self.prev_point; delta_current = cur - self.last_point
        angle = abs(delta_prev.x() * delta_current.y() - delta_prev.y() * delta_current.x())
        angle_factor = min(1.0, angle / (self.pen_size * 20.0))
        elapsed = time.time() - self.last_time; self.last_time = time.time()
        pressure = min(1.0, elapsed * 5.0)
        target_w = self.pen_size * (0.35 + 0.55 * speed_factor + 0.35 * angle_factor) * (1.0 + 0.4 * pressure)
        cur_w = self.last_width * 0.65 + target_w * 0.35
        mid = (self.last_point + cur) / 2.0

        path = QPainterPath(); path.moveTo(self.prev_point); path.quadTo(self.last_point, mid)
        p = QPainter(self.canvas); p.setRenderHint(QPainter.RenderHint.Antialiasing)
        fade = QColor(self.pen_color); fade.setAlpha(70)
        p.setPen(QPen(fade, cur_w * 1.4, Qt.PenStyle.SolidLine, Qt.PenCapStyle.RoundCap, Qt.PenJoinStyle.RoundJoin)); p.drawPath(path)
        p.setPen(QPen(self.pen_color, cur_w, Qt.PenStyle.SolidLine, Qt.PenCapStyle.RoundCap, Qt.PenJoinStyle.RoundJoin)); p.drawPath(path)
        p.end()

        self.prev_point = self.last_point; self.last_point = cur; self.last_width = cur_w

    def _erase_at(self, pos) -> None:
        if isinstance(pos, QPointF):
            pos = pos.toPoint()
        start = self._eraser_last_point or pos
        p = QPainter(self.canvas)
        p.setRenderHint(QPainter.RenderHint.Antialiasing)
        p.setCompositionMode(QPainter.CompositionMode.CompositionMode_Clear)
        diameter = max(10, int(self.pen_size * 1.8) * 2)
        pen = QPen(QColor(255, 255, 255, 0), diameter, Qt.PenStyle.SolidLine, Qt.PenCapStyle.RoundCap, Qt.PenJoinStyle.RoundJoin)
        p.setPen(pen)
        p.drawLine(start, pos)
        p.end()
        self._eraser_last_point = QPoint(pos)

    def _draw_shape_preview(self, end_point) -> None:
        if not self.shape_start_point: return
        self.temp_canvas.fill(Qt.GlobalColor.transparent)
        p = QPainter(self.temp_canvas); p.setRenderHint(QPainter.RenderHint.Antialiasing)
        pen = QPen(self.pen_color, self.pen_size)
        if self.current_shape and "dashed" in self.current_shape: pen.setStyle(Qt.PenStyle.DashLine)
        p.setPen(pen); self._draw_shape(p, self.shape_start_point, end_point); p.end()
        self.raise_toolbar()

    def _draw_shape_final(self, end_point) -> None:
        if not self.shape_start_point: return
        p = QPainter(self.canvas); p.setRenderHint(QPainter.RenderHint.Antialiasing)
        pen = QPen(self.pen_color, self.pen_size)
        if self.current_shape and "dashed" in self.current_shape: pen.setStyle(Qt.PenStyle.DashLine)
        p.setPen(pen); self._draw_shape(p, self.shape_start_point, end_point); p.end()
        self.temp_canvas.fill(Qt.GlobalColor.transparent)
        self.raise_toolbar()

    def _draw_shape(self, painter: QPainter, start_point, end_point) -> None:
        rect = QRect(start_point, end_point)
        shape = (self.current_shape or "line").replace("dashed_", "")
        if shape == "rect": painter.drawRect(rect.normalized())
        elif shape == "circle": painter.drawEllipse(rect.normalized())
        else: painter.drawLine(start_point, end_point)

    def paintEvent(self, e) -> None:
        p = QPainter(self)
        if self.whiteboard_active:
            p.fillRect(self.rect(), self.whiteboard_color)
        else:
            p.fillRect(self.rect(), QColor(0, 0, 0, 1))
        p.drawPixmap(0, 0, self.canvas)
        if self.drawing and self.mode == "shape": p.drawPixmap(0, 0, self.temp_canvas)
        p.end()

    def showEvent(self, e) -> None:
        super().showEvent(e)
        self.raise_toolbar()

    def closeEvent(self, e) -> None:
        self.save_settings(); self.save_window_position()
        super().closeEvent(e)


# ---------- 语音 ----------
class TTSManager(QObject):
    """简单封装 pyttsx3，实现点名时的语音播报。"""

    def __init__(self, preferred_voice_id: str = "", parent: Optional[QObject] = None) -> None:
        super().__init__(parent)
        self.engine = None
        self.voice_ids: List[str] = []
        self.default_voice_id = ""
        self.current_voice_id = ""
        self._queue: Queue[str] = Queue()
        self._timer = QTimer(self)
        self._timer.timeout.connect(self._pump)
        try:
            self.engine = pyttsx3.init()
            voices = self.engine.getProperty("voices") or []
            self.voice_ids = [v.id for v in voices]
            if self.voice_ids: self.default_voice_id = self.voice_ids[0]
            self.current_voice_id = preferred_voice_id if preferred_voice_id in self.voice_ids else self.default_voice_id
            if self.current_voice_id: self.engine.setProperty("voice", self.current_voice_id)
            self.engine.startLoop(False); self._timer.start(100)
        except Exception:
            self.engine = None

    @property
    def available(self) -> bool:
        return self.engine is not None

    def set_voice(self, voice_id: str) -> None:
        if voice_id in self.voice_ids:
            self.current_voice_id = voice_id
            if self.engine:
                try:
                    self.engine.setProperty("voice", voice_id)
                except Exception:
                    pass

    def speak(self, text: str) -> None:
        if not self.engine: return
        while not self._queue.empty():
            try: self._queue.get_nowait()
            except Empty: break
        self._queue.put(text)

    def _pump(self) -> None:
        if not self.engine: return
        try:
            text = self._queue.get_nowait()
            self.engine.stop()
            if self.current_voice_id: self.engine.setProperty("voice", self.current_voice_id)
            self.engine.say(text)
        except Empty:
            pass
        try:
            self.engine.iterate()
        except Exception:
            self.shutdown()

    def shutdown(self) -> None:
        if self.engine:
            try: self.engine.endLoop()
            except Exception: pass
            try: self.engine.stop()
            except Exception: pass
        self.engine = None; self._timer.stop()


# ---------- 点名/计时 ----------
class CountdownSettingsDialog(QDialog):
    """设置倒计时分钟和秒数的小窗口。"""

    def __init__(self, parent: Optional[QWidget], minutes: int, seconds: int) -> None:
        super().__init__(parent)
        self.setWindowTitle("设置倒计时")
        self.setWindowFlag(Qt.WindowType.WindowStaysOnTopHint, True)
        self.result: Optional[tuple[int, int]] = None

        layout = QVBoxLayout(self); layout.setContentsMargins(10, 10, 10, 10); layout.setSpacing(6)

        ml = QHBoxLayout(); ml.addWidget(QLabel("分钟 (0-25):"))
        self.minutes_spin = QSpinBox(); self.minutes_spin.setRange(0, 300); self.minutes_spin.setValue(max(0, min(300, minutes)))
        minute_slider = QSlider(Qt.Orientation.Horizontal); minute_slider.setRange(0, 25)
        minute_slider.setValue(min(self.minutes_spin.value(), minute_slider.maximum()))
        minute_slider.valueChanged.connect(self.minutes_spin.setValue)

        def sync(v: int, slider=minute_slider):
            if v <= slider.maximum():
                prev = slider.blockSignals(True); slider.setValue(v); slider.blockSignals(prev)
        self.minutes_spin.valueChanged.connect(sync)
        ml.addWidget(self.minutes_spin); layout.addLayout(ml); layout.addWidget(minute_slider)

        sl = QHBoxLayout(); sl.addWidget(QLabel("秒 (0-59):"))
        self.seconds_spin = QSpinBox(); self.seconds_spin.setRange(0, 59); self.seconds_spin.setValue(max(0, min(59, seconds)))
        second_slider = QSlider(Qt.Orientation.Horizontal); second_slider.setRange(0, 59)
        second_slider.setValue(self.seconds_spin.value())
        second_slider.valueChanged.connect(self.seconds_spin.setValue); self.seconds_spin.valueChanged.connect(second_slider.setValue)
        sl.addWidget(self.seconds_spin); layout.addLayout(sl); layout.addWidget(second_slider)

        buttons = QDialogButtonBox(QDialogButtonBox.StandardButton.Ok | QDialogButtonBox.StandardButton.Cancel)
        buttons.accepted.connect(self._accept); buttons.rejected.connect(self.reject); layout.addWidget(buttons)
        self.setFixedSize(self.sizeHint())

    def _accept(self) -> None:
        self.result = (self.minutes_spin.value(), self.seconds_spin.value()); self.accept()


class ClickableFrame(QFrame):
    clicked = pyqtSignal()
    def mousePressEvent(self, e) -> None:
        if e.button() == Qt.MouseButton.LeftButton: self.clicked.emit()
        super().mousePressEvent(e)


class RollCallTimerWindow(QWidget):
    """集成点名与计时的主功能窗口。"""
    window_closed = pyqtSignal()
    visibility_changed = pyqtSignal(bool)

    STUDENT_FILE = "students.xlsx"
    MIN_FONT_SIZE = 5
    MAX_FONT_SIZE = 220

    def __init__(self, settings_manager: SettingsManager, student_data, parent: Optional[QWidget] = None) -> None:
        super().__init__(parent)
        self.setWindowTitle("点名 / 计时")
        self.setWindowFlag(Qt.WindowType.WindowStaysOnTopHint, True)
        self.setAttribute(Qt.WidgetAttribute.WA_DeleteOnClose)
        self.settings_manager = settings_manager
        self.student_data = student_data

        s = self.settings_manager.load_settings().get("RollCallTimer", {})
        def _get_int(key: str, default: int) -> int:
            try:
                return int(s.get(key, str(default)))
            except (TypeError, ValueError):
                return default
        apply_geometry_from_text(self, s.get("geometry", "420x240+180+180"))
        self.setMinimumSize(260, 160)
        # 记录初始最小宽高，供后续还原窗口尺寸时使用
        self._base_minimum_width = self.minimumWidth()
        self._base_minimum_height = self.minimumHeight()

        self.mode = s.get("mode", "roll_call") if s.get("mode", "roll_call") in {"roll_call", "timer"} else "roll_call"
        self.timer_modes = ["countdown", "stopwatch", "clock"]
        self.timer_mode_index = self.timer_modes.index(s.get("timer_mode", "countdown")) if s.get("timer_mode", "countdown") in self.timer_modes else 0

        self.timer_countdown_minutes = _get_int("timer_countdown_minutes", 5)
        self.timer_countdown_seconds = _get_int("timer_countdown_seconds", 0)
        self.timer_sound_enabled = str_to_bool(s.get("timer_sound_enabled", "True"), True)

        self.show_id = str_to_bool(s.get("show_id", "True"), True)
        self.show_name = str_to_bool(s.get("show_name", "True"), True)
        if not self.show_id and not self.show_name: self.show_id = True

        self.current_group_name = s.get("current_group", "全部")
        self.groups = ["全部"]
        if not self.student_data.empty:
            gs = sorted({str(g).strip().upper() for g in self.student_data["分组"].dropna() if str(g).strip()})
            self.groups.extend(gs)
        if self.current_group_name not in self.groups: self.current_group_name = "全部"

        self.current_student_index: Optional[int] = None
        self._group_all_indices: Dict[str, List[int]] = {}
        self._group_remaining_indices: Dict[str, List[int]] = {}
        self._group_last_student: Dict[str, Optional[int]] = {}
        # 记录各分组初始的随机顺序，便于在界面切换时保持未点名名单不被重新洗牌
        self._group_initial_sequences: Dict[str, List[int]] = {}
        # 记录每个分组已点过名的学生索引，便于核对剩余名单
        self._group_drawn_history: Dict[str, set[int]] = {}
        # 统一维护一个全局已点名集合，确保“全部”分组与子分组状态一致
        self._global_drawn_students: set[int] = set()
        self._student_groups: Dict[int, set[str]] = {}
        self._rebuild_group_indices()
        self._restore_group_state(s)
        self.timer_seconds_left = max(0, _get_int("timer_seconds_left", self.timer_countdown_minutes * 60 + self.timer_countdown_seconds))
        self.timer_stopwatch_seconds = max(0, _get_int("timer_stopwatch_seconds", 0))
        self.timer_running = str_to_bool(s.get("timer_running", "False"), False)

        self.last_id_font_size = max(self.MIN_FONT_SIZE, _get_int("id_font_size", 48))
        self.last_name_font_size = max(self.MIN_FONT_SIZE, _get_int("name_font_size", 60))
        self.last_timer_font_size = max(self.MIN_FONT_SIZE, _get_int("timer_font_size", 56))

        self.count_timer = QTimer(self); self.count_timer.setInterval(1000); self.count_timer.timeout.connect(self._on_count_timer)
        self.clock_timer = QTimer(self); self.clock_timer.setInterval(1000); self.clock_timer.timeout.connect(self._update_clock)

        self.tts_manager: Optional[TTSManager] = None
        self.speech_enabled = str_to_bool(s.get("speech_enabled", "False"), False) and PYTTSX3_AVAILABLE
        self.selected_voice_id = s.get("speech_voice_id", "")
        if PYTTSX3_AVAILABLE:
            self.tts_manager = TTSManager(self.selected_voice_id, parent=self)
            if not self.tts_manager.available: self.tts_manager = None; self.speech_enabled = False
        else:
            self.speech_enabled = False

        # QFontDatabase 在 Qt 6 中以静态方法为主，这里直接调用类方法避免实例化失败
        families_list = []
        get_families = getattr(QFontDatabase, "families", None)
        if callable(get_families):
            try:
                families_list = list(get_families())
            except TypeError:
                # 个别绑定版本可能要求显式写入枚举参数
                try:
                    families_list = list(get_families(QFontDatabase.WritingSystem.Any))  # type: ignore[arg-type]
                except Exception:
                    families_list = []
        families = set(families_list)
        self.name_font_family = "楷体" if "楷体" in families else ("KaiTi" if "KaiTi" in families else "Microsoft YaHei UI")

        self._build_ui()
        self._apply_saved_fonts()
        self._update_menu_state()
        self.update_mode_ui()
        self.on_group_change(initial=True)
        self.display_current_student()

    def _build_ui(self) -> None:
        self.setStyleSheet("background-color: #f4f5f7;")
        layout = QVBoxLayout(self); layout.setContentsMargins(8, 8, 8, 8); layout.setSpacing(6)

        top = QHBoxLayout(); top.setSpacing(4)
        self.title_label = QLabel("点名"); f = QFont("Microsoft YaHei UI", 10, QFont.Weight.Bold)
        self.title_label.setFont(f); self.title_label.setStyleSheet("color: #202124;")
        self.title_label.setSizePolicy(QSizePolicy.Policy.Fixed, QSizePolicy.Policy.Fixed)
        top.addWidget(self.title_label, 0, Qt.AlignmentFlag.AlignLeft)

        self.mode_button = QPushButton("切换到计时"); self.mode_button.setCursor(Qt.CursorShape.PointingHandCursor)
        self.mode_button.clicked.connect(self.toggle_mode); self.mode_button.setFixedHeight(28)
        mode_font = QFont("Microsoft YaHei UI", 9, QFont.Weight.Medium)
        self.mode_button.setFont(mode_font)
        fm = self.mode_button.fontMetrics()
        max_text = max(("切换到计时", "切换到点名"), key=lambda t: fm.horizontalAdvance(t))
        target_width = fm.horizontalAdvance(max_text) + 24
        self.mode_button.setFixedWidth(target_width)  # 固定宽度，避免文本切换导致按钮位置跳动
        self.mode_button.setSizePolicy(QSizePolicy.Policy.Fixed, QSizePolicy.Policy.Fixed)
        top.addWidget(self.mode_button, 0, Qt.AlignmentFlag.AlignLeft)

        self.group_label = QLabel("分组")
        self.group_label.setFont(QFont("Microsoft YaHei UI", 9, QFont.Weight.Medium))
        self.group_label.setStyleSheet("color: #3c4043;")
        self.group_label.setFixedHeight(28)
        self.group_label.setAlignment(Qt.AlignmentFlag.AlignVCenter | Qt.AlignmentFlag.AlignLeft)
        self.group_label.setSizePolicy(QSizePolicy.Policy.Fixed, QSizePolicy.Policy.Fixed)
        top.addWidget(self.group_label, 0, Qt.AlignmentFlag.AlignLeft)

        self.group_combo = QComboBox(); self.group_combo.addItems(self.groups); self.group_combo.setCurrentText(self.current_group_name)
        self.group_combo.setFixedHeight(28)
        self.group_combo.setMinimumContentsLength(4)
        self.group_combo.setSizeAdjustPolicy(QComboBox.SizeAdjustPolicy.AdjustToMinimumContentsLengthWithIcon)
        self.group_combo.currentTextChanged.connect(self.on_group_change)

        self.group_placeholder = QWidget()
        self.group_placeholder.setFixedHeight(28)

        self.group_stack = QStackedWidget()
        self.group_stack.setFixedHeight(28)
        self.group_stack.addWidget(self.group_combo)
        self.group_stack.addWidget(self.group_placeholder)
        combo_hint = max(180, min(260, self.group_combo.sizeHint().width()))
        self.group_combo.setFixedWidth(combo_hint)
        self.group_placeholder.setFixedWidth(combo_hint)
        self.group_stack.setFixedWidth(combo_hint)
        self.group_combo.setSizePolicy(QSizePolicy.Policy.Fixed, QSizePolicy.Policy.Fixed)
        self.group_placeholder.setSizePolicy(QSizePolicy.Policy.Fixed, QSizePolicy.Policy.Fixed)
        self.group_stack.setSizePolicy(QSizePolicy.Policy.Fixed, QSizePolicy.Policy.Fixed)
        top.addWidget(self.group_stack, 0, Qt.AlignmentFlag.AlignLeft)
        self.group_combo.view().setMinimumWidth(combo_hint)

        self.reset_button = QPushButton("重置")
        self.reset_button.setCursor(Qt.CursorShape.PointingHandCursor)
        self.reset_button.setFixedHeight(28)
        self.reset_button.setSizePolicy(QSizePolicy.Policy.Fixed, QSizePolicy.Policy.Fixed)
        self.reset_button.clicked.connect(self.reset_roll_call_pools)
        top.addWidget(self.reset_button, 0, Qt.AlignmentFlag.AlignLeft)

        self.menu_button = QToolButton(); self.menu_button.setText("..."); self.menu_button.setPopupMode(QToolButton.ToolButtonPopupMode.InstantPopup)
        self.menu_button.setFixedSize(28, 28); self.menu_button.setStyleSheet("font-size: 18px; padding-bottom: 6px;")
        self.main_menu = self._build_menu(); self.menu_button.setMenu(self.main_menu)
        top.addStretch(1)
        top.addWidget(self.menu_button, 0, Qt.AlignmentFlag.AlignRight)
        layout.addLayout(top)

        self.stack = QStackedWidget(); layout.addWidget(self.stack, 1)

        self.roll_call_frame = ClickableFrame(); self.roll_call_frame.setFrameShape(QFrame.Shape.NoFrame)
        rl = QGridLayout(self.roll_call_frame); rl.setContentsMargins(6, 6, 6, 6); rl.setSpacing(6)
        self.id_label = QLabel(""); self.name_label = QLabel("")
        for lab in (self.id_label, self.name_label):
            lab.setAlignment(Qt.AlignmentFlag.AlignCenter)
            lab.setStyleSheet("color: #ffffff; background-color: #1a73e8; border-radius: 8px; padding: 8px;")
            lab.setSizePolicy(QSizePolicy.Policy.Expanding, QSizePolicy.Policy.Expanding)
        rl.addWidget(self.id_label, 0, 0); rl.addWidget(self.name_label, 0, 1); self.stack.addWidget(self.roll_call_frame)

        self.timer_frame = QWidget(); tl = QVBoxLayout(self.timer_frame); tl.setContentsMargins(6, 6, 6, 6); tl.setSpacing(8)
        self.time_display_label = QLabel("00:00"); self.time_display_label.setAlignment(Qt.AlignmentFlag.AlignCenter)
        self.time_display_label.setStyleSheet("color: #ffffff; background-color: #202124; border-radius: 8px; padding: 8px;")
        self.time_display_label.setSizePolicy(QSizePolicy.Policy.Expanding, QSizePolicy.Policy.Expanding)
        tl.addWidget(self.time_display_label, 1)

        ctrl = QHBoxLayout(); ctrl.setSpacing(6)
        self.timer_mode_button = QPushButton("倒计时"); self.timer_mode_button.clicked.connect(self.toggle_timer_mode)
        self.timer_start_pause_button = QPushButton("开始"); self.timer_start_pause_button.clicked.connect(self.start_pause_timer)
        self.timer_reset_button = QPushButton("重置"); self.timer_reset_button.clicked.connect(self.reset_timer)
        self.timer_set_button = QPushButton("设定"); self.timer_set_button.clicked.connect(self.set_countdown_time)
        for b in (self.timer_mode_button, self.timer_start_pause_button, self.timer_reset_button, self.timer_set_button):
            b.setCursor(Qt.CursorShape.PointingHandCursor); b.setFixedHeight(30); b.setSizePolicy(QSizePolicy.Policy.Expanding, QSizePolicy.Policy.Fixed); ctrl.addWidget(b)
        tl.addLayout(ctrl); self.stack.addWidget(self.timer_frame)

        self.roll_call_frame.clicked.connect(self.roll_student)
        self.id_label.installEventFilter(self); self.name_label.installEventFilter(self)

    def _apply_saved_fonts(self) -> None:
        id_font = QFont("Microsoft YaHei UI", self.last_id_font_size, QFont.Weight.Bold)
        name_weight = QFont.Weight.Normal if self.name_font_family in {"楷体", "KaiTi"} else QFont.Weight.Bold
        name_font = QFont(self.name_font_family, self.last_name_font_size, name_weight)
        timer_font = QFont("Consolas", self.last_timer_font_size, QFont.Weight.Bold)
        self.id_label.setFont(id_font)
        self.name_label.setFont(name_font)
        self.time_display_label.setFont(timer_font)

    def _build_menu(self) -> QMenu:
        menu = QMenu(self)
        disp = menu.addMenu("显示选项")
        self.show_id_action = disp.addAction("显示学号"); self.show_id_action.setCheckable(True); self.show_id_action.setChecked(self.show_id)
        self.show_id_action.toggled.connect(self._on_display_option_changed)
        self.show_name_action = disp.addAction("显示姓名"); self.show_name_action.setCheckable(True); self.show_name_action.setChecked(self.show_name)
        self.show_name_action.toggled.connect(self._on_display_option_changed)

        menu.addSeparator()
        speech = menu.addMenu("语音播报")
        self.speech_enabled_action = speech.addAction("启用语音播报"); self.speech_enabled_action.setCheckable(True)
        self.speech_enabled_action.setChecked(self.speech_enabled); self.speech_enabled_action.toggled.connect(self._toggle_speech)
        self.voice_menu = speech.addMenu("选择发音人"); self.voice_actions = []
        if hasattr(self, "tts_manager") and self.tts_manager and self.tts_manager.voice_ids:
            for vid in self.tts_manager.voice_ids:
                act = self.voice_menu.addAction(vid); act.setCheckable(True); act.setChecked(vid == self.tts_manager.current_voice_id)
                act.triggered.connect(lambda _c, v=vid: self._set_voice(v)); self.voice_actions.append(act)
        else:
            self.voice_menu.setEnabled(False); self.speech_enabled_action.setEnabled(False)

        menu.addSeparator()
        self.timer_sound_action = menu.addAction("倒计时结束提示音"); self.timer_sound_action.setCheckable(True)
        self.timer_sound_action.setChecked(self.timer_sound_enabled); self.timer_sound_action.toggled.connect(self._toggle_timer_sound)
        return menu

    def _update_menu_state(self) -> None:
        if self.show_id_action.isChecked() != self.show_id: self.show_id_action.setChecked(self.show_id)
        if self.show_name_action.isChecked() != self.show_name: self.show_name_action.setChecked(self.show_name)
        self.timer_sound_action.setChecked(self.timer_sound_enabled)
        if self.tts_manager:
            self.speech_enabled_action.setEnabled(True); self.speech_enabled_action.setChecked(self.speech_enabled)
        else:
            self.speech_enabled_action.setEnabled(False); self.speech_enabled_action.setChecked(False)

    def eventFilter(self, obj, e):
        if obj in (self.id_label, self.name_label) and e.type() == QEvent.Type.MouseButtonPress:
            if e.button() == Qt.MouseButton.LeftButton:
                self.roll_student(); return True
        return super().eventFilter(obj, e)

    def _on_display_option_changed(self) -> None:
        if not self.show_id_action.isChecked() and not self.show_name_action.isChecked():
            self.show_id_action.setChecked(True)
        self.show_id = self.show_id_action.isChecked()
        self.show_name = self.show_name_action.isChecked()
        self.update_display_layout()
        self.display_current_student()

    def _toggle_speech(self, enabled: bool) -> None:
        if not self.tts_manager or not self.tts_manager.available:
            show_quiet_information(self, "未检测到语音引擎，无法开启语音播报。")
            self.speech_enabled_action.setChecked(False)
            return
        self.speech_enabled = enabled

    def _set_voice(self, voice_id: str) -> None:
        if not self.tts_manager: return
        self.tts_manager.set_voice(voice_id); self.selected_voice_id = voice_id
        for a in self.voice_actions: a.setChecked(a.text() == voice_id)

    def _toggle_timer_sound(self, enabled: bool) -> None:
        self.timer_sound_enabled = enabled

    def toggle_mode(self) -> None:
        self.mode = "timer" if self.mode == "roll_call" else "roll_call"
        self.update_mode_ui()

    def update_mode_ui(self) -> None:
        is_roll = self.mode == "roll_call"
        self.title_label.setText("点名" if is_roll else "计时")
        self.mode_button.setText("切换到计时" if is_roll else "切换到点名")
        self.group_label.setVisible(is_roll)
        if is_roll:
            self.stack.setCurrentWidget(self.roll_call_frame); self.group_stack.setCurrentWidget(self.group_combo)
            self.count_timer.stop(); self.clock_timer.stop(); self.timer_running = False; self.timer_start_pause_button.setText("开始")
            self.update_display_layout(); self.display_current_student()
            self.schedule_font_update()
        else:
            self.stack.setCurrentWidget(self.timer_frame); self.group_stack.setCurrentWidget(self.group_placeholder); self.update_timer_mode_ui()
            self.schedule_font_update()
        self.reset_button.setVisible(is_roll)
        self.updateGeometry()

    def update_timer_mode_ui(self) -> None:
        mode = self.timer_modes[self.timer_mode_index]
        self.clock_timer.stop()
        if mode == "countdown":
            self.timer_mode_button.setText("倒计时")
            self.timer_start_pause_button.setEnabled(True); self.timer_reset_button.setEnabled(True); self.timer_set_button.setEnabled(True)
            self.timer_start_pause_button.setText("暂停" if self.timer_running else "开始")
            if self.timer_running and not self.count_timer.isActive(): self.count_timer.start()
            self.update_timer_display()
        elif mode == "stopwatch":
            self.timer_mode_button.setText("秒表")
            self.timer_start_pause_button.setEnabled(True); self.timer_reset_button.setEnabled(True); self.timer_set_button.setEnabled(False)
            self.timer_start_pause_button.setText("暂停" if self.timer_running else "开始")
            if self.timer_running and not self.count_timer.isActive(): self.count_timer.start()
            self.update_timer_display()
        else:
            self.timer_mode_button.setText("时钟")
            self.timer_start_pause_button.setEnabled(False); self.timer_reset_button.setEnabled(False); self.timer_set_button.setEnabled(False)
            self.timer_running = False; self.count_timer.stop(); self._update_clock(); self.clock_timer.start()
            self.timer_start_pause_button.setText("开始")
        self.schedule_font_update()

    def toggle_timer_mode(self) -> None:
        if self.timer_running: return
        self.timer_mode_index = (self.timer_mode_index + 1) % len(self.timer_modes); self.update_timer_mode_ui()

    def start_pause_timer(self) -> None:
        if self.timer_modes[self.timer_mode_index] == "clock": return
        self.timer_running = not self.timer_running
        if self.timer_running:
            self.timer_start_pause_button.setText("暂停")
            if not self.count_timer.isActive(): self.count_timer.start()
        else:
            self.timer_start_pause_button.setText("开始")
            self.count_timer.stop()

    def reset_timer(self) -> None:
        self.timer_running = False; self.count_timer.stop(); self.timer_start_pause_button.setText("开始")
        m = self.timer_modes[self.timer_mode_index]
        if m == "countdown":
            self.timer_seconds_left = max(0, self.timer_countdown_minutes * 60 + self.timer_countdown_seconds)
        elif m == "stopwatch":
            self.timer_stopwatch_seconds = 0
        self.update_timer_display()

    def set_countdown_time(self) -> None:
        d = CountdownSettingsDialog(self, self.timer_countdown_minutes, self.timer_countdown_seconds)
        if d.exec() and d.result:
            mi, se = d.result; self.timer_countdown_minutes = mi; self.timer_countdown_seconds = se; self.reset_timer()

    def _on_count_timer(self) -> None:
        m = self.timer_modes[self.timer_mode_index]
        if m == "countdown":
            if self.timer_seconds_left > 0: self.timer_seconds_left -= 1
            else:
                self.count_timer.stop(); self.timer_running = False; self.timer_start_pause_button.setText("开始"); self.update_timer_display()
                if self.timer_sound_enabled: self.play_timer_sound()
                return
        elif m == "stopwatch":
            self.timer_stopwatch_seconds += 1
        self.update_timer_display()

    def update_timer_display(self) -> None:
        m = self.timer_modes[self.timer_mode_index]
        if m == "countdown": seconds = max(0, self.timer_seconds_left)
        elif m == "stopwatch": seconds = max(0, self.timer_stopwatch_seconds)
        else: seconds = 0
        if m in {"countdown", "stopwatch"}:
            mi, se = divmod(seconds, 60); self.time_display_label.setText(f"{int(mi):02d}:{int(se):02d}")
        else:
            self.time_display_label.setText(time.strftime("%H:%M:%S"))
        self.schedule_font_update()

    def _update_clock(self) -> None:
        self.time_display_label.setText(time.strftime("%H:%M:%S"))
        self.schedule_font_update()

    def play_timer_sound(self) -> None:
        if SOUNDDEVICE_AVAILABLE:
            def _play() -> None:
                try:
                    fs = 44100; duration = 0.5; frequency = 880
                    t = np.linspace(0, duration, int(fs * duration), endpoint=False)
                    data = 0.4 * np.sin(2 * np.pi * frequency * t)
                    sd.play(data.astype(np.float32), fs); sd.wait()
                except Exception:
                    QApplication.beep()
            threading.Thread(target=_play, daemon=True).start()
        else:
            QApplication.beep()

    def on_group_change(self, group_name: Optional[str] = None, initial: bool = False) -> None:
        if group_name is None:
            group_name = self.group_combo.currentText()
        if group_name not in self.groups:
            group_name = "全部"
            if self.group_combo.currentText() != group_name:
                self.group_combo.setCurrentText(group_name)
        self.current_group_name = group_name
        if self.student_data.empty:
            self.current_student_index = None
            self.display_current_student()
            return
        self._ensure_group_pool(group_name)
        self.current_student_index = None
        self.display_current_student()

    def roll_student(self, speak: bool = True) -> None:
        if self.mode != "roll_call": return
        group_name = self.current_group_name
        pool = self._group_remaining_indices.get(group_name)
        if pool is None:
            self._ensure_group_pool(group_name)
            pool = self._group_remaining_indices.get(group_name, [])
        if not pool:
            base_total = self._group_all_indices.get(group_name, [])
            if not base_total:
<<<<<<< HEAD
                show_quiet_information(self, f"'{group_name}' 分组当前没有可点名的学生。")
=======
                QMessageBox.information(self, "提示", f"'{group_name}' 分组当前没有可点名的学生。")
>>>>>>> ba769c6b
                self.current_student_index = None
                self.display_current_student()
                return
            if self._all_groups_completed():
<<<<<<< HEAD
                show_quiet_information(self, "所有学生都已完成点名，请点击“重置”按钮重新开始。")
            else:
                show_quiet_information(self, f"'{group_name}' 的同学已经全部点到，请切换其他分组或点击“重置”按钮。")
=======
                QMessageBox.information(
                    self,
                    "提示",
                    "所有学生都已完成点名，请点击“重置”按钮重新开始。",
                )
            else:
                QMessageBox.information(
                    self,
                    "提示",
                    f"'{group_name}' 的同学已经全部点到，请切换其他分组或点击“重置”按钮。",
                )
>>>>>>> ba769c6b
            return
        self.current_student_index = pool.pop()
        self._group_last_student[group_name] = self.current_student_index
        self._mark_student_drawn(self.current_student_index)
        self.display_current_student()
        if speak and self.speech_enabled and self.tts_manager and self.tts_manager.available:
            stu = self.student_data.loc[self.current_student_index]
            name = str(stu["姓名"]) if "姓名" in stu and pd.notna(stu["姓名"]) else ""
            if name: self.tts_manager.speak(name)

    def _all_groups_completed(self) -> bool:
        """判断是否所有分组的学生都已点名完毕。"""

        total_students = len(self._group_all_indices.get("全部", []))
        if total_students == 0:
            return True
        if len(self._global_drawn_students) < total_students:
            return False
        for group, base in self._group_all_indices.items():
            if not base:
                continue
            remaining = self._group_remaining_indices.get(group, [])
            if remaining:
                return False
        return True

    def _reset_roll_call_state(self, *, show_message: bool = False) -> None:
        """清空点名历史并重新洗牌，保持界面占位符显示。"""

        self._rebuild_group_indices()
        self._ensure_group_pool(self.current_group_name)
        self.current_student_index = None
        self.display_current_student()
        self.save_settings()
        if show_message:
<<<<<<< HEAD
            show_quiet_information(self, "已重新开始新一轮点名。")
=======
            QMessageBox.information(self, "提示", "已重新开始新一轮点名。")
>>>>>>> ba769c6b

    def reset_roll_call_pools(self) -> None:
        """手动点击“重置”按钮时执行，直接重新洗牌。"""

        self._reset_roll_call_state(show_message=True)

    def _rebuild_group_indices(self) -> None:
        """重新构建各分组的学生索引池。"""

        all_indices: Dict[str, List[int]] = {}
        remaining: Dict[str, List[int]] = {}
        last_student: Dict[str, Optional[int]] = {}
        student_groups: Dict[int, set[str]] = {}
        initial_sequences: Dict[str, List[int]] = {}

        if self.student_data.empty:
            all_indices["全部"] = []
        else:
            all_indices["全部"] = list(self.student_data.index)
            for idx in all_indices["全部"]:
                student_groups.setdefault(int(idx), set()).add("全部")
            group_series = self.student_data["分组"].astype(str).str.strip().str.upper()
            for group_name in self.groups:
                if group_name == "全部":
                    continue
                mask = group_series == group_name
                all_indices[group_name] = list(self.student_data[mask].index)
                for idx in all_indices[group_name]:
                    student_groups.setdefault(int(idx), set()).add(group_name)

        for group_name, indices in all_indices.items():
            pool = list(indices)
            random.shuffle(pool)
            remaining[group_name] = pool
            initial_sequences[group_name] = list(pool)
            last_student[group_name] = None

        self._group_all_indices = all_indices
        self._group_remaining_indices = remaining
        self._group_last_student = last_student
        self._group_initial_sequences = initial_sequences
        self._student_groups = student_groups
        self._group_drawn_history = {group: set() for group in all_indices}
        # “全部”分组直接引用全局集合，避免重复维护两份数据造成不一致
        if "全部" in self._group_drawn_history:
            self._global_drawn_students.clear()
            self._group_drawn_history["全部"] = self._global_drawn_students
        else:
            self._group_drawn_history["全部"] = self._global_drawn_students

        self._refresh_all_group_pool()

    def _restore_group_state(self, section: Mapping[str, str]) -> None:
        """从配置中恢复各分组剩余学生池，保持未抽学生不重复。"""

        def _load_dict(key: str) -> Dict[str, object]:
            raw = section.get(key, "")
            if not raw:
                return {}
            try:
                data = json.loads(raw)
            except Exception:
                return {}
            return data if isinstance(data, dict) else {}

        remaining_data = _load_dict("group_remaining")
        last_data = _load_dict("group_last")

        # 读取保存的全局已点名名单，保证窗口被关闭后重新打开时仍能继承上一轮的状态
        global_drawn_raw = section.get("global_drawn", "")
        restored_global: set[int] = set()
        if global_drawn_raw:
            try:
                payload = json.loads(global_drawn_raw)
            except Exception:
                payload = []
            if isinstance(payload, list):
                for value in payload:
                    try:
                        restored_global.add(int(value))
                    except (TypeError, ValueError):
                        continue

        self._global_drawn_students.clear()
        self._global_drawn_students.update(restored_global)
        self._group_drawn_history["全部"] = self._global_drawn_students

        # 先记录一份备份，稍后重新计算所有集合时需要与持久化信息交叉验证
        existing_global = set(self._global_drawn_students)

        # 从头构建全局集合，避免旧对象上的引用导致状态被意外清空
        self._global_drawn_students = set()
        self._group_drawn_history["全部"] = self._global_drawn_students

        for group, indices in remaining_data.items():
            if group not in self._group_all_indices:
                continue
            base_list = self._group_all_indices[group]
            base_set = set(base_list)
            restored: List[int] = []
            if isinstance(indices, list):
                seen: set[int] = set()
                for value in indices:
                    try:
                        idx = int(value)
                    except (TypeError, ValueError):
                        continue
                    if idx not in base_set or idx in seen:
                        continue
                    restored.append(idx)
                    seen.add(idx)
            self._group_remaining_indices[group] = restored

        for group, value in last_data.items():
            if group not in self._group_all_indices:
                continue
            if value is None:
                self._group_last_student[group] = None
                continue
            try:
                idx = int(value)
            except (TypeError, ValueError):
                continue
            if idx in self._group_all_indices[group]:
                self._group_last_student[group] = idx

        # 根据恢复后的剩余名单推导出每个分组已点名的学生集合
        # 重新整理所有分组的已点名学生，并同步更新全局集合
        for group, base_indices in self._group_all_indices.items():
            normalized_base: List[int] = []
            for value in base_indices:
                try:
                    normalized_base.append(int(value))
                except (TypeError, ValueError):
                    continue
            remaining_set: set[int] = set()
            for value in self._group_remaining_indices.get(group, []):
                try:
                    remaining_set.add(int(value))
                except (TypeError, ValueError):
                    continue
            drawn = {idx for idx in normalized_base if idx not in remaining_set}
            if group != "全部" and existing_global:
                # 在恢复时合并先前记录的全局名单，防止由于意外写入丢失导致遗漏
                drawn.update(idx for idx in existing_global if idx in normalized_base)
            seq = list(self._group_remaining_indices.get(group, []))
            seq.extend(idx for idx in normalized_base if idx not in seq)
            self._group_initial_sequences[group] = seq
            if group == "全部":
                # “全部”分组的已点名集合以全局集合为准
                self._global_drawn_students.update(drawn)
            else:
                self._group_drawn_history[group] = drawn
                self._global_drawn_students.update(drawn)

        # 合并持久化阶段记录的全局集合，防止遗漏尚未恢复的记录
        if existing_global:
            self._global_drawn_students.update(existing_global)

        # 最后重新指定“全部”分组引用当前全局集合，保持一致性
        self._group_drawn_history["全部"] = self._global_drawn_students
        self._refresh_all_group_pool()

    def _ensure_group_pool(self, group_name: str, force_reset: bool = False) -> None:
        """确保指定分组仍有待抽取的学生，必要时重新洗牌。"""

        if group_name not in self._group_all_indices:
            if self.student_data.empty:
                base_list: List[int] = []
            elif group_name == "全部":
                base_list = list(self.student_data.index)
            else:
                group_series = self.student_data["分组"].astype(str).str.strip().str.upper()
                base_list = list(self.student_data[group_series == group_name].index)
            self._group_all_indices[group_name] = base_list
            self._group_remaining_indices[group_name] = []
            self._group_last_student.setdefault(group_name, None)
            if group_name == "全部":
                self._group_drawn_history[group_name] = self._global_drawn_students
            else:
                self._group_drawn_history.setdefault(group_name, set())
            for idx in base_list:
                entry = self._student_groups.setdefault(int(idx), set())
                entry.add(group_name)
                entry.add("全部")
            # 新增分组时同步生成初始顺序
            shuffled = list(base_list)
            random.shuffle(shuffled)
            self._group_initial_sequences[group_name] = shuffled

        base_indices: List[int] = []
        for value in self._group_all_indices.get(group_name, []):
            try:
                base_indices.append(int(value))
            except (TypeError, ValueError):
                continue
        if group_name == "全部":
            drawn_history = self._group_drawn_history.setdefault("全部", self._global_drawn_students)
            reference_drawn = self._global_drawn_students
        else:
            drawn_history = self._group_drawn_history.setdefault(group_name, set())
            reference_drawn = drawn_history

        if group_name == "全部":
            # “全部”分组直接依据全局集合生成剩余名单，避免与各子分组脱节
            if group_name not in self._group_initial_sequences:
                shuffled = list(base_indices)
                random.shuffle(shuffled)
                self._group_initial_sequences[group_name] = shuffled
            self._refresh_all_group_pool()
            self._group_last_student.setdefault(group_name, None)
            return

        if force_reset or group_name not in self._group_remaining_indices:
            drawn_history.clear()
            pool = list(base_indices)
            random.shuffle(pool)
            self._group_remaining_indices[group_name] = pool
            self._group_last_student.setdefault(group_name, None)
            self._group_initial_sequences[group_name] = list(pool)
            self._refresh_all_group_pool()
            return

        raw_pool = self._group_remaining_indices.get(group_name, [])
        normalized_pool: List[int] = []
        seen: set[int] = set()
        for value in raw_pool:
            try:
                idx = int(value)
            except (TypeError, ValueError):
                continue
            if idx in base_indices and idx not in seen and idx not in reference_drawn:
                normalized_pool.append(idx)
                seen.add(idx)

        source_order = self._group_initial_sequences.get(group_name)
        if source_order is None:
            # 如果未记录初始顺序，则退回数据原有顺序
            source_order = list(base_indices)
            self._group_initial_sequences[group_name] = list(source_order)

        for idx in source_order:
            if idx in reference_drawn or idx in seen or idx not in base_indices:
                continue
            normalized_pool.append(idx)
            seen.add(idx)

        self._group_remaining_indices[group_name] = normalized_pool
        self._group_last_student.setdefault(group_name, None)
        self._refresh_all_group_pool()

    def _mark_student_drawn(self, student_index: int) -> None:
        """抽中学生后，从所有关联分组的候选列表中移除该学生。"""

        student_key = None
        try:
            student_key = int(student_index)
        except (TypeError, ValueError):
            return

        groups = self._student_groups.get(student_key)
        if not groups:
            return
        self._global_drawn_students.add(student_key)
        for group in groups:
            if group == "全部":
                history = self._group_drawn_history.setdefault("全部", self._global_drawn_students)
            else:
                history = self._group_drawn_history.setdefault(group, set())
            history.add(student_key)
            pool = self._group_remaining_indices.get(group)
            if not pool:
                continue
            cleaned: List[int] = []
            for value in pool:
                try:
                    idx = int(value)
                except (TypeError, ValueError):
                    continue
                if idx != student_key:
                    cleaned.append(idx)
            self._group_remaining_indices[group] = cleaned

        self._refresh_all_group_pool()

    def _refresh_all_group_pool(self) -> None:
        """同步“全部”分组的剩余名单，使其与各子分组保持一致。"""

        base_all = self._group_all_indices.get("全部", [])
        if "全部" not in self._group_initial_sequences:
            shuffled = list(base_all)
            random.shuffle(shuffled)
            self._group_initial_sequences["全部"] = shuffled
        order = list(self._group_initial_sequences.get("全部", []))
        normalized: List[int] = []
        seen: set[int] = set()
        for value in order:
            try:
                idx = int(value)
            except (TypeError, ValueError):
                continue
            if idx in seen:
                continue
            seen.add(idx)
            if idx in self._global_drawn_students:
                continue
            normalized.append(idx)
        for value in base_all:
            try:
                idx = int(value)
            except (TypeError, ValueError):
                continue
            if idx in seen:
                continue
            seen.add(idx)
            if idx in self._global_drawn_students:
                continue
            normalized.append(idx)
        self._group_remaining_indices["全部"] = normalized

    def display_current_student(self) -> None:
        if self.current_student_index is None:
            self.id_label.setText("学号" if self.show_id else "")
            self.name_label.setText("学生" if self.show_name else "")
        else:
            stu = self.student_data.loc[self.current_student_index]
            sid = str(stu["学号"]) if pd.notna(stu["学号"]) else ""; name = str(stu["姓名"]) if pd.notna(stu["姓名"]) else ""
            self.id_label.setText(sid if self.show_id else ""); self.name_label.setText(name if self.show_name else "")
            if not self.show_id: self.id_label.setText("")
            if not self.show_name: self.name_label.setText("")
        self.update_display_layout()
        self.schedule_font_update()

    def update_display_layout(self) -> None:
        self.id_label.setVisible(self.show_id); self.name_label.setVisible(self.show_name)
        layout: QGridLayout = self.roll_call_frame.layout()
        layout.setColumnStretch(0, 1); layout.setColumnStretch(1, 1)
        if not self.show_id: layout.setColumnStretch(0, 0)
        if not self.show_name: layout.setColumnStretch(1, 0)
        self.schedule_font_update()

    def schedule_font_update(self) -> None:
        QTimer.singleShot(0, self.update_dynamic_fonts)

    def update_dynamic_fonts(self) -> None:
        for lab in (self.id_label, self.name_label):
            if not lab.isVisible(): continue
            w = max(40, lab.width()); h = max(40, lab.height()); text = lab.text()
            size = self._calc_font_size(w, h, text)
            if lab is self.name_label:
                weight = QFont.Weight.Normal if self.name_font_family in {"楷体", "KaiTi"} else QFont.Weight.Bold
                lab.setFont(QFont(self.name_font_family, size, weight))
                self.last_name_font_size = size
            else:
                lab.setFont(QFont("Microsoft YaHei UI", size, QFont.Weight.Bold))
                self.last_id_font_size = size
        if self.timer_frame.isVisible():
            text = self.time_display_label.text()
            w = max(60, self.time_display_label.width())
            h = max(60, self.time_display_label.height())
            size = self._calc_font_size(w, h, text, monospace=True)
            self.time_display_label.setFont(QFont("Consolas", size, QFont.Weight.Bold))
            self.last_timer_font_size = size

    def _calc_font_size(self, w: int, h: int, text: str, monospace: bool = False) -> int:
        if not text or w < 20 or h < 20:
            return self.MIN_FONT_SIZE
        w_eff = max(1, w - 16)
        h_eff = max(1, h - 16)
        is_cjk = any("\u4e00" <= c <= "\u9fff" for c in text)
        length = max(1, len(text))
        width_char_factor = 1.0 if is_cjk else (0.58 if monospace else 0.6)
        size_by_width = w_eff / (length * width_char_factor)
        size_by_height = h_eff * 0.70
        final_size = int(min(size_by_width, size_by_height))
        return max(self.MIN_FONT_SIZE, min(self.MAX_FONT_SIZE, final_size))

    def showEvent(self, e) -> None:
        super().showEvent(e)
        self.visibility_changed.emit(True)
        self.schedule_font_update()
        ensure_widget_within_screen(self)

    def resizeEvent(self, e: QResizeEvent) -> None:
        super().resizeEvent(e)
        self.schedule_font_update()

    def hideEvent(self, e) -> None:
        super().hideEvent(e)
        self.save_settings()
        self.visibility_changed.emit(False)

    def closeEvent(self, e) -> None:
        self.save_settings()
        self.count_timer.stop()
        self.clock_timer.stop()
        if self.tts_manager: self.tts_manager.shutdown()
        self.window_closed.emit()
        super().closeEvent(e)

    def save_settings(self) -> None:
        settings = self.settings_manager.load_settings()
        sec = settings.get("RollCallTimer", {})
        sec["geometry"] = geometry_to_text(self)
        sec["show_id"] = bool_to_str(self.show_id)
        sec["show_name"] = bool_to_str(self.show_name)
        sec["speech_enabled"] = bool_to_str(self.speech_enabled)
        sec["speech_voice_id"] = self.selected_voice_id
        sec["current_group"] = self.current_group_name
        sec["timer_countdown_minutes"] = str(self.timer_countdown_minutes)
        sec["timer_countdown_seconds"] = str(self.timer_countdown_seconds)
        sec["timer_sound_enabled"] = bool_to_str(self.timer_sound_enabled)
        sec["mode"] = self.mode
        sec["timer_mode"] = self.timer_modes[self.timer_mode_index]
        sec["timer_seconds_left"] = str(self.timer_seconds_left)
        sec["timer_stopwatch_seconds"] = str(self.timer_stopwatch_seconds)
        sec["timer_running"] = bool_to_str(self.timer_running)
        sec["id_font_size"] = str(self.last_id_font_size)
        sec["name_font_size"] = str(self.last_name_font_size)
        sec["timer_font_size"] = str(self.last_timer_font_size)
        remaining_payload: Dict[str, List[int]] = {}
        for group, indices in self._group_remaining_indices.items():
            cleaned: List[int] = []
            for idx in indices:
                try:
                    cleaned.append(int(idx))
                except (TypeError, ValueError):
                    continue
            remaining_payload[group] = cleaned
        last_payload: Dict[str, Optional[int]] = {}
        all_groups = set(self._group_all_indices.keys()) | set(self._group_last_student.keys())
        for group in all_groups:
            value = self._group_last_student.get(group)
            if value is None:
                last_payload[group] = None
            else:
                try:
                    last_payload[group] = int(value)
                except (TypeError, ValueError):
                    last_payload[group] = None
        try:
            sec["group_remaining"] = json.dumps(remaining_payload, ensure_ascii=False)
        except TypeError:
            sec["group_remaining"] = json.dumps({}, ensure_ascii=False)
        try:
            sec["group_last"] = json.dumps(last_payload, ensure_ascii=False)
        except TypeError:
            sec["group_last"] = json.dumps({}, ensure_ascii=False)
        try:
            global_drawn_payload = sorted(int(idx) for idx in self._global_drawn_students)
            sec["global_drawn"] = json.dumps(global_drawn_payload, ensure_ascii=False)
        except TypeError:
            sec["global_drawn"] = json.dumps([], ensure_ascii=False)
        settings["RollCallTimer"] = sec
        self.settings_manager.save_settings(settings)


# ---------- 关于 ----------
class AboutDialog(QDialog):
    def __init__(self, parent: Optional[QWidget] = None) -> None:
        super().__init__(parent)
        self.setWindowTitle("关于")
        self.setWindowFlag(Qt.WindowType.WindowStaysOnTopHint, True)
        layout = QVBoxLayout(self)
        layout.setContentsMargins(18, 18, 18, 18)
        layout.setSpacing(12)
        info = QLabel(
            "<b>ClassroomTools</b><br>"
            "作者：广州番禺王耀强<br>"
            "知乎主页：<a href='https://www.zhihu.com/people/sciman/columns'>sciman</a><br>"
            "公众号：sciman逸居<br>"
            "“初中物理教研”Q群：323728546"
        )
        info.setOpenExternalLinks(True)
        info.setTextFormat(Qt.TextFormat.RichText)
        layout.addWidget(info)
        btn = QPushButton("确定")
        btn.clicked.connect(self.accept)
        btn.setCursor(Qt.CursorShape.PointingHandCursor)
        layout.addWidget(btn, alignment=Qt.AlignmentFlag.AlignCenter)
        self.setFixedSize(self.sizeHint())


# ---------- 数据 ----------
def load_student_data(parent: Optional[QWidget]) -> Optional[pd.DataFrame]:
    """从 students.xlsx 读取点名所需的数据，不存在时自动生成模板。"""
    if not (PANDAS_AVAILABLE and OPENPYXL_AVAILABLE):
        QMessageBox.warning(parent, "提示", "未安装 pandas/openpyxl，点名功能不可用。")
        return None
    file_path = RollCallTimerWindow.STUDENT_FILE
    if not os.path.exists(file_path):
        try:
            df = pd.DataFrame({"学号": [101, 102, 103], "姓名": ["张三", "李四", "王五"], "分组": ["A", "B", "A"]})
            df.to_excel(file_path, index=False)
            show_quiet_information(parent, f"未找到学生名单，已为您创建模板文件：{file_path}")
        except Exception as exc:
            QMessageBox.critical(parent, "错误", f"创建模板文件失败：{exc}")
            return None
    try:
        df = pd.read_excel(file_path, usecols=["学号", "姓名", "分组"])
        df["学号"] = pd.to_numeric(df["学号"], errors="coerce").astype("Int64")
        df["姓名"] = df["姓名"].astype(str).str.strip()
        df["分组"] = df["分组"].astype(str).str.strip().str.upper()
        df.dropna(subset=["学号", "姓名"], inplace=True)
        return df
    except Exception as exc:
        QMessageBox.critical(parent, "错误", f"无法加载学生名单，请检查文件格式。\n错误：{exc}")
        return None


# ---------- 启动器 ----------
class LauncherBubble(QWidget):
    """启动器缩小时显示的悬浮圆球，负责发出恢复指令。"""

    restore_requested = pyqtSignal()
    position_changed = pyqtSignal(QPoint)

    def __init__(self, diameter: int = 42) -> None:
        super().__init__(
            None,
            Qt.WindowType.Tool
            | Qt.WindowType.FramelessWindowHint
            | Qt.WindowType.WindowStaysOnTopHint,
        )
        self.setAttribute(Qt.WidgetAttribute.WA_TranslucentBackground, True)
        self.setAttribute(Qt.WidgetAttribute.WA_NoSystemBackground, True)
        self.setAttribute(Qt.WidgetAttribute.WA_ShowWithoutActivating, True)
        self.setCursor(Qt.CursorShape.PointingHandCursor)
        self.setWindowTitle("ClassroomTools Bubble")
        self._diameter = max(32, diameter)
        self.setFixedSize(self._diameter, self._diameter)
        self.setWindowOpacity(0.74)
        self._dragging = False
        self._drag_offset = QPoint()
        self._moved = False

    def place_near(self, target: QPoint, screen: Optional[QScreen]) -> None:
        """将气泡吸附到距离 target 最近的屏幕边缘。"""

        if screen is None:
            screen = QApplication.screenAt(target) or QApplication.primaryScreen()
        if screen is None:
            return
        available = screen.availableGeometry()
        margin = 6
        bubble_size = self.size()
        center = QPoint(int(target.x()), int(target.y()))
        center.setX(max(available.left(), min(center.x(), available.right())))
        center.setY(max(available.top(), min(center.y(), available.bottom())))

        distances = {
            "left": abs(center.x() - available.left()),
            "right": abs(available.right() - center.x()),
            "top": abs(center.y() - available.top()),
            "bottom": abs(available.bottom() - center.y()),
        }
        nearest_edge = min(distances, key=distances.get)
        if nearest_edge == "left":
            x = available.left() + margin
            y = center.y() - bubble_size.height() // 2
        elif nearest_edge == "right":
            x = available.right() - bubble_size.width() - margin
            y = center.y() - bubble_size.height() // 2
        elif nearest_edge == "top":
            y = available.top() + margin
            x = center.x() - bubble_size.width() // 2
        else:
            y = available.bottom() - bubble_size.height() - margin
            x = center.x() - bubble_size.width() // 2

        x = max(available.left() + margin, min(x, available.right() - bubble_size.width() - margin))
        y = max(available.top() + margin, min(y, available.bottom() - bubble_size.height() - margin))
        self.move(int(x), int(y))
        self.position_changed.emit(self.pos())

    def snap_to_edge(self) -> None:
        screen = self.screen() or QApplication.screenAt(self.frameGeometry().center()) or QApplication.primaryScreen()
        if screen is None:
            return
        self.place_near(self.frameGeometry().center(), screen)

    def paintEvent(self, event) -> None:
        painter = QPainter(self)
        painter.setRenderHint(QPainter.RenderHint.Antialiasing, True)
        rect = self.rect()
        color = QColor(32, 33, 36, 150)
        highlight = QColor(138, 180, 248, 160)
        painter.setBrush(QBrush(color))
        painter.setPen(Qt.PenStyle.NoPen)
        painter.drawEllipse(rect)
        painter.setBrush(QBrush(highlight))
        painter.drawEllipse(rect.adjusted(rect.width() // 3, rect.height() // 3, -rect.width() // 6, -rect.height() // 6))

    def mousePressEvent(self, event) -> None:
        if event.button() == Qt.MouseButton.LeftButton:
            self._dragging = True
            self._drag_offset = event.position().toPoint()
            self._moved = False
        super().mousePressEvent(event)

    def mouseMoveEvent(self, event) -> None:
        if self._dragging and event.buttons() & Qt.MouseButton.LeftButton:
            new_pos = event.globalPosition().toPoint() - self._drag_offset
            self.move(new_pos)
            self._moved = True
        super().mouseMoveEvent(event)

    def mouseReleaseEvent(self, event) -> None:
        if event.button() == Qt.MouseButton.LeftButton:
            if not self._moved:
                self.restore_requested.emit()
            else:
                self.snap_to_edge()
                self.position_changed.emit(self.pos())
            self._dragging = False
        super().mouseReleaseEvent(event)


class LauncherWindow(QWidget):
    def __init__(self, settings_manager: SettingsManager, student_data: Optional[pd.DataFrame]) -> None:
        super().__init__(None, Qt.WindowType.Tool | Qt.WindowType.FramelessWindowHint | Qt.WindowType.WindowStaysOnTopHint)
        self.settings_manager = settings_manager
        self.student_data = student_data
        self.overlay: Optional[OverlayWindow] = None
        self.roll_call_window: Optional[RollCallTimerWindow] = None
        self._dragging = False; self._drag_offset = QPoint()
        self.bubble: Optional[LauncherBubble] = None
        self._last_position = QPoint()
        self._bubble_position = QPoint()
        self._minimized = False
        self._minimized_on_start = False

        self.setAttribute(Qt.WidgetAttribute.WA_StyledBackground, True)
        self.setStyleSheet(
            """
            QWidget#launcherContainer {
                background-color: rgba(28, 29, 32, 232);
                border-radius: 9px;
                border: 1px solid rgba(255, 255, 255, 40);
            }
            QPushButton {
                color: #f1f3f4;
                background-color: rgba(60, 64, 67, 230);
                border: 1px solid rgba(255, 255, 255, 35);
                border-radius: 6px;
                padding: 3px 9px;
                min-height: 26px;
            }
            QPushButton:hover {
                background-color: rgba(138, 180, 248, 240);
                border-color: rgba(138, 180, 248, 255);
                color: #202124;
            }
            QCheckBox {
                color: #f1f3f4;
                spacing: 4px;
            }
            QCheckBox::indicator {
                width: 14px;
                height: 14px;
                border-radius: 4px;
                border: 1px solid rgba(255, 255, 255, 60);
                background: rgba(32, 33, 36, 240);
            }
            QCheckBox::indicator:checked {
                background-color: #8ab4f8;
                border-color: transparent;
            }
            """
        )
        container = QWidget(self); container.setObjectName("launcherContainer")
        layout = QVBoxLayout(self); layout.setContentsMargins(0, 0, 0, 0); layout.addWidget(container)
        v = QVBoxLayout(container); v.setContentsMargins(8, 8, 8, 8); v.setSpacing(5)

        # 通过三段可伸缩空白保证“画笔”“点名/计时”两侧及中间留白一致
        row = QGridLayout(); row.setContentsMargins(0, 0, 0, 0); row.setHorizontalSpacing(0)
        for col in (0, 2, 4):
            row.setColumnMinimumWidth(col, 12)
            row.setColumnStretch(col, 1)
        self.paint_button = QPushButton("画笔")
        self.paint_button.clicked.connect(self.toggle_paint)
        row.addItem(QSpacerItem(0, 0, QSizePolicy.Policy.Expanding, QSizePolicy.Policy.Minimum), 0, 0)
        row.addWidget(self.paint_button, 0, 1)
        row.addItem(QSpacerItem(0, 0, QSizePolicy.Policy.Expanding, QSizePolicy.Policy.Minimum), 0, 2)
        self.roll_call_button = QPushButton("点名/计时")
        self.roll_call_button.clicked.connect(self.toggle_roll_call)
        row.addWidget(self.roll_call_button, 0, 3)
        row.addItem(QSpacerItem(0, 0, QSizePolicy.Policy.Expanding, QSizePolicy.Policy.Minimum), 0, 4)
        unified_width = self._action_button_width()
        self.paint_button.setFixedWidth(unified_width)
        self.roll_call_button.setFixedWidth(unified_width)
        v.addLayout(row)

        bottom = QHBoxLayout(); bottom.setSpacing(3)
        self.minimize_button = QPushButton("缩小"); self.minimize_button.clicked.connect(self.minimize_launcher)
        bottom.addWidget(self.minimize_button)

        self.autostart_check = QCheckBox("开机启动"); self.autostart_check.stateChanged.connect(self.toggle_autostart); bottom.addWidget(self.autostart_check)
        bottom.addStretch(1)

        self.about_button = QPushButton("关于"); self.about_button.clicked.connect(self.show_about); bottom.addWidget(self.about_button)
        self.exit_button = QPushButton("退出")
        self.exit_button.clicked.connect(QApplication.instance().quit)
        bottom.addWidget(self.exit_button)
        v.addLayout(bottom)

        aux_width = max(self.minimize_button.sizeHint().width(), 52)
        self.minimize_button.setFixedWidth(aux_width)
        about_width = max(self.about_button.sizeHint().width(), 52)
        exit_width = max(self.exit_button.sizeHint().width(), 52)
        self.about_button.setFixedWidth(about_width)
        self.exit_button.setFixedWidth(exit_width)

        button_height = max(
            self.paint_button.sizeHint().height(),
            self.roll_call_button.sizeHint().height(),
            self.minimize_button.sizeHint().height(),
            self.about_button.sizeHint().height(),
            self.exit_button.sizeHint().height(),
        )
        for btn in (self.paint_button, self.roll_call_button, self.minimize_button, self.about_button, self.exit_button):
            btn.setFixedHeight(button_height)

        s = self.settings_manager.load_settings().get("Launcher", {})
        x = int(s.get("x", "120")); y = int(s.get("y", "120"))
        self.move(x, y)
        self._last_position = QPoint(x, y)
        bubble_x = int(s.get("bubble_x", str(x)))
        bubble_y = int(s.get("bubble_y", str(y)))
        self._bubble_position = QPoint(bubble_x, bubble_y)
        minimized = str_to_bool(s.get("minimized", "False"), False)
        self._minimized = minimized
        self._minimized_on_start = minimized

        startup = self.settings_manager.load_settings().get("Startup", {})
        autostart_enabled = str_to_bool(startup.get("autostart_enabled", "False"), False)
        self.autostart_check.setChecked(autostart_enabled and WINREG_AVAILABLE)
        self.autostart_check.setEnabled(WINREG_AVAILABLE)

        if not PANDAS_AVAILABLE or not OPENPYXL_AVAILABLE or self.student_data is None:
            self.roll_call_button.setEnabled(False)

        for w in (self, container, self.paint_button, self.roll_call_button, self.minimize_button, self.autostart_check):
            w.installEventFilter(self)

        # 锁定启动器的推荐尺寸，避免误拖拽造成遮挡
        self.adjustSize()
        self.setFixedSize(self.sizeHint())
        self._base_minimum_width = self.minimumWidth()
        self._base_minimum_height = self.minimumHeight()

    def _action_button_width(self) -> int:
        """计算“画笔”与“点名/计时”按钮的统一宽度，保证观感一致。"""

        paint_metrics = QFontMetrics(self.paint_button.font())
        roll_metrics = QFontMetrics(self.roll_call_button.font())
        paint_texts = ["画笔", "隐藏画笔"]
        roll_texts = ["点名/计时", "显示点名", "隐藏点名"]
        max_width = max(
            max(paint_metrics.horizontalAdvance(text) for text in paint_texts),
            max(roll_metrics.horizontalAdvance(text) for text in roll_texts),
        )
        return max_width + 28

    def showEvent(self, e) -> None:
        super().showEvent(e)
        ensure_widget_within_screen(self)
        self._last_position = self.pos()
        if self._minimized_on_start:
            QTimer.singleShot(0, self._restore_minimized_state)

    def eventFilter(self, obj, e) -> bool:
        if e.type() == QEvent.Type.MouseButtonPress and e.button() == Qt.MouseButton.LeftButton:
            self._dragging = True; self._drag_offset = e.globalPosition().toPoint() - self.pos()
        elif e.type() == QEvent.Type.MouseMove and self._dragging and e.buttons() & Qt.MouseButton.LeftButton:
            self.move(e.globalPosition().toPoint() - self._drag_offset)
        elif e.type() == QEvent.Type.MouseButtonRelease and e.button() == Qt.MouseButton.LeftButton:
            self._dragging = False
            self._last_position = self.pos()
            self.save_position()
        return super().eventFilter(obj, e)

    def save_position(self) -> None:
        settings = self.settings_manager.load_settings()
        pos = self._last_position if (self._minimized and not self._last_position.isNull()) else self.pos()
        launcher = settings.get("Launcher", {})
        launcher["x"] = str(pos.x())
        launcher["y"] = str(pos.y())
        bubble_pos = self._bubble_position if not self._bubble_position.isNull() else pos
        launcher["bubble_x"] = str(bubble_pos.x())
        launcher["bubble_y"] = str(bubble_pos.y())
        launcher["minimized"] = bool_to_str(self._minimized)
        settings["Launcher"] = launcher
        startup = settings.get("Startup", {}); startup["autostart_enabled"] = bool_to_str(self.autostart_check.isChecked()); settings["Startup"] = startup
        self.settings_manager.save_settings(settings)

    def toggle_paint(self) -> None:
        """打开或隐藏屏幕画笔覆盖层。"""
        if self.overlay is None: self.overlay = OverlayWindow(self.settings_manager)
        if self.overlay.isVisible():
            self.overlay.hide_overlay(); self.paint_button.setText("画笔")
        else:
            self.overlay.show_overlay(); self.paint_button.setText("隐藏画笔")

    def toggle_roll_call(self) -> None:
        """切换点名/计时窗口的显示状态，必要时先创建窗口。"""
        if self.student_data is None:
            QMessageBox.warning(self, "提示", "学生数据加载失败，无法打开点名器。"); return
        if self.roll_call_window is None:
            self.roll_call_window = RollCallTimerWindow(self.settings_manager, self.student_data)
            self.roll_call_window.window_closed.connect(self.on_roll_call_window_closed)
            self.roll_call_window.visibility_changed.connect(self.on_roll_call_visibility_changed)
            self.roll_call_window.show()
            self.roll_call_button.setText("隐藏点名")
        else:
            if self.roll_call_window.isVisible():
                self.roll_call_window.hide()
                self.roll_call_button.setText("显示点名")
            else:
                self.roll_call_window.show(); self.roll_call_window.raise_()
                self.roll_call_button.setText("隐藏点名")

    def on_roll_call_window_closed(self) -> None:
        self.roll_call_window = None
        self.roll_call_button.setText("点名/计时")

    def on_roll_call_visibility_changed(self, visible: bool) -> None:
        self.roll_call_button.setText("隐藏点名" if visible else "显示点名")

    def toggle_autostart(self) -> None:
        if not WINREG_AVAILABLE: return
        enabled = self.autostart_check.isChecked()
        self.set_autostart(enabled); self.save_position()

    def minimize_launcher(self, from_settings: bool = False) -> None:
        """将启动器收纳为悬浮圆球。"""

        if self._minimized and not from_settings:
            return
        if self.bubble is None:
            self.bubble = LauncherBubble()
            self.bubble.restore_requested.connect(self.restore_from_bubble)
            self.bubble.position_changed.connect(self._on_bubble_position_changed)
        target_center = self.frameGeometry().center()
        screen = self.screen() or QApplication.screenAt(target_center) or QApplication.primaryScreen()
        if not from_settings:
            self._last_position = self.pos()
        self.hide()
        if from_settings and not self._bubble_position.isNull():
            self.bubble.place_near(self._bubble_position, screen)
        else:
            self.bubble.place_near(target_center, screen)
        self.bubble.setWindowOpacity(0.74)
        self.bubble.show()
        self.bubble.raise_()
        self._minimized = True
        self.save_position()

    def _restore_minimized_state(self) -> None:
        if not self._minimized_on_start:
            return
        self._minimized_on_start = False
        self.minimize_launcher(from_settings=True)

    def restore_from_bubble(self) -> None:
        """从悬浮球恢复主启动器窗口。"""

        self._minimized = False
        target_pos: Optional[QPoint] = None
        screen = None
        if self.bubble:
            self._bubble_position = self.bubble.pos()
            bubble_geom = self.bubble.frameGeometry()
            bubble_center = bubble_geom.center()
            screen = self.bubble.screen() or QApplication.screenAt(bubble_center) or QApplication.primaryScreen()
            margin = 12
            width = self.width() or self.sizeHint().width()
            height = self.height() or self.sizeHint().height()
            if screen is not None:
                available = screen.availableGeometry()
                distances = {
                    "left": abs(bubble_center.x() - available.left()),
                    "right": abs(available.right() - bubble_center.x()),
                    "top": abs(bubble_center.y() - available.top()),
                    "bottom": abs(available.bottom() - bubble_center.y()),
                }
                nearest_edge = min(distances, key=distances.get)
                if nearest_edge == "left":
                    x = bubble_geom.right() + margin
                    y = bubble_center.y() - height // 2
                elif nearest_edge == "right":
                    x = bubble_geom.left() - width - margin
                    y = bubble_center.y() - height // 2
                elif nearest_edge == "top":
                    y = bubble_geom.bottom() + margin
                    x = bubble_center.x() - width // 2
                else:
                    y = bubble_geom.top() - height - margin
                    x = bubble_center.x() - width // 2
                x = max(available.left(), min(int(x), available.right() - width))
                y = max(available.top(), min(int(y), available.bottom() - height))
                target_pos = QPoint(x, y)
            self.bubble.hide()
        if target_pos is None and not self._last_position.isNull():
            target_pos = QPoint(self._last_position)
        if target_pos is not None:
            self.move(target_pos)
        self.show()
        self.raise_()
        self.activateWindow()
        ensure_widget_within_screen(self)
        self._last_position = self.pos()
        self.save_position()

    def _on_bubble_position_changed(self, pos: QPoint) -> None:
        self._bubble_position = QPoint(pos.x(), pos.y())
        if self._minimized:
            self.save_position()

    def set_autostart(self, enabled: bool) -> None:
        if not WINREG_AVAILABLE: return
        key_path = r"Software\\Microsoft\\Windows\\CurrentVersion\\Run"
        try:
            with winreg.OpenKey(winreg.HKEY_CURRENT_USER, key_path, 0, winreg.KEY_SET_VALUE) as key:
                if enabled:
                    script_path = self.get_script_path()
                    if script_path.lower().endswith((".py", ".pyw")):
                        pythonw = os.path.join(sys.prefix, "pythonw.exe")
                        if not os.path.exists(pythonw): pythonw = sys.executable
                        value = f'"{pythonw}" "{script_path}"'
                    else:
                        value = f'"{script_path}"'
                    winreg.SetValueEx(key, "ClassroomTools", 0, winreg.REG_SZ, value)
                else:
                    try: winreg.DeleteValue(key, "ClassroomTools")
                    except FileNotFoundError: pass
        except PermissionError:
            QMessageBox.warning(self, "提示", "写入开机启动失败，请以管理员身份运行。")
        except Exception as exc:
            QMessageBox.warning(self, "提示", f"设置开机启动失败：{exc}")

    def get_script_path(self) -> str:
        if getattr(sys, "frozen", False): return sys.executable
        return os.path.abspath(sys.argv[0])

    def show_about(self) -> None:
        AboutDialog(self).exec()

    def closeEvent(self, e) -> None:
        self.save_position()
        if self.bubble is not None:
            self.bubble.close()
        if self.roll_call_window is not None: self.roll_call_window.close()
        if self.overlay is not None: self.overlay.close()
        # 启动器关闭视为重新开课，清理点名历史以便下次全新开始
        self.settings_manager.clear_roll_call_history()
        super().closeEvent(e)


# ---------- 入口 ----------
def main() -> None:
    """应用程序入口：初始化 DPI、加载设置并启动启动器窗口。"""
    ensure_high_dpi_awareness()
    app = QApplication(sys.argv)
    app.setQuitOnLastWindowClosed(False)
    QToolTip.setFont(QFont("Microsoft YaHei UI", 9))

    settings_manager = SettingsManager()
    # 每次启动器运行时先清空上一轮的点名记录，确保不会延续上一课堂的名单
    settings_manager.clear_roll_call_history()
    student_data = load_student_data(None) if PANDAS_AVAILABLE else None

    window = LauncherWindow(settings_manager, student_data)
    window.show()
    sys.exit(app.exec())


# Nuitka 打包指令（根据当前依赖整理的推荐参数，保持在单行便于复制）：
# 单文件：python -m nuitka --onefile --enable-plugin=pyqt6 --include-qt-plugins=sensible --windows-disable-console --windows-icon-from-ico=icon.ico --include-data-file=students.xlsx=students.xlsx --include-data-file=settings.ini=settings.ini ClassroomTools.py
# 独立目录：python -m nuitka --standalone --enable-plugin=pyqt6 --include-qt-plugins=sensible --windows-disable-console --windows-icon-from-ico=icon.ico --output-dir=dist --include-data-file=students.xlsx=students.xlsx --include-data-file=settings.ini=settings.ini ClassroomTools.py
if __name__ == "__main__":
    main()<|MERGE_RESOLUTION|>--- conflicted
+++ resolved
@@ -1692,32 +1692,14 @@
         if not pool:
             base_total = self._group_all_indices.get(group_name, [])
             if not base_total:
-<<<<<<< HEAD
                 show_quiet_information(self, f"'{group_name}' 分组当前没有可点名的学生。")
-=======
-                QMessageBox.information(self, "提示", f"'{group_name}' 分组当前没有可点名的学生。")
->>>>>>> ba769c6b
                 self.current_student_index = None
                 self.display_current_student()
                 return
             if self._all_groups_completed():
-<<<<<<< HEAD
                 show_quiet_information(self, "所有学生都已完成点名，请点击“重置”按钮重新开始。")
             else:
                 show_quiet_information(self, f"'{group_name}' 的同学已经全部点到，请切换其他分组或点击“重置”按钮。")
-=======
-                QMessageBox.information(
-                    self,
-                    "提示",
-                    "所有学生都已完成点名，请点击“重置”按钮重新开始。",
-                )
-            else:
-                QMessageBox.information(
-                    self,
-                    "提示",
-                    f"'{group_name}' 的同学已经全部点到，请切换其他分组或点击“重置”按钮。",
-                )
->>>>>>> ba769c6b
             return
         self.current_student_index = pool.pop()
         self._group_last_student[group_name] = self.current_student_index
@@ -1753,11 +1735,7 @@
         self.display_current_student()
         self.save_settings()
         if show_message:
-<<<<<<< HEAD
             show_quiet_information(self, "已重新开始新一轮点名。")
-=======
-            QMessageBox.information(self, "提示", "已重新开始新一轮点名。")
->>>>>>> ba769c6b
 
     def reset_roll_call_pools(self) -> None:
         """手动点击“重置”按钮时执行，直接重新洗牌。"""
