﻿# -*- coding: utf-8 -*-
from __future__ import annotations

import base64
import configparser
import contextlib
import ctypes
from ctypes import wintypes
import importlib
import io
import json
import math
import os
import random
import re
import shutil
import subprocess
import sys
import tempfile
import threading
import time
import traceback
import hashlib
import hmac
from collections import OrderedDict, deque
from queue import Empty, Queue
from dataclasses import dataclass
from typing import (
    TYPE_CHECKING,
    Any,
    Callable,
    Dict,
    Iterable,
    List,
    Mapping,
    Optional,
    Set,
    Tuple,
    Union,
)

if sys.platform == "win32":
    try:
        import win32api
        import win32con
        import win32gui
        try:
            _USER32 = ctypes.windll.user32  # type: ignore[attr-defined]
        except Exception:  # pragma: no cover - 某些环境可能限制 Win32 API
            _USER32 = None
    except ImportError:  # pragma: no cover - 环境可能缺少 pywin32
        win32api = None  # type: ignore[assignment]
        win32con = None  # type: ignore[assignment]
        win32gui = None  # type: ignore[assignment]
        _USER32 = None  # type: ignore[assignment]
else:
    win32api = None  # type: ignore[assignment]
    win32con = None  # type: ignore[assignment]
    win32gui = None  # type: ignore[assignment]
    _USER32 = None  # type: ignore[assignment]

from PyQt6.QtCore import (
    QByteArray,
    QPoint,
    QPointF,
    QRect,
    QRectF,
    QSize,
    Qt,
    QTimer,
    QEvent,
    pyqtSignal,
    QObject,
)
from PyQt6.QtGui import (
    QBrush,
    QColor,
    QCursor,
    QFont,
    QFontDatabase,
    QFontMetrics,
    QIcon,
    QPainter,
    QPainterPath,
    QPainterPathStroker,
    QPen,
    QPixmap,
    QKeyEvent,
    QResizeEvent,
    QScreen,
    QWheelEvent,
)
from PyQt6.QtWidgets import (
    QApplication,
    QButtonGroup,
    QCheckBox,
    QDialog,
    QDialogButtonBox,
    QFrame,
    QGridLayout,
    QHBoxLayout,
    QLabel,
    QLineEdit,
    QMenu,
    QInputDialog,
    QMessageBox,
    QPushButton,
    QSpacerItem,
    QSizePolicy,
    QSlider,
    QSpinBox,
    QStackedWidget,
    QToolButton,
    QVBoxLayout,
    QWidget,
    QToolTip,
)

# ---------- 运行环境准备 ----------

def _prepare_windows_tts_environment() -> None:
    """确保 Windows 打包环境下的语音依赖可以写入缓存。"""

    if sys.platform != "win32":
        return
    cache_dir = os.environ.get("COMTYPES_CACHE_DIR", "").strip()
    if cache_dir and os.path.isdir(cache_dir):
        return
    try:
        base = os.environ.get("LOCALAPPDATA")
        if not base:
            base = os.path.join(os.path.expanduser("~"), "AppData", "Local")
        cache_dir = os.path.join(base, "ClassroomTools", "comtypes_cache")
        os.makedirs(cache_dir, exist_ok=True)
        os.environ["COMTYPES_CACHE_DIR"] = cache_dir
    except Exception:
        # 打包环境下若目录创建失败，也不要阻塞主程序。
        pass


# 兼容早期 Python 版本缺失的 ULONG_PTR 定义，供 Win32 输入结构体使用。
if not hasattr(wintypes, "ULONG_PTR"):
    if ctypes.sizeof(ctypes.c_void_p) == ctypes.sizeof(ctypes.c_ulonglong):
        wintypes.ULONG_PTR = ctypes.c_ulonglong  # type: ignore[attr-defined]
    else:
        wintypes.ULONG_PTR = ctypes.c_ulong  # type: ignore[attr-defined]

_prepare_windows_tts_environment()

# ---------- 图标 ----------
class IconManager:
    """集中管理浮动工具条的 SVG 图标，方便后续统一换肤。"""
    _icons: Dict[str, str] = {
        "cursor": "PHN2ZyB4bWxucz0naHR0cDovL3d3dy53My5vcmcvMjAwMC9zdmcnIHZpZXdCb3g9JzAgMCAyNCAyNCc+CiAgICA8cGF0aCBmaWxsPScjZjFmM2Y0JyBkPSdNNCAzLjMgMTEuNCAyMWwxLjgtNS44IDYuMy0yLjF6Jy8+CiAgICA8cGF0aCBmaWxsPScjOGFiNGY4JyBkPSdtMTIuNiAxNC40IDQuOCA0LjgtMi4xIDIuMS00LjItNC4yeicvPgo8L3N2Zz4=",
        "shape": "PHN2ZyB4bWxucz0naHR0cDovL3d3dy53My5vcmcvMjAwMC9zdmcnIHZpZXdCb3g9JzAgMCAyNCAyNCc+CiAgICA8cmVjdCB4PSczLjUnIHk9JzMuNScgd2lkdGg9JzknIGhlaWdodD0nOScgcng9JzInIGZpbGw9JyNmMWYzZjQnLz4KICAgIDxjaXJjbGUgY3g9JzE2LjUnIGN5PScxNi41JyByPSc1LjUnIGZpbGw9J25vbmUnIHN0cm9rZT0nI2YxZjNmNCcgc3Ryb2tlLXdpZHRoPScxLjgnLz4KICAgIDxjaXJjbGUgY3g9JzE2LjUnIGN5PScxNi41JyByPSczLjUnIGZpbGw9JyM4YWI0ZjgnIGZpbGwtb3BhY2l0eT0nMC4zNScvPgo8L3N2Zz4=",
        "eraser": "PHN2ZyB4bWxucz0iaHR0cDovL3d3dy53My5vcmcvMjAwMC9zdmciIHZpZXdCb3g9IjAgMCAyNCAyNCI+CiAgPHBhdGggZD0iTTQuNiAxNC4yIDExLjMgNy40YTIgMiAwIDAgMSAyLjggMGwzLjUgMy41YTIgMiAwIDAgMSAwIDIuOGwtNC44IDQuOEg5LjRhMiAyIDAgMCAxLTEuNC0uNmwtMy0zYTIgMiAwIDAgMSAwLTIuOHoiIGZpbGw9IiNmNGE5YjciLz4KICA8cGF0aCBkPSJNOS4yIDE5LjZoNi4xYy42IDAgMS4xLS4yIDEuNS0uNmwxLjctMS43IiBmaWxsPSJub25lIiBzdHJva2U9IiM1ZjYzNjgiIHN0cm9rZS13aWR0aD0iMS42IiBzdHJva2UtbGluZWNhcD0icm91bmQiLz4KICA8cGF0aCBkPSJtNy4yIDEyLjMgNC41IDQuNSIgZmlsbD0ibm9uZSIgc3Ryb2tlPSIjZmZmZmZmIiBzdHJva2Utd2lkdGg9IjEuNiIgc3Rya2UtbGluZWNhcD0icm91bmQiLz4KICA8cGF0aCBkPSJNMy42IDE4LjZoNiIgc3Ryb2tlPSIjNWY2MzY4IiBzdHJva2Utd2lkdGg9IjEuNiIgc3Rya2UtbGluZWNhcD0icm91bmQiLz4KPC9zdmc+",
        "clear_all": "PHN2ZyB4bWxucz0iaHR0cDovL3d3dy53My5vcmcvMjAwMC9zdmciIHZpZXdCb3g9IjAgMCAyNCAyNCI+CiAgPGRlZnM+CiAgICA8bGluZWFyR3JhZGllbnQgaWQ9ImciIHgxPSIwIiB4Mj0iMCIgeTE9IjAiIHkyPSIxIj4KICAgICAgPHN0b3Agb2Zmc2V0PSIwIiBzdG9wLWNvbG9yPSIjOGFiNGY4Ii8+CiAgICAgIDxzdG9wIG9mZnNldD0iMSIgc3RvcC1jb2xvcj0iIzFhNzNlOCIvPgogICAgPC9saW5lYXJHcmFkaWVudD4KICA8L2RlZnM+CiAgPHBhdGggZD0iTTUuNSA4aDEzbC0uOSAxMS4yQTIgMiAwIDAgMSAxNS42IDIxSDguNGEyIDIgMCAwIDEtMS45LTEuOEw1LjUgOHoiIGZpbGw9InVybCgjZykiIHN0cm9rZT0iIzFhNzNlOCIgc3Rya2Utd2lkdGg9IjEuMiIvPgogIDxwYXRoIGQ9Ik05LjUgNS41IDEwLjMgNGgzLjRsLjggMS41aDQuNSIgZmlsbD0ibm9uZSIgc3Rya2U9IiM1ZjYzNjgiIHN0cm9rZS13aWR0aD0iMS42IiBzdHJva2UtbGluZWNhcD0icm91bmQiIHN0cm9rZS1saW5lam9pbj0icm91bmQiLz4KICA8cGF0aCBkPSJNNSA1LjVoNCIgc3Ryb2tlPSIjNWY2MzY4IiBzdHJva2Utd2lkdGg9IjEuNiIgc3Rya2UtbGluZWNhcD0icm91bmQiLz4KICA8cGF0aCBkPSJNMTAgMTEuMnY2LjFNMTQgMTEuMnY2LjEiIHN0cm9rZT0iI2ZmZmZmZiIgc3Rya2Utd2lkdGg9IjEuNCIgc3Rya2UtbGluZWNhcD0icm91bmQiLz4KICA8cGF0aCBkPSJNOC4yIDExLjJ2Ni4xIiBzdHJva2U9IiMzYjc4ZTciIHN0cm9rZS13aWR0aD0iMS40IiBzdHJva2UtbGluZWNhcD0icm91bmQiIG9wYWNpdHk9Ii43Ii8+CiAgPHBhdGggZD0iTTE1LjggMTEuMnY2LjEiIHN0cm9rZT0iIzNiNzhlNyIgc3Rya2Utd2lkdGg9IjEuNCIgc3Rya2UtbGluZWNhcD0icm91bmQiIG9wYWNpdHk9Ii43Ii8+CiAgPHBhdGggZD0iTTYuMiAzLjYgNy40IDIuNCIgc3Ryb2tlPSIjZmJiYzA0IiBzdHJva2Utd2lkdGg9IjEuNCIgc3Rya2UtbGluZWNhcD0icm91bmQiLz4KICA8cGF0aCBkPSJtMTguNCAzLjQgMS40LTEuNCIgc3Rya2U9IiMzNGE4NTMiIHN0cm9rZS13aWR0aD0iMS40IiBzdHJva2UtbGluZWNhcD0icm91bmQiLz4KPC9zdmc+",
        "settings": "PHN2ZyB4bWxucz0naHR0cDovL3d3dy53My5vcmcvMjAwMC9zdmcnIHZpZXdCb3g9JzAgMCAyNCAyNCc+CiAgICA8Y2lyY2xlIGN4PScxMicgY3k9JzEyJyByPSczLjUnIGZpbGw9JyM4YWI0ZjgnLz4KICAgIDxwYXRoIGZpbGw9J25vbmUnIHN0cm9rZT0nI2YxZjNmNCcgc3Ryb2tlLXdpZHRoPScxLjYnIHN0cm9rZS1saW5lY2FwPSdyb3VuZCcgc3Ryb2tlLWxpbmVqb2luPSdyb3VuZCcKICAgICAgICBkPSdNMTIgNC41VjIuOG0wIDE4LjR2LTEuN203LjEtNy41SDIwbS0xOCAwaDEuNk0xNy42IDZsMS4yLTEuMk01LjIgMTguNCA2LjQgMTcuMk02LjQgNiA1LjIgNC44bTEzLjYgMTMuNi0xLjItMS4yJy8+Cjwvc3ZnPg==",
        "whiteboard": "PHN2ZyB4bWxucz0naHR0cDovL3d3dy53My5vcmcvMjAwMC9zdmcnIHZpZXdCb3g9JzAgMCAyNCAyNCc+CiAgICA8cmVjdCB4PSczJyB5PSc0JyB3aWR0aD0nMTgnIGhlaWdodD0nMTInIHJ4PScyJyByeT0nMicgZmlsbD0nI2YxZjNmNCcgZmlsbC1vcGFjaXR5PScwLjEyJyBzdHJva2U9JyNmMWYzZjQnIHN0cm9rZS13aWR0aD0nMS42Jy8+CiAgICA8cGF0aCBkPSdtNyAxOCA1LTUgNSA1JyBmaWxsPSdub25lJyBzdHJva2U9JyM4YWI0ZjgnIHN0cm9rZS13aWR0aD0nMS44JyBzdHJva2UtbGluZWNhcD0ncm91bmQnIHN0cm9rZS1saW5lam9pbj0ncm91bmQnLz4KICAgIDxwYXRoIGQ9J004IDloOG0tOCAzaDUnIHN0cm9rZT0nI2YxZjNmNCcgc3Ryb2tlLXdpZHRoPScxLjYnIHN0cm9rZS1saW5lY2FwPSdyb3VuZCcvPgo8L3N2Zz4=",
        "undo": "PHN2ZyB4bWxucz0naHR0cDovL3d3dy53My5vcmcvMjAwMC9zdmcnIHZpZXdCb3g9JzAgMCAyNCAyNCc+CiAgPHBhdGggZmlsbD0nI2YxZjNmNCcgZD0nTTguNCA1LjJMMyAxMC42bDUuNCA1LjQgMS40LTEuNC0yLjMtMi4zaDUuNWMzLjIgMCA1LjggMi42IDUuOCA1LjggMCAuNS0uMSAxLS4yIDEuNWwyLjEuNmMuMi0uNy4zLTEuNC4zLTIuMSAwLTQuNC0zLjYtOC04LThINy41bDIuMy0yLjMtMS40LTEuNHonLz4KPC9zdmc+",
    }
    _cache: Dict[str, QIcon] = {}

    @classmethod
    def get_brush_icon(cls, color_hex: str) -> QIcon:
        key = f"brush_{color_hex.lower()}"
        if key in cls._cache:
            return cls._cache[key]
        pixmap = QPixmap(28, 28)
        pixmap.fill(Qt.GlobalColor.transparent)
        painter = QPainter(pixmap)
        painter.setRenderHint(QPainter.RenderHint.Antialiasing)
        brush_color = QColor(color_hex)
        if not brush_color.isValid():
            brush_color = QColor("#999999")
        painter.setBrush(QBrush(brush_color))
        painter.setPen(QPen(QColor(0, 0, 0, 140), 1.4))
        painter.drawEllipse(5, 6, 18, 18)
        painter.setPen(QPen(QColor(255, 255, 255, 230), 3, Qt.PenStyle.SolidLine, Qt.PenCapStyle.RoundCap))
        painter.drawLine(9, 10, 18, 19)
        painter.setPen(QPen(QColor(0, 0, 0, 90), 2, Qt.PenStyle.SolidLine, Qt.PenCapStyle.RoundCap))
        painter.drawLine(10, 9, 19, 18)
        painter.end()
        icon = QIcon(pixmap)
        cls._cache[key] = icon
        return icon

    @classmethod
    def get_icon(cls, name: str) -> QIcon:
        """返回缓存的图标，如果未缓存则即时加载。"""
        if name == "clear":
            name = "clear_all"  # 兼容旧配置
        if name in cls._cache:
            return cls._cache[name]
        data = cls._icons.get(name)
        if not data:
            return QIcon()
        try:
            pixmap = QPixmap()
            pixmap.loadFromData(QByteArray.fromBase64(data.encode("ascii")), "SVG")
            icon = QIcon(pixmap)
            cls._cache[name] = icon
            return icon
        except Exception:
            return QIcon()


# ---------- 可选依赖 ----------
try:
    import pandas as pd
    PANDAS_AVAILABLE = True
except ImportError:
    pd = None
    PANDAS_AVAILABLE = False

PANDAS_READY = PANDAS_AVAILABLE and pd is not None

try:
    import openpyxl  # noqa: F401
    OPENPYXL_AVAILABLE = True
except ImportError:
    OPENPYXL_AVAILABLE = False

try:
    import pyttsx3
    PYTTSX3_AVAILABLE = True
except ImportError:
    pyttsx3 = None
    PYTTSX3_AVAILABLE = False

try:
    import sounddevice as sd
    import numpy as np
    SOUNDDEVICE_AVAILABLE = True
except ImportError:
    sd = None
    np = None
    SOUNDDEVICE_AVAILABLE = False

if TYPE_CHECKING:
    from pandas import DataFrame as PandasDataFrame
else:  # pragma: no cover - runtime fallback for typing
    PandasDataFrame = Any  # type: ignore[misc, assignment]

if sys.platform == "win32":
    try:
        import winreg
        WINREG_AVAILABLE = True
    except ImportError:
        WINREG_AVAILABLE = False
else:
    WINREG_AVAILABLE = False


_SESSION_STUDENT_PASSWORD: Optional[str] = None
_SESSION_STUDENT_FILE_ENCRYPTED: bool = False


def _set_session_student_encryption(encrypted: bool, password: Optional[str]) -> None:
    global _SESSION_STUDENT_PASSWORD, _SESSION_STUDENT_FILE_ENCRYPTED
    _SESSION_STUDENT_FILE_ENCRYPTED = bool(encrypted)
    _SESSION_STUDENT_PASSWORD = password if encrypted else None


def _get_session_student_encryption() -> tuple[bool, Optional[str]]:
    return _SESSION_STUDENT_FILE_ENCRYPTED, _SESSION_STUDENT_PASSWORD


# ---------- 缓存 ----------
_SPEECH_ENV_CACHE: tuple[float, str, List[str]] = (0.0, "", [])


# ---------- DPI ----------
def ensure_high_dpi_awareness() -> None:
    if sys.platform != "win32":
        return
    os.environ.setdefault("QT_ENABLE_HIGHDPI_SCALING", "1")
    os.environ.setdefault("QT_SCALE_FACTOR_ROUNDING_POLICY", "PassThrough")
    try:
        ctypes.windll.shcore.SetProcessDpiAwareness(2)
    except Exception:
        try:
            ctypes.windll.user32.SetProcessDPIAware()
        except Exception:
            pass


# ---------- 工具 ----------
def geometry_to_text(widget: QWidget) -> str:
    """以不含边框的尺寸记录窗口几何信息，避免重复放大。"""

    frame = widget.frameGeometry()
    inner = widget.geometry()
    width = inner.width() or frame.width()
    height = inner.height() or frame.height()
    return f"{width}x{height}+{frame.x()}+{frame.y()}"


def apply_geometry_from_text(widget: QWidget, geometry: str) -> None:
    if not geometry:
        return
    parts = geometry.split("+")
    if len(parts) != 3:
        return
    size_part, x_str, y_str = parts
    if "x" not in size_part:
        return
    width_str, height_str = size_part.split("x", 1)
    try:
        width = int(width_str)
        height = int(height_str)
        x = int(x_str)
        y = int(y_str)
    except ValueError:
        return

    base_min_width = getattr(widget, "_base_minimum_width", widget.minimumWidth())
    base_min_height = getattr(widget, "_base_minimum_height", widget.minimumHeight())

    custom_min_width = getattr(widget, "_ensure_min_width", 160)
    custom_min_height = getattr(widget, "_ensure_min_height", 120)

    min_width = max(base_min_width, custom_min_width)
    min_height = max(base_min_height, custom_min_height)

    screen = QApplication.screenAt(QPoint(x, y))
    if screen is None:
        try:
            screen = widget.screen() or QApplication.primaryScreen()
        except Exception:
            screen = QApplication.primaryScreen()
    if screen is not None:
        available = screen.availableGeometry()
        max_width = max(min_width, 320, int(available.width() * 0.9))
        max_height = max(min_height, 240, int(available.height() * 0.9))
        width = max(min_width, min(width, max_width))
        height = max(min_height, min(height, max_height))
        x = max(available.left(), min(x, available.right() - width))
        y = max(available.top(), min(y, available.bottom() - height))
    target_width = max(min_width, width)
    target_height = max(min_height, height)
    widget.resize(target_width, target_height)
    widget.move(x, y)


def ensure_widget_within_screen(widget: QWidget) -> None:
    screen = None
    try:
        screen = widget.screen()
    except Exception:
        screen = None
    if screen is None:
        screen = QApplication.primaryScreen()
    if screen is None:
        return
    base_min_width = getattr(widget, "_base_minimum_width", widget.minimumWidth())
    base_min_height = getattr(widget, "_base_minimum_height", widget.minimumHeight())

    custom_min_width = getattr(widget, "_ensure_min_width", 160)
    custom_min_height = getattr(widget, "_ensure_min_height", 120)

    min_width = max(base_min_width, custom_min_width)
    min_height = max(base_min_height, custom_min_height)

    available = screen.availableGeometry()
    geom = widget.frameGeometry()
    width = widget.width() or geom.width() or widget.sizeHint().width()
    height = widget.height() or geom.height() or widget.sizeHint().height()
    max_width = min(available.width(), max(min_width, int(available.width() * 0.9)))
    max_height = min(available.height(), max(min_height, int(available.height() * 0.9)))
    width = max(min_width, min(width, max_width))
    height = max(min_height, min(height, max_height))
    left_limit = available.x()
    top_limit = available.y()
    right_limit = max(left_limit, available.x() + available.width() - width)
    bottom_limit = max(top_limit, available.y() + available.height() - height)
    x = geom.x() if geom.width() else widget.x()
    y = geom.y() if geom.height() else widget.y()
    x = max(left_limit, min(x, right_limit))
    y = max(top_limit, min(y, bottom_limit))
    widget.resize(width, height)
    widget.move(x, y)


def str_to_bool(value: str, default: bool = False) -> bool:
    if isinstance(value, str):
        return value.strip().lower() in {"1", "true", "yes", "on"}
    return default


def bool_to_str(value: bool) -> str:
    return "True" if value else "False"


def dedupe_strings(values: List[str]) -> List[str]:
    seen: set[str] = set()
    unique: List[str] = []
    for value in values:
        normalized = value.strip() if isinstance(value, str) else ""
        if not normalized or normalized in seen:
            continue
        seen.add(normalized)
        unique.append(normalized)
    return unique


def _try_import_module(module: str) -> bool:
    try:
        importlib.import_module(module)
        return True
    except Exception:
        return False


def _count_windows_voice_tokens() -> tuple[int, Optional[str]]:
    if not WINREG_AVAILABLE:
        return -1, "无法访问 Windows 注册表"
    token_names: set[str] = set()
    path = r"SOFTWARE\\Microsoft\\Speech\\Voices\\Tokens"
    flags = {0}
    for attr in ("KEY_WOW64_32KEY", "KEY_WOW64_64KEY"):
        flag = getattr(winreg, attr, 0) if WINREG_AVAILABLE else 0  # type: ignore[name-defined]
        if flag:
            flags.add(flag)
    try:
        for hive in (winreg.HKEY_LOCAL_MACHINE, winreg.HKEY_CURRENT_USER):  # type: ignore[name-defined]
            for flag in flags:
                access = getattr(winreg, "KEY_READ", 0) | flag  # type: ignore[name-defined]
                try:
                    handle = winreg.OpenKey(hive, path, 0, access)  # type: ignore[name-defined]
                except FileNotFoundError:
                    continue
                except OSError as exc:
                    return 0, str(exc)
                with contextlib.closing(handle):
                    index = 0
                    while True:
                        try:
                            name = winreg.EnumKey(handle, index)  # type: ignore[name-defined]
                        except OSError:
                            break
                        token_names.add(str(name))
                        index += 1
    except Exception as exc:
        return 0, str(exc)
    return len(token_names), None


def _find_powershell_executable() -> Optional[str]:
    if sys.platform != "win32":
        return None
    path = shutil.which("pwsh") or shutil.which("powershell")
    if path:
        return path
    system_root = os.environ.get("SystemRoot") or os.environ.get("WINDIR")
    candidate_paths: List[str] = []
    if system_root:
        candidate_paths.extend(
            [
                os.path.join(system_root, "System32", "WindowsPowerShell", "v1.0", "pwsh.exe"),
                os.path.join(system_root, "System32", "WindowsPowerShell", "v1.0", "powershell.exe"),
                os.path.join(system_root, "SysWOW64", "WindowsPowerShell", "v1.0", "powershell.exe"),
            ]
        )
    candidate_paths.extend(
        [
            os.path.join("C:\\Program Files\\PowerShell\\7", "pwsh.exe"),
            os.path.join("C:\\Program Files\\PowerShell\\6", "pwsh.exe"),
        ]
    )
    for candidate in candidate_paths:
        if candidate and os.path.exists(candidate):
            return candidate
    return None


def _probe_powershell_speech_runtime(executable: Optional[str]) -> tuple[bool, Optional[str]]:
    if sys.platform != "win32" or not executable:
        return True, None
    script = (
        "try { "
        "Add-Type -AssemblyName System.Speech; "
        "[void][System.Speech.Synthesis.SpeechSynthesizer]::new().GetInstalledVoices().Count; "
        "\"OK\" } catch { $_.Exception.Message }"
    )
    startupinfo = None
    if os.name == "nt":
        startupinfo = subprocess.STARTUPINFO()
        startupinfo.dwFlags |= subprocess.STARTF_USESHOWWINDOW
    try:
        result = subprocess.run(
            [executable, "-NoLogo", "-NonInteractive", "-NoProfile", "-Command", script],
            capture_output=True,
            text=True,
            timeout=8,
            startupinfo=startupinfo,
        )
    except Exception as exc:
        return False, str(exc)
    output = (result.stdout or "").strip()
    if result.returncode != 0:
        message = output or (result.stderr or "").strip()
        return False, message or f"PowerShell exited with code {result.returncode}"
    if "OK" in output:
        return True, None
    if output:
        return False, output
    return True, None


def _detect_pyttsx3_driver_issue() -> Optional[str]:
    if pyttsx3 is None or sys.platform != "win32":
        return None
    try:
        drivers_spec = importlib.util.find_spec("pyttsx3.drivers")
        sapi_spec = importlib.util.find_spec("pyttsx3.drivers.sapi5")
    except Exception:
        return None
    if drivers_spec is None or sapi_spec is None:
        return "pyttsx3 �Ĳ��� sapi5 ����û���ý���ɵط���ϵͳ�޷�ʹ�� pyttsx3 ��������"
    return None


def detect_speech_environment_issues(
    force_refresh: bool = False,
    cache_seconds: float = 30.0,
) -> tuple[str, List[str]]:
    global _SPEECH_ENV_CACHE
    now = time.time()
    cached_at, cached_reason, cached_suggestions = _SPEECH_ENV_CACHE
    if not force_refresh and cached_at and now - cached_at < cache_seconds:
        return cached_reason, list(cached_suggestions)

    issues: List[str] = []
    suggestions: List[str] = []
    if sys.platform == "win32":
        missing: List[str] = []
        module_hints = (
            ("pyttsx3", "请安装 pyttsx3（命令：pip install pyttsx3）"),
            ("comtypes.client", "请安装 comtypes（命令：pip install comtypes）"),
            ("win32com.client", "请安装 pywin32（命令：pip install pywin32）"),
        )
        for module_name, hint in module_hints:
            if not _try_import_module(module_name):
                base_name = module_name.split(".")[0]
                if base_name not in missing:
                    missing.append(base_name)
                if hint not in suggestions:
                    suggestions.append(hint)
        if missing:
            issues.append(f"缺少依赖包{'、'.join(sorted(missing))}")
        token_count, token_error = _count_windows_voice_tokens()
        if token_error:
            issues.append(f"无法读取语音库信息：{token_error}")
        elif token_count == 0:
            issues.append("系统未检测到任何语音包")
            suggestions.append("请在 Windows 设置 -> 时间和语言 -> 语音 中下载并启用语音包")
        driver_issue = _detect_pyttsx3_driver_issue()
        if driver_issue:
            issues.append(driver_issue)
            suggestions.append("请确认 pyttsx3 的 SAPI5 驱动已随程序打包，或在命令提示窗运行：python -m pip install pyttsx3 comtypes pywin32")
        powershell_path = _find_powershell_executable()
        if not powershell_path:
            issues.append("未检测到 PowerShell，可用语音回退不可用")
            suggestions.append("请确保系统安装了 PowerShell 5+ 或 PowerShell 7，并能在 PATH 中访问")
        else:
            ps_ok, ps_reason = _probe_powershell_speech_runtime(powershell_path)
            if not ps_ok:
                detail = (ps_reason or "").strip()
                if detail:
                    issues.append(f"PowerShell 初始化语音失败：{detail}")
                else:
                    issues.append("PowerShell 初始化语音失败")
                suggestions.append("请在 PowerShell 中执行 Add-Type -AssemblyName System.Speech 检查错误，必要时启用 RemoteSigned 策略并安装最新 .NET 组件")
        if getattr(sys, "frozen", False):
            suggestions.append("如使用打包版，请确保 pyttsx3、comtypes、pywin32 被包含或在目标机器单独安装")
        suggestions.append("建议在命令提示窗执行：python -m pip install pyttsx3 comtypes pywin32（需管理员权限）")
        suggestions.append("若依旧失败，可尝试以管理员身份首次启动并重启系统")
    else:
        suggestions.append("请确认系统已安装可用的语音引擎（如 espeak 或系统自带语音）。")
    reason = "；".join(issues)
    deduped = dedupe_strings(suggestions)
    _SPEECH_ENV_CACHE = (now, reason, list(deduped))
    return reason, list(deduped)


class QuietInfoPopup(QWidget):
    """提供一个静音的小型提示窗口，避免系统提示音干扰课堂。"""

    _active_popups: List["QuietInfoPopup"] = []

    def __init__(self, parent: Optional[QWidget], text: str, title: str) -> None:
        flags = (
            Qt.WindowType.Tool
            | Qt.WindowType.WindowTitleHint
            | Qt.WindowType.WindowCloseButtonHint
            | Qt.WindowType.CustomizeWindowHint
        )
        super().__init__(parent, flags)
        self.setWindowTitle(title)
        self.setAttribute(Qt.WidgetAttribute.WA_DeleteOnClose, True)
        self.setWindowModality(Qt.WindowModality.ApplicationModal)
        self.setMinimumWidth(240)

        layout = QVBoxLayout(self)
        layout.setContentsMargins(18, 18, 18, 12)
        layout.setSpacing(12)

        self.message_label = QLabel(text, self)
        self.message_label.setWordWrap(True)
        self.message_label.setAlignment(Qt.AlignmentFlag.AlignLeft | Qt.AlignmentFlag.AlignTop)
        layout.addWidget(self.message_label)

        button_row = QHBoxLayout()
        button_row.addStretch(1)
        self.ok_button = QPushButton("确定", self)
        self.ok_button.setDefault(True)
        apply_button_style(
            self.ok_button,
            ButtonStyles.PRIMARY,
            height=recommended_control_height(self.ok_button.font(), extra=14, minimum=36),
        )
        self.ok_button.clicked.connect(self.close)
        button_row.addWidget(self.ok_button)
        layout.addLayout(button_row)

        QuietInfoPopup._active_popups.append(self)
        self.destroyed.connect(self._cleanup)

    def showEvent(self, event) -> None:  # type: ignore[override]
        super().showEvent(event)
        self.adjustSize()
        self._relocate()
        self.activateWindow()
        self.ok_button.setFocus(Qt.FocusReason.ActiveWindowFocusReason)

    def _relocate(self) -> None:
        target_rect: Optional[QRect] = None
        parent = self.parentWidget()
        if parent and parent.isVisible():
            target_rect = parent.frameGeometry()
        else:
            screen = QApplication.primaryScreen()
            if screen:
                target_rect = screen.availableGeometry()
        if not target_rect:
            return
        geo = self.frameGeometry()
        geo.moveCenter(target_rect.center())
        self.move(geo.topLeft())

    def _cleanup(self, *_args) -> None:
        try:
            QuietInfoPopup._active_popups.remove(self)
        except ValueError:
            pass


def show_quiet_information(parent: Optional[QWidget], text: str, title: str = "提示") -> None:
    popup = QuietInfoPopup(parent, text, title)
    popup.show()


class QuietQuestionDialog(QDialog):
    """静音确认对话框，避免系统默认的提示音。"""

    def __init__(self, parent: Optional[QWidget], text: str, title: str) -> None:
        super().__init__(parent)
        self.setWindowTitle(title)
        self.setModal(True)
        self.setWindowFlag(Qt.WindowType.WindowStaysOnTopHint, True)
        self.setAttribute(Qt.WidgetAttribute.WA_DeleteOnClose, True)
        self.setMinimumWidth(320)

        layout = QVBoxLayout(self)
        layout.setContentsMargins(24, 18, 24, 18)
        layout.setSpacing(12)

        label = QLabel(text, self)
        label.setWordWrap(True)
        label.setAlignment(Qt.AlignmentFlag.AlignLeft | Qt.AlignmentFlag.AlignVCenter)
        layout.addWidget(label)

        buttons = QHBoxLayout()
        buttons.addStretch(1)

        cancel = QPushButton("取消", self)
        control_height = recommended_control_height(cancel.font(), extra=14, minimum=36)
        apply_button_style(cancel, ButtonStyles.TOOLBAR, height=control_height)
        cancel.clicked.connect(self.reject)
        buttons.addWidget(cancel)

        ok = QPushButton("确定", self)
        ok.setDefault(True)
        apply_button_style(ok, ButtonStyles.PRIMARY, height=control_height)
        ok.clicked.connect(self.accept)
        buttons.addWidget(ok)

        target_width = max(cancel.sizeHint().width(), ok.sizeHint().width())
        cancel.setFixedWidth(target_width)
        ok.setFixedWidth(target_width)

        layout.addLayout(buttons)
        self._ok_button = ok

    def showEvent(self, event) -> None:  # type: ignore[override]
        super().showEvent(event)
        self._ok_button.setFocus(Qt.FocusReason.ActiveWindowFocusReason)


class PasswordPromptDialog(QDialog):
    """统一样式的密码输入窗口，确保按钮始终可见且尺寸一致。"""

    def __init__(self, parent: Optional[QWidget], title: str, prompt: str) -> None:
        super().__init__(parent)
        self.setWindowTitle(title)
        self.setModal(True)
        self.setAttribute(Qt.WidgetAttribute.WA_DeleteOnClose, True)
        self.setWindowFlag(Qt.WindowType.WindowStaysOnTopHint, True)
        self._captured_text: str = ""

        layout = QVBoxLayout(self)
        layout.setContentsMargins(24, 18, 24, 18)
        layout.setSpacing(12)

        label = QLabel(prompt, self)
        label.setWordWrap(True)
        label.setAlignment(Qt.AlignmentFlag.AlignLeft | Qt.AlignmentFlag.AlignVCenter)
        layout.addWidget(label)

        self.line_edit = QLineEdit(self)
        self.line_edit.setEchoMode(QLineEdit.EchoMode.Password)
        self.line_edit.setMinimumWidth(220)
        layout.addWidget(self.line_edit)

        self.error_label = QLabel("", self)
        self.error_label.setWordWrap(True)
        self.error_label.setObjectName("passwordPromptErrorLabel")
        self.error_label.setStyleSheet(
            "#passwordPromptErrorLabel { color: #d93025; font-size: 12px; margin-top: 4px; }"
        )
        self.error_label.hide()
        layout.addWidget(self.error_label)

        button_box = QDialogButtonBox(
            QDialogButtonBox.StandardButton.Ok | QDialogButtonBox.StandardButton.Cancel,
            Qt.Orientation.Horizontal,
            self,
        )
        button_box.accepted.connect(self.accept)
        button_box.rejected.connect(self.reject)
        style_dialog_buttons(
            button_box,
            {
                QDialogButtonBox.StandardButton.Ok: ButtonStyles.PRIMARY,
                QDialogButtonBox.StandardButton.Cancel: ButtonStyles.TOOLBAR,
            },
            extra_padding=12,
            minimum_height=34,
            uniform_width=True,
        )
        layout.addWidget(button_box)

        self.line_edit.returnPressed.connect(self.accept)
        self.line_edit.textChanged.connect(self._clear_error)

    @classmethod
    def get_password(
        cls,
        parent: Optional[QWidget],
        title: str,
        prompt: str,
        *,
        allow_empty: bool = True,
    ) -> tuple[str, bool]:
        dialog = cls(parent, title, prompt)
        dialog._allow_empty = allow_empty  # type: ignore[attr-defined]
        accepted = dialog.exec() == QDialog.DialogCode.Accepted
        value = dialog._captured_text if accepted else ""
        return value, accepted

    def showEvent(self, event) -> None:  # type: ignore[override]
        super().showEvent(event)
        self.line_edit.setFocus(Qt.FocusReason.ActiveWindowFocusReason)

    def accept(self) -> None:  # type: ignore[override]
        text = self.line_edit.text()
        if not getattr(self, "_allow_empty", True) and not text.strip():
            self._show_error("密码不能为空，请重新输入。")
            return
        self._captured_text = text
        super().accept()

    def reject(self) -> None:  # type: ignore[override]
        self._captured_text = ""
        super().reject()

    def _show_error(self, message: str) -> None:
        self.error_label.setText(message)
        self.error_label.show()
        self.line_edit.setFocus(Qt.FocusReason.ActiveWindowFocusReason)

    def _clear_error(self, _: str) -> None:
        if self.error_label.isVisible():
            self.error_label.hide()


class PasswordSetupDialog(QDialog):
    """一次性采集两次输入的新密码，避免外部循环引发界面阻塞。"""

    def __init__(self, parent: Optional[QWidget], title: str, prompt: str, confirm_prompt: str) -> None:
        super().__init__(parent)
        self.setWindowTitle(title)
        self.setModal(True)
        self.setAttribute(Qt.WidgetAttribute.WA_DeleteOnClose, True)
        self.setWindowFlag(Qt.WindowType.WindowStaysOnTopHint, True)
        self._password: str = ""

        layout = QVBoxLayout(self)
        layout.setContentsMargins(24, 18, 24, 18)
        layout.setSpacing(12)

        prompt_label = QLabel(prompt, self)
        prompt_label.setWordWrap(True)
        prompt_label.setAlignment(Qt.AlignmentFlag.AlignLeft | Qt.AlignmentFlag.AlignVCenter)
        layout.addWidget(prompt_label)

        self.password_edit = QLineEdit(self)
        self.password_edit.setEchoMode(QLineEdit.EchoMode.Password)
        self.password_edit.setMinimumWidth(220)
        layout.addWidget(self.password_edit)

        confirm_label = QLabel(confirm_prompt, self)
        confirm_label.setWordWrap(True)
        confirm_label.setAlignment(Qt.AlignmentFlag.AlignLeft | Qt.AlignmentFlag.AlignVCenter)
        layout.addWidget(confirm_label)

        self.confirm_edit = QLineEdit(self)
        self.confirm_edit.setEchoMode(QLineEdit.EchoMode.Password)
        self.confirm_edit.setMinimumWidth(220)
        layout.addWidget(self.confirm_edit)

        self.error_label = QLabel("", self)
        self.error_label.setWordWrap(True)
        self.error_label.setObjectName("passwordSetupErrorLabel")
        self.error_label.setStyleSheet(
            "#passwordSetupErrorLabel { color: #d93025; font-size: 12px; margin-top: 4px; }"
        )
        self.error_label.hide()
        layout.addWidget(self.error_label)

        button_box = QDialogButtonBox(
            QDialogButtonBox.StandardButton.Ok | QDialogButtonBox.StandardButton.Cancel,
            Qt.Orientation.Horizontal,
            self,
        )
        button_box.accepted.connect(self.accept)
        button_box.rejected.connect(self.reject)
        style_dialog_buttons(
            button_box,
            {
                QDialogButtonBox.StandardButton.Ok: ButtonStyles.PRIMARY,
                QDialogButtonBox.StandardButton.Cancel: ButtonStyles.TOOLBAR,
            },
            extra_padding=12,
            minimum_height=34,
            uniform_width=True,
        )
        layout.addWidget(button_box)

        self.password_edit.returnPressed.connect(self._focus_confirm)
        self.confirm_edit.returnPressed.connect(self.accept)
        self.password_edit.textChanged.connect(self._clear_error)
        self.confirm_edit.textChanged.connect(self._clear_error)

    @classmethod
    def get_new_password(
        cls,
        parent: Optional[QWidget],
        title: str,
        prompt: str,
        confirm_prompt: str,
    ) -> tuple[str, bool]:
        dialog = cls(parent, title, prompt, confirm_prompt)
        accepted = dialog.exec() == QDialog.DialogCode.Accepted
        value = dialog._password if accepted else ""
        return value, accepted

    def showEvent(self, event) -> None:  # type: ignore[override]
        super().showEvent(event)
        self.password_edit.setFocus(Qt.FocusReason.ActiveWindowFocusReason)

    def accept(self) -> None:  # type: ignore[override]
        password = self.password_edit.text().strip()
        confirm = self.confirm_edit.text().strip()
        if not password:
            self._show_error("密码不能为空，请重新输入。", focus_widget=self.password_edit)
            return
        if password != confirm:
            self._show_error("两次输入的密码不一致，请重新设置。", focus_widget=self.confirm_edit)
            return
        self._password = password
        super().accept()

    def reject(self) -> None:  # type: ignore[override]
        self._password = ""
        super().reject()

    def _show_error(self, message: str, *, focus_widget: Optional[QWidget] = None) -> None:
        self.error_label.setText(message)
        self.error_label.show()
        target = focus_widget or self.password_edit
        target.setFocus(Qt.FocusReason.ActiveWindowFocusReason)

    def _clear_error(self, _: str) -> None:
        if self.error_label.isVisible():
            self.error_label.hide()

    def _focus_confirm(self) -> None:
        self.confirm_edit.setFocus(Qt.FocusReason.TabFocusReason)


def ask_quiet_confirmation(parent: Optional[QWidget], text: str, title: str = "确认") -> bool:
    dialog = QuietQuestionDialog(parent, text, title)
    return dialog.exec() == QDialog.DialogCode.Accepted


def recommended_control_height(font: QFont, *, extra: int = 12, minimum: int = 32) -> int:
    """Return a DPI-aware button height based on the supplied font metrics."""

    metrics = QFontMetrics(font)
    text_height = metrics.boundingRect("Ag").height()
    line_height = metrics.height()
    base_height = max(text_height, line_height)
    return max(minimum, int(math.ceil(base_height + extra)))


class ButtonStyles:
    """Centralised QPushButton样式，避免各窗口重复定义造成视觉不一致。"""

    TOOLBAR = (
        "QPushButton {\n"
        "    padding: 4px 12px;\n"
        "    border-radius: 12px;\n"
        "    border: 1px solid #c4c8d0;\n"
        "    background-color: #ffffff;\n"
        "    color: #202124;\n"
        "}\n"
        "QPushButton:disabled {\n"
        "    color: rgba(32, 33, 36, 0.45);\n"
        "    background-color: #f3f5f9;\n"
        "    border-color: #d9dde3;\n"
        "}\n"
        "QPushButton:hover {\n"
        "    border-color: #1a73e8;\n"
        "    background-color: #eaf2ff;\n"
        "}\n"
        "QPushButton:pressed {\n"
        "    background-color: #d7e7ff;\n"
        "}\n"
        "QPushButton:checked {\n"
        "    background-color: #1a73e8;\n"
        "    border-color: #1a73e8;\n"
        "    color: #ffffff;\n"
        "}\n"
    )

    GRID = (
        "QPushButton {\n"
        "    padding: 6px 12px;\n"
        "    border-radius: 10px;\n"
        "    border: 1px solid #c4c8d0;\n"
        "    background-color: #ffffff;\n"
        "    color: #202124;\n"
        "}\n"
        "QPushButton:hover {\n"
        "    border-color: #1a73e8;\n"
        "    background-color: #eaf2ff;\n"
        "}\n"
        "QPushButton:pressed {\n"
        "    background-color: #d7e7ff;\n"
        "}\n"
    )

    PRIMARY = (
        "QPushButton {\n"
        "    padding: 6px 20px;\n"
        "    border-radius: 20px;\n"
        "    background-color: #1a73e8;\n"
        "    color: #ffffff;\n"
        "    border: 1px solid #1a73e8;\n"
        "}\n"
        "QPushButton:hover {\n"
        "    background-color: #185abc;\n"
        "    border-color: #185abc;\n"
        "}\n"
        "QPushButton:pressed {\n"
        "    background-color: #174ea6;\n"
        "}\n"
        "QPushButton:disabled {\n"
        "    background-color: #aac6ff;\n"
        "    border-color: #aac6ff;\n"
        "    color: rgba(255, 255, 255, 0.8);\n"
        "}\n"
    )

    ORDER_TOGGLE = (
        "QPushButton {\n"
        "    padding: 4px 18px;\n"
        "    border-radius: 22px;\n"
        "    border: 1px solid rgba(16, 61, 115, 0.28);\n"
        "    background-color: rgba(255, 255, 255, 0.96);\n"
        "    color: #0b3d91;\n"
        "}\n"
        "QPushButton:hover {\n"
        "    border-color: #1a73e8;\n"
        "    background-color: rgba(26, 115, 232, 0.16);\n"
        "}\n"
        "QPushButton:checked {\n"
        "    background-color: #1a73e8;\n"
        "    border-color: #1a73e8;\n"
        "    color: #ffffff;\n"
        "}\n"
    )


def apply_button_style(button: QPushButton, style: str, *, height: Optional[int] = None) -> None:
    """Apply a reusable QPushButton stylesheet and pointer cursor."""

    button.setCursor(Qt.CursorShape.PointingHandCursor)
    if height is not None:
        button.setMinimumHeight(height)
        button.setMaximumHeight(height)
        button.setSizePolicy(QSizePolicy.Policy.Minimum, QSizePolicy.Policy.Fixed)
    button.setStyleSheet(style)


def style_dialog_buttons(
    button_box: QDialogButtonBox,
    styles: Mapping[QDialogButtonBox.StandardButton, str],
    *,
    extra_padding: int = 10,
    minimum_height: int = 34,
    uniform_width: bool = False,
) -> None:
    """Apply shared styling to all buttons contained in a QDialogButtonBox."""

    styled_buttons: list[QPushButton] = []
    for standard_button, style in styles.items():
        button = button_box.button(standard_button)
        if button is None:
            continue
        control_height = recommended_control_height(
            button.font(), extra=extra_padding, minimum=minimum_height
        )
        apply_button_style(button, style, height=control_height)
        styled_buttons.append(button)
    if uniform_width and styled_buttons:
        target_width = max(button.sizeHint().width() for button in styled_buttons)
        for button in styled_buttons:
            button.setFixedWidth(target_width)


# ---------- 配置 ----------
class SettingsManager:
    """负责读取/写入配置文件的轻量封装。"""

    def __init__(self, filename: str = "settings.ini") -> None:
        # 统一维护配置文件的存放路径，优先使用用户配置目录，保证跨次启动仍能读取到历史点名状态。
        self._mirror_targets: set[str] = set()
        self.filename = self._prepare_storage_path(filename)
        self._mirror_targets.add(self.filename)
        self.config = configparser.ConfigParser()
        self.config.optionxform = str
        self._settings_cache: Optional[Dict[str, Dict[str, str]]] = None
        self.defaults: Dict[str, Dict[str, str]] = {
            "Launcher": {
                "x": "120",
                "y": "120",
                "minimized": "False",
                "bubble_x": "120",
                "bubble_y": "120",
            },
            "Startup": {"autostart_enabled": "False"},
            "RollCallTimer": {
                "geometry": "480x280+180+180",
                "show_id": "True",
                "show_name": "True",
                "speech_enabled": "False",
                "speech_voice_id": "",
                "current_group": "全部",
                "timer_countdown_minutes": "5",
                "timer_countdown_seconds": "0",
                "timer_sound_enabled": "True",
                "mode": "roll_call",
                "timer_mode": "countdown",
                "timer_seconds_left": "300",
                "timer_stopwatch_seconds": "0",
                "timer_running": "False",
                "id_font_size": "48",
                "name_font_size": "60",
                "timer_font_size": "56",
                "scoreboard_order": "rank",
            },
            "Paint": {"x": "260", "y": "260", "brush_size": "12", "brush_color": "#ff0000"},
        }

    def _get_config_dir(self) -> str:
        """返回当前系统下建议的配置目录。"""

        home = os.path.expanduser("~")
        if sys.platform.startswith("win"):
            base = os.environ.get("APPDATA") or os.path.join(home, "AppData", "Roaming")
            return os.path.join(base, "ClassroomTools")
        if sys.platform == "darwin":
            return os.path.join(home, "Library", "Application Support", "ClassroomTools")
        base = os.environ.get("XDG_CONFIG_HOME") or os.path.join(home, ".config")
        return os.path.join(base, "ClassroomTools")

    def _prepare_storage_path(self, filename: str) -> str:
        """根据平台选择合适的设置文件路径，并在需要时迁移旧文件。"""

        base_name = os.path.basename(filename) or "settings.ini"
        legacy_path = os.path.abspath(filename)
        config_dir = self._get_config_dir()
        try:
            os.makedirs(config_dir, exist_ok=True)
        except OSError:
            config_dir = os.path.dirname(legacy_path) or os.getcwd()
        target_path = os.path.join(config_dir, base_name)

        if os.path.exists(legacy_path):
            same_file = False
            try:
                same_file = os.path.samefile(legacy_path, target_path)
            except (OSError, FileNotFoundError):
                same_file = False
            if not same_file and not os.path.exists(target_path):
                try:
                    shutil.copy2(legacy_path, target_path)
                except Exception:
                    target_path = legacy_path
            if not same_file:
                legacy_dir = os.path.dirname(legacy_path) or os.getcwd()
                if os.access(legacy_dir, os.W_OK):
                    self._mirror_targets.add(legacy_path)

        try:
            with open(target_path, "a", encoding="utf-8"):
                pass
        except OSError:
            target_path = legacy_path

        return target_path

    def get_defaults(self) -> Dict[str, Dict[str, str]]:
        return {section: values.copy() for section, values in self.defaults.items()}

    def load_settings(self) -> Dict[str, Dict[str, str]]:
        if self._settings_cache is not None:
            return {section: values.copy() for section, values in self._settings_cache.items()}

        settings = self.get_defaults()
        if os.path.exists(self.filename):
            try:
                self.config.read(self.filename, encoding="utf-8")
                for section in self.config.sections():
                    if section not in settings:
                        settings[section] = {}
                    for key, value in self.config.items(section):
                        settings[section][key] = value
            except configparser.Error:
                settings = self.get_defaults()

        self._settings_cache = {section: values.copy() for section, values in settings.items()}
        return {section: values.copy() for section, values in self._settings_cache.items()}

    def _write_atomic(self, path: str, data: str) -> None:
        directory = os.path.dirname(path)
        if directory and not os.path.exists(directory):
            os.makedirs(directory, exist_ok=True)
        target_dir = directory or os.getcwd()
        fd, tmp_path = tempfile.mkstemp(prefix="ctools_", suffix=".tmp", dir=target_dir)
        try:
            with os.fdopen(fd, "w", encoding="utf-8") as handle:
                handle.write(data)
            os.replace(tmp_path, path)
        except Exception:
            try:
                os.remove(tmp_path)
            except OSError:
                pass
            raise

    def save_settings(self, settings: Dict[str, Dict[str, str]]) -> None:
        config = configparser.ConfigParser()
        config.optionxform = str
        snapshot: Dict[str, Dict[str, str]] = {}
        for section, options in settings.items():
            snapshot[section] = {key: str(value) for key, value in options.items()}
            config[section] = snapshot[section]

        buffer = io.StringIO()
        config.write(buffer)
        data = buffer.getvalue()
        buffer.close()

        failed: List[str] = []
        for path in sorted(self._mirror_targets):
            try:
                self._write_atomic(path, data)
            except Exception:
                failed.append(path)
        if failed and self.filename not in failed:
            print(f"无法写入备用配置文件: {failed}")

        self._settings_cache = {section: values.copy() for section, values in snapshot.items()}

    def clear_roll_call_history(self) -> None:
        """清除点名历史信息，仅在用户主动重置时调用。"""

        settings = self.load_settings()
        section = settings.get("RollCallTimer", {})
        removed = False
        for key in ("group_remaining", "group_last", "global_drawn"):
            if key in section:
                section.pop(key, None)
                removed = True
        if removed:
            settings["RollCallTimer"] = section
            self.save_settings(settings)


# ---------- 自绘置顶 ToolTip ----------
class TipWindow(QWidget):
    """一个轻量的自绘 ToolTip，确保位于所有置顶窗之上。"""
    def __init__(self) -> None:
        super().__init__(None, Qt.WindowType.Tool | Qt.WindowType.FramelessWindowHint | Qt.WindowType.WindowStaysOnTopHint)
        self.setAttribute(Qt.WidgetAttribute.WA_TransparentForMouseEvents, True)
        self.setAttribute(Qt.WidgetAttribute.WA_ShowWithoutActivating, True)
        self.setStyleSheet(
            """
            QLabel {
                color: #f1f3f4;
                background: rgba(32, 33, 36, 230);
                border: 1px solid rgba(255, 255, 255, 45);
                border-radius: 6px;
                padding: 4px 8px;
                font-size: 12px;
            }
            """
        )
        self._label = QLabel("", self)
        self._label.setAlignment(Qt.AlignmentFlag.AlignLeft | Qt.AlignmentFlag.AlignVCenter)
        self._hide_timer = QTimer(self); self._hide_timer.setSingleShot(True); self._hide_timer.timeout.connect(self.hide)

    def show_tip(self, text: str, pos: QPoint, duration_ms: int = 2500) -> None:
        self._label.setText(text or "")
        self._label.adjustSize()
        self.resize(self._label.size())
        self.move(pos + QPoint(12, 16))
        self.show()
        self.raise_()
        self._hide_timer.start(duration_ms)

    def hide_tip(self) -> None:
        self._hide_timer.stop()
        self.hide()


# ---------- 对话框 ----------
class PenSettingsDialog(QDialog):
    """画笔粗细与颜色选择对话框。"""
    COLORS = {
        "#FFFF00": "黄",
        "#FFA500": "橙",
        "#24B47E": "绿",
        "#800080": "紫",
        "#FFFFFF": "白",
    }

    def __init__(self, parent: Optional[QWidget] = None, initial_size: int = 12, initial_color: str = "#FF0000") -> None:
        super().__init__(parent)
        self.setWindowTitle("画笔设置")
        self.setWindowFlag(Qt.WindowType.WindowStaysOnTopHint, True)
        self.pen_color = QColor(initial_color)

        layout = QVBoxLayout(self)
        layout.setContentsMargins(8, 8, 8, 8)
        layout.setSpacing(6)

        size_layout = QHBoxLayout()
        size_label = QLabel("粗细:")
        self.size_slider = QSlider(Qt.Orientation.Horizontal)
        self.size_slider.setRange(2, 40)
        self.size_slider.setValue(int(initial_size))
        self.size_slider.setMinimumWidth(120)
        self.size_value = QLabel(str(initial_size))
        self.size_slider.valueChanged.connect(lambda value: self.size_value.setText(str(value)))

        size_layout.addWidget(size_label)
        size_layout.addWidget(self.size_slider, 1)
        size_layout.addWidget(self.size_value)
        layout.addLayout(size_layout)

        layout.addWidget(QLabel("颜色:"))
        color_layout = QGridLayout()
        color_layout.setContentsMargins(0, 0, 0, 0)
        color_layout.setSpacing(6)
        for index, (color_hex, name) in enumerate(self.COLORS.items()):
            button = QPushButton()
            button.setFixedSize(24, 24)
            button.setCursor(Qt.CursorShape.PointingHandCursor)
            button.setStyleSheet(
                f"background-color: {color_hex}; border: 1px solid rgba(0, 0, 0, 60); border-radius: 12px;"
            )
            button.setToolTip(name)
            button.clicked.connect(lambda _checked, c=color_hex: self._select_color(c))
            color_layout.addWidget(button, index // 3, index % 3)
        layout.addLayout(color_layout)

        buttons = QDialogButtonBox(QDialogButtonBox.StandardButton.Ok | QDialogButtonBox.StandardButton.Cancel)
        buttons.accepted.connect(self.accept)
        buttons.rejected.connect(self.reject)
        style_dialog_buttons(
            buttons,
            {
                QDialogButtonBox.StandardButton.Ok: ButtonStyles.PRIMARY,
                QDialogButtonBox.StandardButton.Cancel: ButtonStyles.TOOLBAR,
            },
            extra_padding=10,
            minimum_height=32,
        )
        layout.addWidget(buttons)

        self.setFixedSize(self.sizeHint())

    def _select_color(self, color_hex: str) -> None:
        self.pen_color = QColor(color_hex)

    def get_settings(self) -> tuple[int, QColor]:
        return self.size_slider.value(), self.pen_color

    def showEvent(self, event) -> None:  # type: ignore[override]
        super().showEvent(event)
        ensure_widget_within_screen(self)


class ShapeSettingsDialog(QDialog):
    """图形工具的快捷选择窗口。"""
    SHAPES = {"line": "直线", "dashed_line": "虚线", "rect": "矩形", "circle": "圆形"}

    def __init__(self, parent: Optional[QWidget] = None) -> None:
        super().__init__(parent)
        self.setWindowTitle("选择图形")
        self.setWindowFlag(Qt.WindowType.WindowStaysOnTopHint, True)
        self.selected_shape: Optional[str] = None

        layout = QGridLayout(self)
        layout.setContentsMargins(10, 10, 10, 10)
        layout.setHorizontalSpacing(6)
        layout.setVerticalSpacing(6)

        for index, (shape_key, name) in enumerate(self.SHAPES.items()):
            button = QPushButton(name)
            button.setMinimumWidth(68)
            apply_button_style(
                button,
                ButtonStyles.TOOLBAR,
                height=recommended_control_height(button.font(), extra=10, minimum=32),
            )
            button.clicked.connect(lambda _checked, key=shape_key: self._select_shape(key))
            layout.addWidget(button, index // 2, index % 2)

        self.setFixedSize(self.sizeHint())

    def _select_shape(self, shape: str) -> None:
        self.selected_shape = shape
        self.accept()

    def get_shape(self) -> Optional[str]:
        return self.selected_shape

    def showEvent(self, event) -> None:  # type: ignore[override]
        super().showEvent(event)
        ensure_widget_within_screen(self)


class BoardColorDialog(QDialog):
    """白板背景颜色选择对话框。"""
    COLORS = {"#FFFFFF": "白板", "#000000": "黑板", "#0E4020": "绿板"}

    def __init__(self, parent: Optional[QWidget] = None) -> None:
        super().__init__(parent)
        self.setWindowTitle("选择颜色")
        self.setWindowFlag(Qt.WindowType.WindowStaysOnTopHint, True)
        self.selected_color: Optional[QColor] = None

        layout = QHBoxLayout(self)
        layout.setContentsMargins(10, 10, 10, 10)
        layout.setSpacing(6)

        for color_hex, name in self.COLORS.items():
            button = QPushButton(name)
            button.setCursor(Qt.CursorShape.PointingHandCursor)
            button.setFixedSize(72, 28)
            button.clicked.connect(lambda _checked, c=color_hex: self._select_color(c))
            layout.addWidget(button)

        self.setFixedSize(self.sizeHint())

    def _select_color(self, color_hex: str) -> None:
        self.selected_color = QColor(color_hex)
        self.accept()

    def get_color(self) -> Optional[QColor]:
        return self.selected_color

    def showEvent(self, event) -> None:  # type: ignore[override]
        super().showEvent(event)
        ensure_widget_within_screen(self)


# ---------- 标题栏 ----------
class TitleBar(QWidget):
    """浮动工具条的标题栏，负责拖拽移动。"""

    def __init__(self, toolbar: "FloatingToolbar") -> None:
        super().__init__(toolbar)
        self.toolbar = toolbar
        self._dragging = False
        self._drag_offset = QPoint()
        self.setCursor(Qt.CursorShape.OpenHandCursor)

        self.setAutoFillBackground(True)
        palette = self.palette()
        palette.setColor(self.backgroundRole(), QColor(36, 37, 41, 235))
        self.setPalette(palette)
        self.setFixedHeight(22)

        layout = QHBoxLayout(self)
        layout.setContentsMargins(6, 0, 6, 0)
        title = QLabel("屏幕画笔")
        font = title.font()
        font.setBold(True)
        title.setFont(font)
        title.setStyleSheet("color: #f1f3f4; font-size: 10.5px;")
        layout.addWidget(title)
        layout.addStretch()

    def mousePressEvent(self, event) -> None:
        if event.button() == Qt.MouseButton.LeftButton:
            self._dragging = True
            self._drag_offset = event.globalPosition().toPoint() - self.toolbar.pos()
            self.setCursor(Qt.CursorShape.ClosedHandCursor)
            event.accept()
        super().mousePressEvent(event)

    def mouseMoveEvent(self, event) -> None:
        if self._dragging:
            self.toolbar.move(event.globalPosition().toPoint() - self._drag_offset)
            event.accept()
        super().mouseMoveEvent(event)

    def mouseReleaseEvent(self, event) -> None:
        if self._dragging:
            self.toolbar.overlay.save_window_position()
        self._dragging = False
        self.setCursor(Qt.CursorShape.OpenHandCursor)
        try:
            self.toolbar.overlay.raise_toolbar()
        except Exception:
            pass
        event.accept()
        super().mouseReleaseEvent(event)


# ---------- 浮动工具条（画笔/白板） ----------
class FloatingToolbar(QWidget):
    """悬浮工具条：提供画笔、图形、白板等常用按钮。"""

    def __init__(self, overlay: "OverlayWindow", settings_manager: SettingsManager) -> None:
        super().__init__(
            None,
            Qt.WindowType.Tool | Qt.WindowType.FramelessWindowHint | Qt.WindowType.WindowStaysOnTopHint,
        )
        self.overlay = overlay
        self.settings_manager = settings_manager
        self.setAttribute(Qt.WidgetAttribute.WA_TranslucentBackground)
        self.setAttribute(Qt.WidgetAttribute.WA_AlwaysShowToolTips, True)
        self.setWindowFlag(Qt.WindowType.WindowDoesNotAcceptFocus, True)
        self._tip = TipWindow()
        self._build_ui()

        settings = self.settings_manager.load_settings().get("Paint", {})
        self.move(int(settings.get("x", "260")), int(settings.get("y", "260")))
        self.adjustSize()
        self.setFixedSize(self.sizeHint())
        self._base_minimum_width = self.width()
        self._base_minimum_height = self.height()
        self._ensure_min_width = self.width()
        self._ensure_min_height = self.height()

    def _build_ui(self) -> None:
        self.setStyleSheet(
            """
            #container {
                background-color: rgba(28, 29, 32, 235);
                border-radius: 10px;
                border: 1px solid rgba(255, 255, 255, 45);
            }
            QPushButton {
                color: #f1f3f4;
                background: rgba(60, 64, 67, 240);
                border: 1px solid rgba(255, 255, 255, 45);
                border-radius: 6px;
                padding: 3px;
                min-width: 28px;
                min-height: 28px;
            }
            QPushButton:hover {
                background: rgba(138, 180, 248, 245);
                border-color: rgba(138, 180, 248, 255);
                color: #202124;
            }
            QPushButton:checked {
                background: rgba(138, 180, 248, 255);
                color: #202124;
            }
            QPushButton#eraserButton {
                background: rgba(241, 243, 244, 235);
                color: #3c4043;
                border-color: rgba(138, 180, 248, 170);
            }
            QPushButton#eraserButton:hover,
            QPushButton#eraserButton:checked {
                background: rgba(202, 225, 255, 255);
                border-color: #1a73e8;
                color: #174ea6;
            }
            QPushButton#clearButton {
                background: rgba(255, 236, 232, 240);
                color: #a03a1e;
                border-color: rgba(255, 173, 153, 230);
            }
            QPushButton#clearButton:hover,
            QPushButton#clearButton:checked {
                background: rgba(255, 210, 204, 255);
                border-color: rgba(255, 138, 101, 255);
                color: #5f2121;
            }
            #whiteboardButtonActive {
                background: rgba(255, 214, 102, 240);
                border-color: rgba(251, 188, 5, 255);
                color: #202124;
            }
            """
        )

        root = QVBoxLayout(self)
        root.setContentsMargins(0, 0, 0, 0)
        container = QWidget(self)
        container.setObjectName("container")
        root.addWidget(container)

        layout = QVBoxLayout(container)
        layout.setContentsMargins(6, 5, 6, 6)
        layout.setSpacing(5)
        self.title_bar = TitleBar(self)
        layout.addWidget(self.title_bar)

        button_row = QHBoxLayout()
        button_row.setContentsMargins(0, 0, 0, 0)
        button_row.setSpacing(3)

        self.btn_cursor = QPushButton(IconManager.get_icon("cursor"), "")
        self.brush_color_buttons: Dict[str, QPushButton] = {}
        brush_configs = [
            ("#000000", "黑色画笔"),
            ("#FF0000", "红色画笔"),
            ("#1E90FF", "蓝色画笔"),
        ]  # 预设的高频画笔颜色
        brush_buttons = []
        for color_hex, name in brush_configs:
            button = QPushButton(IconManager.get_brush_icon(color_hex), "")
            button.setToolTip(name)
            self.brush_color_buttons[color_hex.lower()] = button
            brush_buttons.append(button)
        self.btn_shape = QPushButton(IconManager.get_icon("shape"), "")
        self.btn_undo = QPushButton(IconManager.get_icon("undo"), "")
        self.btn_eraser = QPushButton(IconManager.get_icon("eraser"), "")
        self.btn_eraser.setObjectName("eraserButton")
        self.btn_clear_all = QPushButton(IconManager.get_icon("clear_all"), "")
        self.btn_clear_all.setObjectName("clearButton")
        self.btn_whiteboard = QPushButton(IconManager.get_icon("whiteboard"), "")
        self.btn_settings = QPushButton(IconManager.get_icon("settings"), "")

        buttons = (
            [self.btn_cursor]
            + brush_buttons
            + [
                self.btn_shape,
                self.btn_undo,
                self.btn_eraser,
                self.btn_clear_all,
                self.btn_whiteboard,
                self.btn_settings,
            ]
        )
        for btn in buttons:
            btn.setIconSize(QSize(18, 18))
            btn.setCursor(Qt.CursorShape.PointingHandCursor)
            btn.setFocusPolicy(Qt.FocusPolicy.NoFocus)
            button_row.addWidget(btn)
        layout.addLayout(button_row)

        tooltip_text = {
            self.btn_cursor: "光标",
            self.btn_shape: "图形",
            self.btn_undo: "撤销",
            self.btn_eraser: "橡皮（再次点击恢复画笔）",
            self.btn_clear_all: "清除（并恢复画笔）",
            self.btn_whiteboard: "白板（单击开关 / 双击换色）",
            self.btn_settings: "画笔设置",
        }
        for button in brush_buttons:
            tooltip_text[button] = button.toolTip() or "画笔"
        for btn, tip_text in tooltip_text.items():
            btn.setToolTip(tip_text)
            btn.installEventFilter(self)

        self.tool_buttons = QButtonGroup(self)
        for btn in (self.btn_cursor, *brush_buttons, self.btn_shape, self.btn_eraser):
            btn.setCheckable(True)
            self.tool_buttons.addButton(btn)
        self.tool_buttons.setExclusive(True)

        self.btn_cursor.clicked.connect(self.overlay.toggle_cursor_mode)
        for color_hex, button in zip([c for c, _ in brush_configs], brush_buttons):
            button.clicked.connect(lambda _checked, c=color_hex: self.overlay.use_brush_color(c))
        self.btn_shape.clicked.connect(self._select_shape)
        self.btn_undo.clicked.connect(self.overlay.undo_last_action)
        self.btn_eraser.clicked.connect(self.overlay.toggle_eraser_mode)
        self.btn_clear_all.clicked.connect(self.overlay.clear_all)
        self.btn_settings.clicked.connect(self.overlay.open_pen_settings)
        self.btn_whiteboard.clicked.connect(self._handle_whiteboard_click)

        self._wb_click_timer = QTimer(self)
        self._wb_click_timer.setInterval(QApplication.instance().doubleClickInterval())
        self._wb_click_timer.setSingleShot(True)
        # 使用单次定时器来区分白板按钮的单击与双击行为
        self._wb_click_timer.timeout.connect(self.overlay.toggle_whiteboard)

        self.btn_undo.setEnabled(False)

        for widget in (self, container, self.title_bar):
            widget.installEventFilter(self)

    def update_tool_states(self, mode: str, pen_color: QColor) -> None:
        color_key = pen_color.name().lower()
        for hex_key, button in self.brush_color_buttons.items():
            prev = button.blockSignals(True)
            button.setChecked(mode == "brush" and hex_key == color_key)
            button.blockSignals(prev)
        for tool, button in (
            ("cursor", self.btn_cursor),
            ("shape", self.btn_shape),
            ("eraser", self.btn_eraser),
        ):
            prev = button.blockSignals(True)
            button.setChecked(mode == tool)
            button.blockSignals(prev)
        if mode == "brush" and color_key not in self.brush_color_buttons:
            for button in (self.btn_cursor, self.btn_shape, self.btn_eraser):
                prev = button.blockSignals(True)
                button.setChecked(False)
                button.blockSignals(prev)

    def update_undo_state(self, enabled: bool) -> None:
        self.btn_undo.setEnabled(enabled)

    def eventFilter(self, obj, event):
        event_type = event.type()
        if isinstance(obj, QPushButton) and event_type == QEvent.Type.ToolTip:
            try:
                self.overlay.raise_toolbar()
            except Exception:
                pass
            self._tip.show_tip(obj.toolTip(), QCursor.pos())
            return True
        if event_type in (
            QEvent.Type.Leave,
            QEvent.Type.MouseButtonPress,
            QEvent.Type.MouseButtonDblClick,
        ):
            self._tip.hide_tip()
        return super().eventFilter(obj, event)

    def _select_shape(self) -> None:
        dialog = ShapeSettingsDialog(self)
        if dialog.exec():
            shape = dialog.get_shape()
            if shape:
                self.overlay.set_mode("shape", shape_type=shape)
        else:
            self.overlay.update_toolbar_state()

    def _handle_whiteboard_click(self) -> None:
        if self._wb_click_timer.isActive():
            self._wb_click_timer.stop()
            self.overlay.open_board_color_dialog()
        else:
            self._wb_click_timer.start()

    def update_whiteboard_button_state(self, active: bool) -> None:
        self.btn_whiteboard.setObjectName("whiteboardButtonActive" if active else "")
        self.style().polish(self.btn_whiteboard)

    def enterEvent(self, event) -> None:
        self.overlay.raise_toolbar()
        super().enterEvent(event)

    def showEvent(self, event) -> None:  # type: ignore[override]
        super().showEvent(event)
        ensure_widget_within_screen(self)


# ---------- 叠加层（画笔/白板） ----------


class _PresentationForwarder:
    """在绘图模式下将特定输入事件转发给下层演示窗口。"""

    __slots__ = ("overlay", "_last_target_hwnd", "_child_buffer")

    _SMTO_ABORTIFHUNG = 0x0002
    _MAX_CHILD_FORWARDS = 32
    _INPUT_KEYBOARD = 1
    _KEYEVENTF_EXTENDEDKEY = 0x0001
    _KEYEVENTF_KEYUP = 0x0002

    if _USER32 is not None:

        class _GuiThreadInfo(ctypes.Structure):
            _fields_ = [
                ("cbSize", wintypes.DWORD),
                ("flags", wintypes.DWORD),
                ("hwndActive", wintypes.HWND),
                ("hwndFocus", wintypes.HWND),
                ("hwndCapture", wintypes.HWND),
                ("hwndMenuOwner", wintypes.HWND),
                ("hwndMoveSize", wintypes.HWND),
                ("hwndCaret", wintypes.HWND),
                ("rcCaret", wintypes.RECT),
            ]

<<<<<<< HEAD
=======
        class _KeyboardInput(ctypes.Structure):
            pass

        _KeyboardInput._fields_ = [
            ("wVk", wintypes.WORD),
            ("wScan", wintypes.WORD),
            ("dwFlags", wintypes.DWORD),
            ("time", wintypes.DWORD),
            ("dwExtraInfo", wintypes.ULONG_PTR),
        ]

        class _InputUnion(ctypes.Union):
            pass

        _InputUnion._fields_ = [("ki", _KeyboardInput)]

        class _Input(ctypes.Structure):
            _anonymous_ = ("data",)

        _Input._fields_ = [
            ("type", wintypes.DWORD),
            ("data", _InputUnion),
        ]
>>>>>>> 13ccbe82
    else:

        class _GuiThreadInfo(ctypes.Structure):  # type: ignore[misc,override]
            _fields_: List[Tuple[str, Any]] = []

        _KeyboardInput = None  # type: ignore[assignment]
        _InputUnion = None  # type: ignore[assignment]
        _Input = None  # type: ignore[assignment]

    _KNOWN_PRESENTATION_CLASSES: Set[str] = (
        {
            "screenclass",
            "pptframeclass",
            "pptviewwndclass",
            "powerpntframeclass",
            "powerpointframeclass",
            "opusapp",
            "acrobatsdiwindow",
            "kwppframeclass",
            "kwppmainframe",
            "kwpsframeclass",
            "wpsframeclass",
            "wpsmainframe",
        }
        if win32gui is not None
        else set()
    )
    _KNOWN_PRESENTATION_PREFIXES: Tuple[str, ...] = (
        ("kwpp", "kwps", "wpsframe", "wpsmain") if win32gui is not None else tuple()
    )
    _KEY_FORWARD_MAP: Dict[int, int] = (
        {
            int(Qt.Key.Key_PageUp): win32con.VK_PRIOR,
            int(Qt.Key.Key_PageDown): win32con.VK_NEXT,
            int(Qt.Key.Key_Up): win32con.VK_UP,
            int(Qt.Key.Key_Down): win32con.VK_DOWN,
            int(Qt.Key.Key_Left): win32con.VK_LEFT,
            int(Qt.Key.Key_Right): win32con.VK_RIGHT,
            int(Qt.Key.Key_Space): win32con.VK_SPACE,
            int(Qt.Key.Key_Return): win32con.VK_RETURN,
            int(Qt.Key.Key_Enter): win32con.VK_RETURN,
        }
        if win32con is not None
        else {}
    )
    _EXTENDED_KEY_CODES: Set[int] = (
        {
            win32con.VK_UP,
            win32con.VK_DOWN,
            win32con.VK_LEFT,
            win32con.VK_RIGHT,
        }
        if win32con is not None
        else set()
    )

    @staticmethod
    def is_supported() -> bool:
        return bool(win32api and win32con and win32gui)

    def __init__(self, overlay: "OverlayWindow") -> None:
        self.overlay = overlay
        self._last_target_hwnd: Optional[int] = None
        self._child_buffer: List[int] = []

    def clear_cached_target(self) -> None:
        self._last_target_hwnd = None

    # ---- 公共接口 ----
    def forward_wheel(self, event: QWheelEvent) -> bool:
        if not self._can_forward():
            self.clear_cached_target()
            return False
        delta_vec = event.angleDelta()
        delta = int(delta_vec.y() or delta_vec.x())
        if delta == 0:
            pixel_vec = event.pixelDelta()
            delta = int(pixel_vec.y() or pixel_vec.x())
        if delta == 0:
            return False
        target = self._resolve_presentation_target()
        if not target:
            return False
        keys = self._translate_mouse_modifiers(event)
        delta_word = ctypes.c_short(delta).value & 0xFFFF
        w_param = (ctypes.c_ushort(keys).value & 0xFFFF) | (delta_word << 16)
        global_pos = event.globalPosition().toPoint()
        x_word = ctypes.c_short(global_pos.x()).value & 0xFFFF
        y_word = ctypes.c_short(global_pos.y()).value & 0xFFFF
        l_param = x_word | (y_word << 16)
        try:
            return bool(win32api.PostMessage(target, win32con.WM_MOUSEWHEEL, w_param, l_param))
        except Exception:
            return False

    def forward_key(self, event: QKeyEvent, *, is_press: bool) -> bool:
        if not self._can_forward():
            self.clear_cached_target()
            return False
        vk_code = self._resolve_vk_code(event)
        if vk_code is None:
            return False
        target = self._resolve_presentation_target()
        if not target:
            return False
        for hwnd, update_cache in self._iter_key_targets(target):
            if self._send_key_to_window(
                hwnd, vk_code, event, is_press=is_press, update_cache=update_cache
            ):
                return True
        return False

    # ---- 内部工具方法 ----
    def _can_forward(self) -> bool:
        if not self.is_supported():
            return False
        if getattr(self.overlay, "mode", "cursor") == "cursor":
            return False
        if getattr(self.overlay, "whiteboard_active", False):
            return False
        return True

    def _translate_mouse_modifiers(self, event: QWheelEvent) -> int:
        keys = 0
        modifiers = event.modifiers()
        if modifiers & Qt.KeyboardModifier.ShiftModifier:
            keys |= win32con.MK_SHIFT
        if modifiers & Qt.KeyboardModifier.ControlModifier:
            keys |= win32con.MK_CONTROL
        buttons = event.buttons()
        if buttons & Qt.MouseButton.LeftButton:
            keys |= win32con.MK_LBUTTON
        if buttons & Qt.MouseButton.RightButton:
            keys |= win32con.MK_RBUTTON
        if buttons & Qt.MouseButton.MiddleButton:
            keys |= win32con.MK_MBUTTON
        return keys

    def _resolve_vk_code(self, event: QKeyEvent) -> Optional[int]:
        native_getter = getattr(event, "nativeVirtualKey", None)
        vk_code = 0
        if callable(native_getter):
            try:
                vk_code = int(native_getter())
            except Exception:
                vk_code = 0
        if vk_code:
            return vk_code
        vk_code = self._KEY_FORWARD_MAP.get(event.key(), 0)
        return vk_code or None

    def _send_key_to_window(
        self,
        hwnd: int,
        vk_code: int,
        event: QKeyEvent,
        *,
        is_press: bool,
        update_cache: bool,
    ) -> bool:
        delivered = False
        if win32con is not None:
            message = win32con.WM_KEYDOWN if is_press else win32con.WM_KEYUP
            l_param = self._build_key_lparam(vk_code, event, is_press)
            delivered = self._deliver_key_message(hwnd, message, vk_code, l_param)
            if delivered and update_cache:
                self._last_target_hwnd = hwnd
<<<<<<< HEAD
        return delivered
=======
        if delivered:
            return True
        return self._send_key_via_sendinput(vk_code, is_press)

    def _send_key_via_sendinput(self, vk_code: int, is_press: bool) -> bool:
        if _USER32 is None or not hasattr(self, "_KeyboardInput"):
            return False
        scan_code = self._map_virtual_key(vk_code)
        flags = 0
        if vk_code in self._EXTENDED_KEY_CODES:
            flags |= self._KEYEVENTF_EXTENDEDKEY
        if not is_press:
            flags |= self._KEYEVENTF_KEYUP
        keyboard = self._KeyboardInput()
        keyboard.wVk = ctypes.c_ushort(vk_code).value
        keyboard.wScan = ctypes.c_ushort(scan_code).value
        keyboard.dwFlags = ctypes.c_uint(flags).value
        keyboard.time = 0
        keyboard.dwExtraInfo = 0
        input_record = self._Input()
        input_record.type = self._INPUT_KEYBOARD
        input_record.ki = keyboard
        try:
            sent = int(_USER32.SendInput(1, ctypes.byref(input_record), ctypes.sizeof(input_record)))
        except Exception:
            sent = 0
        return bool(sent)
>>>>>>> 13ccbe82

    def _map_virtual_key(self, vk_code: int) -> int:
        map_vk = getattr(win32api, "MapVirtualKey", None) if win32api is not None else None
        if callable(map_vk):
            try:
                return int(map_vk(vk_code, 0)) & 0xFFFF
            except Exception:
                return 0
        return 0

    def _iter_key_targets(self, target: int) -> Iterable[Tuple[int, bool]]:
        seen: Set[int] = set()

        def _push(
            hwnd: int,
            *,
            cache: bool,
            require_visible: bool,
        ) -> Iterable[Tuple[int, bool]]:
            if hwnd in seen:
                return ()
            if not self._is_keyboard_target(hwnd, require_visible=require_visible):
                return ()
            seen.add(hwnd)
            return ((hwnd, cache),)

        for focus_hwnd in self._gather_thread_focus_handles(target):
            for candidate in _push(focus_hwnd, cache=False, require_visible=False):
                yield candidate
        for candidate in _push(target, cache=True, require_visible=True):
            yield candidate
        for child_hwnd in self._collect_descendant_windows(target):
            for candidate in _push(child_hwnd, cache=False, require_visible=False):
                yield candidate

    def _build_key_lparam(self, vk_code: int, event: QKeyEvent, is_press: bool) -> int:
        repeat_getter = getattr(event, "count", None)
        repeat_count = 1
        if callable(repeat_getter):
            try:
                repeat_count = max(1, int(repeat_getter()))
            except Exception:
                repeat_count = 1
        l_param = repeat_count & 0xFFFF
        scan_code = self._map_virtual_key(vk_code)
        l_param |= (scan_code & 0xFF) << 16
        if vk_code in self._EXTENDED_KEY_CODES:
            l_param |= 1 << 24
        auto_repeat_getter = getattr(event, "isAutoRepeat", None)
        is_auto_repeat = False
        if callable(auto_repeat_getter):
            try:
                is_auto_repeat = bool(auto_repeat_getter())
            except Exception:
                is_auto_repeat = False
        if is_press:
            if is_auto_repeat:
                l_param |= 1 << 30
        else:
            l_param |= 1 << 30
            l_param |= 1 << 31
        return l_param & 0xFFFFFFFF

    def _deliver_key_message(self, hwnd: int, message: int, vk_code: int, l_param: int) -> bool:
        delivered = False
        if win32api is not None:
            try:
                delivered = bool(win32api.PostMessage(hwnd, message, vk_code, l_param))
            except Exception:
                delivered = False
        if delivered:
            return True
        if _USER32 is None:
            return False
        result = ctypes.c_size_t()
        try:
            sent = _USER32.SendMessageTimeoutW(
                hwnd,
                message,
                wintypes.WPARAM(vk_code),
                wintypes.LPARAM(l_param),
                self._SMTO_ABORTIFHUNG,
                30,
                ctypes.byref(result),
            )
        except Exception:
            sent = 0
        return bool(sent)

    def _is_overlay_window(self, hwnd: int) -> bool:
        try:
            overlay_hwnd = int(self.overlay.winId()) if self.overlay.winId() else 0
        except Exception:
            overlay_hwnd = 0
        return hwnd != 0 and hwnd == overlay_hwnd

    def _is_keyboard_target(self, hwnd: int, *, require_visible: bool) -> bool:
        if hwnd == 0 or self._is_overlay_window(hwnd):
            return False
        if win32gui is None:
            return False
        try:
            if not win32gui.IsWindow(hwnd):
                return False
            if require_visible and not win32gui.IsWindowVisible(hwnd):
                return False
        except Exception:
            return False
        return True

    def _gather_thread_focus_handles(self, target: int) -> Iterable[int]:
        if _USER32 is None:
            return ()
        info = self._GuiThreadInfo()
        pid = wintypes.DWORD()
        try:
            thread_id = _USER32.GetWindowThreadProcessId(
                wintypes.HWND(target), ctypes.byref(pid)
            )
        except Exception:
            return ()
        if not thread_id:
            return ()
        info.cbSize = ctypes.sizeof(info)
        try:
            ok = bool(_USER32.GetGUIThreadInfo(thread_id, ctypes.byref(info)))
        except Exception:
            ok = False
        if not ok:
            return ()
        handles = (
            info.hwndFocus,
            info.hwndActive,
            info.hwndCapture,
            info.hwndMenuOwner,
            info.hwndCaret,
        )
        return tuple(int(h) for h in handles if h)

    def _collect_descendant_windows(self, root: int) -> Iterable[int]:
        if win32gui is None:
            return ()
        queue: deque[int] = deque([root])
        discovered: Set[int] = {root}
        results: List[int] = []
        buffer = self._child_buffer
        while queue and len(results) < self._MAX_CHILD_FORWARDS:
            parent = queue.popleft()
            buffer.clear()

            def _collector(child_hwnd: int, acc: List[int]) -> bool:
                if child_hwnd not in discovered:
                    acc.append(child_hwnd)
                return len(acc) < self._MAX_CHILD_FORWARDS

            try:
                win32gui.EnumChildWindows(parent, _collector, buffer)
            except Exception:
                continue
            snapshot = list(buffer)
            buffer.clear()
            for child in snapshot:
                if child in discovered:
                    continue
                discovered.add(child)
                results.append(child)
                if len(results) >= self._MAX_CHILD_FORWARDS:
                    break
                queue.append(child)
        return tuple(results)

    def _overlay_rect_tuple(self) -> Optional[Tuple[int, int, int, int]]:
        rect = self.overlay.geometry()
        if rect.isNull():
            return None
        left = rect.left()
        top = rect.top()
        right = left + rect.width()
        bottom = top + rect.height()
        return left, top, right, bottom

    def _rect_intersects_overlay(self, rect: Tuple[int, int, int, int]) -> bool:
        overlay_rect = self._overlay_rect_tuple()
        if overlay_rect is None:
            return False
        left, top, right, bottom = rect
        o_left, o_top, o_right, o_bottom = overlay_rect
        return not (right <= o_left or left >= o_right or bottom <= o_top or top >= o_bottom)

    def _is_target_window_valid(self, hwnd: int) -> bool:
        if win32gui is None:
            return False
        try:
            if hwnd == 0:
                return False
            if hwnd == int(self.overlay.winId()):
                return False
            if not win32gui.IsWindow(hwnd) or not win32gui.IsWindowVisible(hwnd):
                return False
            if win32gui.IsIconic(hwnd):
                return False
            rect = win32gui.GetWindowRect(hwnd)
        except Exception:
            return False
        if not rect:
            return False
        return self._rect_intersects_overlay(rect)

    def _is_candidate_window(self, hwnd: int) -> bool:
        if win32gui is None:
            return False
        try:
            class_name = win32gui.GetClassName(hwnd)
        except Exception:
            class_name = ""
        class_name = class_name.strip().lower()
        if not class_name:
            return False
        if class_name in self._KNOWN_PRESENTATION_CLASSES:
            return True
        if any(class_name.startswith(prefix) for prefix in self._KNOWN_PRESENTATION_PREFIXES):
            return True
        try:
            rect = win32gui.GetWindowRect(hwnd)
        except Exception:
            return False
        if not rect:
            return False
        left, top, right, bottom = rect
        width = max(0, right - left)
        height = max(0, bottom - top)
        overlay_rect = self._overlay_rect_tuple()
        if overlay_rect is None:
            return False
        o_width = overlay_rect[2] - overlay_rect[0]
        o_height = overlay_rect[3] - overlay_rect[1]
        if o_width <= 0 or o_height <= 0:
            return False
        width_diff = abs(width - o_width)
        height_diff = abs(height - o_height)
        return width >= 400 and height >= 300 and width_diff <= 64 and height_diff <= 64

    def _detect_presentation_window(self) -> Optional[int]:
        if win32gui is None:
            return None
        overlay_hwnd = int(self.overlay.winId()) if self.overlay.winId() else 0
        try:
            foreground = win32gui.GetForegroundWindow()
        except Exception:
            foreground = 0
        if foreground and foreground != overlay_hwnd and self._is_candidate_window(foreground):
            return foreground

        candidates: List[int] = []

        def _enum_callback(hwnd: int, acc: List[int]) -> bool:
            if hwnd == overlay_hwnd:
                return True
            try:
                if not win32gui.IsWindowVisible(hwnd) or win32gui.IsIconic(hwnd):
                    return True
                rect = win32gui.GetWindowRect(hwnd)
            except Exception:
                return True
            if not rect or not self._rect_intersects_overlay(rect):
                return True
            acc.append(hwnd)
            return True

        try:
            win32gui.EnumWindows(_enum_callback, candidates)
        except Exception:
            return None
        for hwnd in candidates:
            if self._is_candidate_window(hwnd):
                return hwnd
        return None

    def _resolve_presentation_target(self) -> Optional[int]:
        if win32gui is None:
            return None
        hwnd = self._last_target_hwnd
        if hwnd and self._is_target_window_valid(hwnd):
            return hwnd
        hwnd = self._detect_presentation_window()
        if hwnd and self._is_target_window_valid(hwnd):
            self._last_target_hwnd = hwnd
            return hwnd
        self._last_target_hwnd = None
        return None


class OverlayWindow(QWidget):

    def __init__(self, settings_manager: SettingsManager) -> None:
        super().__init__(None, Qt.WindowType.FramelessWindowHint | Qt.WindowType.WindowStaysOnTopHint)
        self.setAttribute(Qt.WidgetAttribute.WA_TranslucentBackground)
        self.settings_manager = settings_manager
        s = self.settings_manager.load_settings().get("Paint", {})
        self.pen_size = int(s.get("brush_size", "12"))
        self.pen_color = QColor(s.get("brush_color", "#ff0000"))
        self.mode = "brush"
        self.current_shape: Optional[str] = None
        self.shape_start_point: Optional[QPoint] = None
        self.drawing = False
        self.last_point = QPointF(); self.prev_point = QPointF()
        self.last_width = float(self.pen_size); self.last_time = time.time()
        self._last_brush_color = QColor(self.pen_color)
        self._last_brush_size = max(1, self.pen_size)
        self._last_draw_mode = "brush"
        self._last_shape_type: Optional[str] = None
        self._restoring_tool = False
        self._eraser_last_point: Optional[QPoint] = None
        self._stroke_points: deque[QPointF] = deque(maxlen=8)
        self._stroke_timestamps: deque[float] = deque(maxlen=8)
        self._stroke_speed: float = 0.0
        self._stroke_last_midpoint: Optional[QPointF] = None
        self._stroke_filter_point: Optional[QPointF] = None
        self._brush_painter: Optional[QPainter] = None
        self._eraser_painter: Optional[QPainter] = None
        self._last_target_hwnd: Optional[int] = None
        base_width = float(max(1, self.pen_size))
        self._brush_pen = QPen(
            self.pen_color,
            base_width,
            Qt.PenStyle.SolidLine,
            Qt.PenCapStyle.RoundCap,
            Qt.PenJoinStyle.RoundJoin,
        )
        fade_color = QColor(self.pen_color)
        fade_color.setAlpha(160)
        self._brush_shadow_pen = QPen(
            fade_color,
            base_width * 1.2,
            Qt.PenStyle.SolidLine,
            Qt.PenCapStyle.RoundCap,
            Qt.PenJoinStyle.RoundJoin,
        )
        self._last_preview_bounds: Optional[QRect] = None
        self.whiteboard_active = False
        self.whiteboard_color = QColor(0, 0, 0, 0); self.last_board_color = QColor("#ffffff")
        self.cursor_pixmap = QPixmap()
        self._eraser_stroker = QPainterPathStroker()
        self._eraser_stroker.setCapStyle(Qt.PenCapStyle.RoundCap)
        self._eraser_stroker.setJoinStyle(Qt.PenJoinStyle.RoundJoin)
        self._eraser_stroker_width = 0.0
        self._forwarder: Optional[_PresentationForwarder] = (
            _PresentationForwarder(self) if _PresentationForwarder.is_supported() else None
        )
        self.setFocusPolicy(Qt.FocusPolicy.StrongFocus)
        self.setMouseTracking(True)

        self._build_scene()
        self.history: List[QPixmap] = []
        self._history_limit = 30
        self.toolbar = FloatingToolbar(self, self.settings_manager)
        self.set_mode("brush", initial=True)
        self.toolbar.update_undo_state(False)

    def raise_toolbar(self) -> None:
        if getattr(self, "toolbar", None) is not None:
            self.toolbar.show()
            self.toolbar.raise_()

    def _build_scene(self) -> None:
        virtual = QRect()
        for screen in QApplication.screens():
            virtual = virtual.united(screen.geometry())
        self.setGeometry(virtual)
        self.canvas = QPixmap(self.size()); self.canvas.fill(Qt.GlobalColor.transparent)
        self.temp_canvas = QPixmap(self.size()); self.temp_canvas.fill(Qt.GlobalColor.transparent)

    # ---- ͼ��ͼ����� ----
    def _ensure_brush_painter(self) -> QPainter:
        painter = self._brush_painter
        if painter is None:
            painter = QPainter(self.canvas)
            painter.setRenderHint(QPainter.RenderHint.Antialiasing)
            self._brush_painter = painter
        return painter

    def _release_brush_painter(self) -> None:
        if self._brush_painter is not None:
            self._brush_painter.end()
            self._brush_painter = None

    def _ensure_eraser_painter(self) -> QPainter:
        painter = self._eraser_painter
        if painter is None:
            painter = QPainter(self.canvas)
            painter.setRenderHint(QPainter.RenderHint.Antialiasing)
            painter.setCompositionMode(QPainter.CompositionMode.CompositionMode_Clear)
            self._eraser_painter = painter
        return painter

    def _release_eraser_painter(self) -> None:
        if self._eraser_painter is not None:
            self._eraser_painter.end()
            self._eraser_painter = None

    def _release_canvas_painters(self) -> None:
        self._release_brush_painter()
        self._release_eraser_painter()

    def _update_brush_pen_appearance(self, width: float, fade_alpha: int) -> None:
        width = max(0.6, float(width))
        fade_alpha = max(0, min(255, int(fade_alpha)))
        self._brush_pen.setColor(self.pen_color)
        self._brush_pen.setWidthF(width)
        fade_color = QColor(self.pen_color)
        fade_color.setAlpha(fade_alpha)
        self._brush_shadow_pen.setColor(fade_color)
        self._brush_shadow_pen.setWidthF(width * 1.25)

    def show_overlay(self) -> None:
        self.show(); self.toolbar.show(); self.raise_toolbar()
        self.set_mode(self.mode, self.current_shape)

    def hide_overlay(self) -> None:
        self.hide(); self.toolbar.hide()
        self.save_settings(); self.save_window_position()

    def open_pen_settings(self) -> None:
        pm, ps = self.mode, self.current_shape
        d = PenSettingsDialog(self.toolbar, self.pen_size, self.pen_color.name())
        if d.exec():
            self.pen_size, self.pen_color = d.get_settings()
            self._update_brush_pen_appearance(max(1.0, float(self.pen_size)), 180)
            self.update_cursor()
        self.set_mode(pm, ps)
        self.raise_toolbar()

    def open_board_color_dialog(self) -> None:
        d = BoardColorDialog(self.toolbar)
        if d.exec():
            c = d.get_color()
            if c:
                self.last_board_color = c
                self.whiteboard_color = c
                self.whiteboard_active = True
                if self._forwarder:
                    self._forwarder.clear_cached_target()
                self.toolbar.update_whiteboard_button_state(True)
                self._update_visibility_for_mode(initial=False)
                self.raise_toolbar()
                self.update()

    def toggle_whiteboard(self) -> None:
        self.whiteboard_active = not self.whiteboard_active
        self.whiteboard_color = self.last_board_color if self.whiteboard_active else QColor(0, 0, 0, 0)
        if self._forwarder and self.whiteboard_active:
            self._forwarder.clear_cached_target()
        self._update_visibility_for_mode(initial=False)
        self.raise_toolbar()
        self.toolbar.update_whiteboard_button_state(self.whiteboard_active)
        self.update()

    def set_mode(self, mode: str, shape_type: Optional[str] = None, *, initial: bool = False) -> None:
        prev_mode = getattr(self, "mode", None)
        if prev_mode != mode:
            self._release_canvas_painters()
        self.mode = mode
        if shape_type is not None or mode != "shape":
            self.current_shape = shape_type
        if mode != "shape":
            self.shape_start_point = None
            self._last_preview_bounds = None
        if self.mode != "eraser":
            self._eraser_last_point = None
        if self._forwarder and mode == "cursor":
            self._forwarder.clear_cached_target()
        if self.mode in {"brush", "shape"} and not self._restoring_tool:
            self._update_last_tool_snapshot()
        self._update_visibility_for_mode(initial=initial)
        if not initial:
            self.raise_toolbar()
        self.update_toolbar_state()
        self.update_cursor()

    def update_toolbar_state(self) -> None:
        if not getattr(self, 'toolbar', None):
            return
        self.toolbar.update_tool_states(self.mode, self.pen_color)

    def _update_last_tool_snapshot(self) -> None:
        if self.pen_color.isValid():
            self._last_brush_color = QColor(self.pen_color)
        if self.pen_size > 0:
            self._last_brush_size = max(1, int(self.pen_size))
        if self.mode in {"brush", "shape"}:
            self._last_draw_mode = self.mode
            if self.mode == "shape":
                self._last_shape_type = self.current_shape

    def _restore_last_tool(self) -> None:
        if isinstance(self._last_brush_color, QColor) and self._last_brush_color.isValid():
            self.pen_color = QColor(self._last_brush_color)
        if isinstance(self._last_brush_size, int) and self._last_brush_size > 0:
            self.pen_size = max(1, int(self._last_brush_size))
        target_mode = self._last_draw_mode if self._last_draw_mode in {"brush", "shape"} else "brush"
        target_shape = self._last_shape_type if target_mode == "shape" else None
        self._restoring_tool = True
        try:
            self.set_mode(target_mode, shape_type=target_shape)
        finally:
            self._restoring_tool = False
        self._update_last_tool_snapshot()

    def toggle_eraser_mode(self) -> None:
        """切换橡皮模式；再次点击会恢复上一次的画笔配置。"""
        if self.mode == "eraser":
            self._restore_last_tool()
        else:
            self._update_last_tool_snapshot()
            self.set_mode("eraser")

    def toggle_cursor_mode(self) -> None:
        """切换光标模式；再次点击恢复最近的画笔或图形设置。"""
        if self.mode == "cursor":
            self._restore_last_tool()
            return
        self._update_last_tool_snapshot()
        self.set_mode("cursor")

    def update_cursor(self) -> None:
        if self.mode == "cursor":
            self.setCursor(Qt.CursorShape.ArrowCursor); return
        if self.mode == "shape":
            self.setCursor(Qt.CursorShape.CrossCursor); return
        d = max(10, int(self.pen_size * (3.2 if self.mode == "eraser" else 2.2)))
        self.cursor_pixmap = QPixmap(d, d); self.cursor_pixmap.fill(Qt.GlobalColor.transparent)
        p = QPainter(self.cursor_pixmap); p.setRenderHint(QPainter.RenderHint.Antialiasing)
        if self.mode == "eraser":
            p.setBrush(QBrush(Qt.GlobalColor.white)); p.setPen(QPen(QColor("#555"), 2))
        else:
            p.setBrush(QBrush(self.pen_color)); p.setPen(QPen(Qt.GlobalColor.black, 2))
        p.drawEllipse(1, 1, d - 2, d - 2); p.end()
        self.setCursor(QCursor(self.cursor_pixmap, d // 2, d // 2))

    def _apply_dirty_region(self, region: Optional[Union[QRect, QRectF]]) -> None:
        if not region:
            return
        if isinstance(region, QRectF):
            rect = region.toAlignedRect()
        else:
            rect = QRect(region)
        if rect.isNull() or rect.width() <= 0 or rect.height() <= 0:
            return
        inflated = rect.adjusted(-4, -4, 4, 4)
        target = inflated.intersected(self.rect())
        if target.isValid() and not target.isNull():
            self.update(target)
        else:
            self.update()

    def _shape_dirty_bounds(
        self,
        start_point: Optional[QPoint],
        end_point: Optional[Union[QPoint, QPointF]],
        pen_width: int,
    ) -> Optional[QRect]:
        if start_point is None or end_point is None:
            return None
        if isinstance(end_point, QPointF):
            end = end_point.toPoint()
        else:
            end = end_point
        rect = QRect(start_point, end).normalized()
        if rect.isNull():
            rect = QRect(end, end)
        margin = max(4, int(max(1, pen_width) * 2))
        return rect.adjusted(-margin, -margin, margin, margin)

    # ---- 系统级穿透 ----
    def _apply_input_passthrough(self, enabled: bool) -> None:
        # 开启后可让鼠标穿透画布，方便回到课件操作
        self.setAttribute(Qt.WidgetAttribute.WA_TransparentForMouseEvents, enabled)
        self.setWindowFlag(Qt.WindowType.WindowTransparentForInput, enabled)
        if self.isVisible():
            super().show()  # 立即生效

    def _overlay_rect_tuple(self) -> Optional[Tuple[int, int, int, int]]:
        rect = self.geometry()
        if rect.isNull():
            return None
        left = rect.left()
        top = rect.top()
        right = left + rect.width()
        bottom = top + rect.height()
        return left, top, right, bottom

    def _rect_intersects_overlay(self, rect: Tuple[int, int, int, int]) -> bool:
        overlay = self._overlay_rect_tuple()
        if overlay is None:
            return False
        left, top, right, bottom = rect
        o_left, o_top, o_right, o_bottom = overlay
        return not (right <= o_left or left >= o_right or bottom <= o_top or top >= o_bottom)

    def _is_target_window_valid(self, hwnd: int) -> bool:
        if win32gui is None:
            return False
        try:
            if hwnd == 0 or hwnd == int(self.winId()):
                return False
            if not win32gui.IsWindow(hwnd) or not win32gui.IsWindowVisible(hwnd):
                return False
            if win32gui.IsIconic(hwnd):
                return False
            rect = win32gui.GetWindowRect(hwnd)
        except Exception:
            return False
        if not rect:
            return False
        return self._rect_intersects_overlay(rect)

    def _detect_presentation_window(self) -> Optional[int]:
        if win32gui is None:
            return None
        overlay_hwnd = int(self.winId()) if self.winId() else 0
        try:
            foreground = win32gui.GetForegroundWindow()
        except Exception:
            foreground = 0
        if foreground and foreground != overlay_hwnd:
            if self._is_candidate_presentation_window(foreground):
                return foreground
        candidates: List[int] = []

        def _enum_callback(hwnd: int, result: List[int]) -> bool:
            if hwnd == overlay_hwnd:
                return True
            try:
                if not win32gui.IsWindowVisible(hwnd) or win32gui.IsIconic(hwnd):
                    return True
                rect = win32gui.GetWindowRect(hwnd)
            except Exception:
                return True
            if not rect or not self._rect_intersects_overlay(rect):
                return True
            result.append(hwnd)
            return True

        try:
            win32gui.EnumWindows(_enum_callback, candidates)
        except Exception:
            return None
        for hwnd in candidates:
            if self._is_candidate_presentation_window(hwnd):
                return hwnd
        return None

    def _resolve_presentation_target(self) -> Optional[int]:
        if win32gui is None:
            return None
        hwnd = self._last_target_hwnd
        if hwnd and self._is_target_window_valid(hwnd):
            return hwnd
        hwnd = self._detect_presentation_window()
        if hwnd and self._is_target_window_valid(hwnd):
            self._last_target_hwnd = hwnd
            return hwnd
        self._last_target_hwnd = None
        return None

    def _is_candidate_presentation_window(self, hwnd: int) -> bool:
        if win32gui is None:
            return False
        try:
            class_name = win32gui.GetClassName(hwnd).lower()
        except Exception:
            class_name = ""
        if class_name in self._KNOWN_PRESENTATION_CLASSES:
            return True
        try:
            rect = win32gui.GetWindowRect(hwnd)
        except Exception:
            return False
        if not rect:
            return False
        left, top, right, bottom = rect
        width = max(0, right - left)
        height = max(0, bottom - top)
        overlay = self._overlay_rect_tuple()
        if overlay is None:
            return False
        o_width = overlay[2] - overlay[0]
        o_height = overlay[3] - overlay[1]
        if o_width <= 0 or o_height <= 0:
            return False
        width_diff = abs(width - o_width)
        height_diff = abs(height - o_height)
        return width >= 400 and height >= 300 and width_diff <= 64 and height_diff <= 64

    def _update_visibility_for_mode(self, *, initial: bool = False) -> None:
        passthrough = (self.mode == "cursor") and (not self.whiteboard_active)
        self._apply_input_passthrough(passthrough)
        if initial:
            return
        if not passthrough:
            self.show(); self.raise_()
            self.setFocus(Qt.FocusReason.ActiveWindowFocusReason)
        else:
            if not self.isVisible():
                self.show()

    def _push_history(self) -> None:
        if not isinstance(self.canvas, QPixmap):
            return
        self.history.append(self.canvas.copy())
        if len(self.history) > self._history_limit:
            self.history.pop(0)
        self._update_undo_button()

    def _update_undo_button(self) -> None:
        if getattr(self, "toolbar", None):
            self.toolbar.update_undo_state(bool(self.history))

    def clear_all(self) -> None:
        """清除整块画布，同时根据需要恢复画笔模式。"""
        restore_needed = self.mode not in {"brush", "shape"}
        self._push_history()
        self._release_canvas_painters()
        self.canvas.fill(Qt.GlobalColor.transparent)
        self.temp_canvas.fill(Qt.GlobalColor.transparent)
        self._last_preview_bounds = None
        self.update()
        self._eraser_last_point = None
        if restore_needed:
            self._restore_last_tool()
        else:
            if self.mode in {"brush", "shape"}:
                self._update_last_tool_snapshot()
            self.raise_toolbar()
        self._update_undo_button()

    def use_brush_color(self, color_hex: str) -> None:
        """根据传入的十六进制颜色值启用画笔模式。"""
        color = QColor(color_hex)
        if not color.isValid():
            return
        self.pen_color = color
        base_width = max(1.0, float(self.pen_size))
        self._update_brush_pen_appearance(base_width, 180)
        self.set_mode("brush")

    def undo_last_action(self) -> None:
        if not self.history:
            return
        last = self.history.pop()
        if isinstance(last, QPixmap):
            self._release_canvas_painters()
            self.canvas = last
        else:
            self._update_undo_button()
            return
        self.temp_canvas.fill(Qt.GlobalColor.transparent)
        self.drawing = False
        self._last_preview_bounds = None
        self.update()
        self.raise_toolbar()
        self._update_undo_button()

    def save_settings(self) -> None:
        settings = self.settings_manager.load_settings()
        paint = settings.get("Paint", {})
        paint["brush_size"] = str(self.pen_size)
        paint["brush_color"] = self.pen_color.name()
        settings["Paint"] = paint
        self.settings_manager.save_settings(settings)

    def save_window_position(self) -> None:
        settings = self.settings_manager.load_settings()
        paint = settings.get("Paint", {})
        pos = self.toolbar.pos()
        paint["x"] = str(pos.x()); paint["y"] = str(pos.y())
        settings["Paint"] = paint
        self.settings_manager.save_settings(settings)

    # ---- 画图事件 ----
    def wheelEvent(self, e) -> None:
        if self._forwarder and self._forwarder.forward_wheel(e):
            e.accept()
            return
        super().wheelEvent(e)

    def mousePressEvent(self, e) -> None:
        if e.button() == Qt.MouseButton.LeftButton and self.mode != "cursor":
            self._push_history()
            self.drawing = True
            pointf = e.position(); self.last_point = pointf; self.prev_point = pointf
            now = time.time()
            self.last_time = now
            self._stroke_points.clear()
            self._stroke_timestamps.clear()
            self._stroke_points.append(QPointF(pointf))
            self._stroke_timestamps.append(now)
            self._stroke_speed = 0.0
            self._stroke_last_midpoint = QPointF(pointf)
            self._stroke_filter_point = QPointF(pointf)
            self.last_width = max(1.0, float(self.pen_size) * 0.4)
            self.shape_start_point = e.pos() if self.mode == "shape" else None
            if self.mode == "shape":
                self._last_preview_bounds = None
            self._eraser_last_point = e.pos() if self.mode == "eraser" else None
            if self.mode == "brush":
                self._ensure_brush_painter()
                self._update_brush_pen_appearance(max(1.0, float(self.pen_size)), 180)
            elif self.mode == "eraser":
                self._ensure_eraser_painter()
            self.raise_toolbar()
            e.accept()
        super().mousePressEvent(e)

    def mouseMoveEvent(self, e) -> None:
        if self.drawing and self.mode != "cursor":
            p = e.pos(); pf = e.position()
            dirty_region = None
            if self.mode == "brush":
                dirty_region = self._draw_brush_line(pf)
            elif self.mode == "eraser":
                dirty_region = self._erase_at(p)
            elif self.mode == "shape" and self.current_shape:
                dirty_region = self._draw_shape_preview(p)
            self._apply_dirty_region(dirty_region)
            self.raise_toolbar()
        super().mouseMoveEvent(e)

    def mouseReleaseEvent(self, e) -> None:
        if e.button() == Qt.MouseButton.LeftButton and self.drawing:
            dirty_region = None
            if self.mode == "shape" and self.current_shape:
                dirty_region = self._draw_shape_final(e.pos())
            self.drawing = False
            self.shape_start_point = None
            if self.mode == "eraser":
                self._eraser_last_point = None
                self._release_eraser_painter()
            if self.mode == "brush":
                self._stroke_points.clear(); self._stroke_timestamps.clear()
                self._stroke_last_midpoint = None; self._stroke_speed = 0.0
                self._stroke_filter_point = None
                self._release_brush_painter()
            if dirty_region is not None:
                self._apply_dirty_region(dirty_region)
            self.raise_toolbar()
        super().mouseReleaseEvent(e)

    def keyPressEvent(self, e: QKeyEvent) -> None:
        if self._forwarder and self._forwarder.forward_key(e, is_press=True):
            e.accept()
            return
        if e.key() == Qt.Key.Key_Escape:
            self.set_mode("cursor"); return
        super().keyPressEvent(e)

    def keyReleaseEvent(self, e: QKeyEvent) -> None:
        if self._forwarder and self._forwarder.forward_key(e, is_press=False):
            e.accept()
            return
        super().keyReleaseEvent(e)

    def _draw_brush_line(self, cur: QPointF) -> Optional[QRectF]:
        now = time.time()
        cur_point = QPointF(cur)
        if not self._stroke_points:
            self._stroke_points.clear()
            self._stroke_timestamps.clear()
            self._stroke_points.append(QPointF(cur_point))
            self._stroke_timestamps.append(now)
            self.prev_point = QPointF(cur_point)
            self.last_point = QPointF(cur_point)
            self._stroke_last_midpoint = QPointF(cur_point)
            self._stroke_filter_point = QPointF(cur_point)
            self.last_time = now
            self._ensure_brush_painter()
            return None

        painter = self._ensure_brush_painter()
        last_point = QPointF(self._stroke_points[-1])
        filter_point = QPointF(self._stroke_filter_point) if self._stroke_filter_point else QPointF(last_point)
        smoothing = 0.68
        smoothed_x = filter_point.x() + (cur_point.x() - filter_point.x()) * smoothing
        smoothed_y = filter_point.y() + (cur_point.y() - filter_point.y()) * smoothing
        cur_point = QPointF(smoothed_x, smoothed_y)
        self._stroke_filter_point = QPointF(cur_point)

        self._stroke_points.append(cur_point)
        self._stroke_timestamps.append(now)
        if len(self._stroke_timestamps) < 2:
            return None

        elapsed = max(1e-4, now - self._stroke_timestamps[-2])
        distance = math.hypot(cur_point.x() - last_point.x(), cur_point.y() - last_point.y())
        if distance < 0.08 and elapsed < 0.012:
            return None
        speed = distance / elapsed
        self._stroke_speed = self._stroke_speed * 0.6 + speed * 0.4

        curvature = 0.0
        if len(self._stroke_points) >= 3:
            p0 = self._stroke_points[-3]
            p1 = self._stroke_points[-2]
            p2 = self._stroke_points[-1]
            v1x, v1y = p1.x() - p0.x(), p1.y() - p0.y()
            v2x, v2y = p2.x() - p1.x(), p2.y() - p1.y()
            denom = math.hypot(v1x, v1y) * math.hypot(v2x, v2y)
            if denom > 1e-5:
                curvature = abs(v1x * v2y - v1y * v2x) / denom

        base_size = float(max(1, self.pen_size))
        travel = distance / max(1.0, base_size)
        pressure = min(1.0, (now - self.last_time) * 3.5 + travel * 0.25)
        self.last_time = now

        speed_scale = 1.0 / (1.0 + self._stroke_speed / (base_size * 16.0 + 24.0))
        curve_scale = min(1.0, curvature * base_size * 0.7)
        target_w = base_size * (0.45 + 0.4 * speed_scale + 0.25 * curve_scale)
        target_w *= 1.0 + 0.28 * pressure
        cur_w = self.last_width * 0.52 + target_w * 0.48

        last_mid = QPointF(self._stroke_last_midpoint) if self._stroke_last_midpoint else QPointF(last_point)
        current_mid = (last_point + cur_point) / 2.0

        path = QPainterPath(last_mid)
        path.quadTo(last_point, current_mid)

        fade_alpha = int(max(40, min(230, 220 * speed_scale + 60 * curve_scale)))
        self._update_brush_pen_appearance(cur_w, fade_alpha)
        painter.setPen(self._brush_shadow_pen)
        painter.drawPath(path)
        painter.setPen(self._brush_pen)
        painter.drawPath(path)

        self.prev_point = QPointF(last_point)
        self.last_point = QPointF(cur_point)
        self._stroke_last_midpoint = QPointF(current_mid)
        self.last_width = cur_w

        dirty = path.boundingRect()
        margin = cur_w * 0.9 + 4.0
        return dirty.adjusted(-margin, -margin, margin, margin)

    def _erase_at(self, pos) -> Optional[QRectF]:
        current = QPointF(pos) if isinstance(pos, QPointF) else QPointF(QPoint(pos))
        if isinstance(self._eraser_last_point, QPoint):
            start_point = QPointF(self._eraser_last_point)
            distance = math.hypot(current.x() - start_point.x(), current.y() - start_point.y())
        else:
            start_point = QPointF(current)
            distance = 0.0

        radius = max(8.0, float(self.pen_size) * 1.6)
        target_width = max(12.0, radius * 2.0)
        if abs(target_width - self._eraser_stroker_width) > 0.5:
            self._eraser_stroker.setWidth(target_width)
            self._eraser_stroker_width = target_width

        path = QPainterPath(start_point)
        if distance >= 0.35:
            path.lineTo(current)

        erase_path = QPainterPath()
        if distance >= 0.35:
            erase_path = self._eraser_stroker.createStroke(path)
        erase_path.addEllipse(current, radius, radius)
        if distance >= 0.35:
            erase_path.addEllipse(start_point, radius, radius)

        painter = self._ensure_eraser_painter()
        painter.fillPath(erase_path, QColor(0, 0, 0, 0))

        self._eraser_last_point = current.toPoint()

        dirty = erase_path.boundingRect()
        if dirty.isNull():
            return None
        margin = max(radius * 0.5, 6.0)
        return dirty.adjusted(-margin, -margin, margin, margin)

    def _draw_shape_preview(self, end_point) -> Optional[QRect]:
        if not self.shape_start_point:
            return None
        self.temp_canvas.fill(Qt.GlobalColor.transparent)
        p = QPainter(self.temp_canvas); p.setRenderHint(QPainter.RenderHint.Antialiasing)
        pen = QPen(self.pen_color, self.pen_size)
        if self.current_shape and "dashed" in self.current_shape: pen.setStyle(Qt.PenStyle.DashLine)
        p.setPen(pen); self._draw_shape(p, self.shape_start_point, end_point); p.end()
        self.raise_toolbar()
        bounds = self._shape_dirty_bounds(self.shape_start_point, end_point, self.pen_size)
        if bounds is not None and self._last_preview_bounds is not None:
            bounds = bounds.united(self._last_preview_bounds)
        self._last_preview_bounds = bounds
        return bounds

    def _draw_shape_final(self, end_point) -> Optional[QRect]:
        if not self.shape_start_point:
            return None
        bounds = self._shape_dirty_bounds(self.shape_start_point, end_point, self.pen_size)
        p = QPainter(self.canvas); p.setRenderHint(QPainter.RenderHint.Antialiasing)
        pen = QPen(self.pen_color, self.pen_size)
        if self.current_shape and "dashed" in self.current_shape: pen.setStyle(Qt.PenStyle.DashLine)
        p.setPen(pen); self._draw_shape(p, self.shape_start_point, end_point); p.end()
        self.temp_canvas.fill(Qt.GlobalColor.transparent)
        self.raise_toolbar()
        last_bounds = self._last_preview_bounds
        self._last_preview_bounds = None
        if bounds is not None and last_bounds is not None:
            bounds = bounds.united(last_bounds)
        return bounds

    def _draw_shape(self, painter: QPainter, start_point, end_point) -> None:
        rect = QRect(start_point, end_point)
        shape = (self.current_shape or "line").replace("dashed_", "")
        if shape == "rect": painter.drawRect(rect.normalized())
        elif shape == "circle": painter.drawEllipse(rect.normalized())
        else: painter.drawLine(start_point, end_point)

    def paintEvent(self, e) -> None:
        p = QPainter(self)
        if self.whiteboard_active:
            p.fillRect(self.rect(), self.whiteboard_color)
        else:
            p.fillRect(self.rect(), QColor(0, 0, 0, 1))
        p.drawPixmap(0, 0, self.canvas)
        if self.drawing and self.mode == "shape": p.drawPixmap(0, 0, self.temp_canvas)
        p.end()

    def showEvent(self, e) -> None:
        super().showEvent(e)
        self.raise_toolbar()

    def closeEvent(self, e) -> None:
        self._release_canvas_painters()
        self.save_settings()
        self.save_window_position()
        super().closeEvent(e)


# ---------- 语音 ----------
class TTSManager(QObject):
    """简单封装语音播报，优先使用 pyttsx3，必要时回退到 PowerShell。"""

    def __init__(self, preferred_voice_id: str = "", parent: Optional[QObject] = None) -> None:
        super().__init__(parent)
        self.engine = None
        self.voice_ids: List[str] = []
        self.default_voice_id = ""
        self.current_voice_id = ""
        self.failure_reason = ""
        self.failure_suggestions: List[str] = []
        self.supports_voice_selection = False
        self._mode: str = "none"
        self._powershell_path = ""
        self._powershell_busy = False
        self._queue: Queue[str] = Queue()
        self._timer = QTimer(self)
        self._timer.timeout.connect(self._pump)
        missing_reason = ""
        if pyttsx3 is not None:
            try:
                init_kwargs = {"driverName": "sapi5"} if sys.platform == "win32" else {}
                self.engine = pyttsx3.init(**init_kwargs)
                voices = self.engine.getProperty("voices") or []
                self.voice_ids = [v.id for v in voices if getattr(v, "id", None)]
                if not self.voice_ids:
                    self._record_failure("未检测到任何可用的发音人")
                    self.engine = None
                else:
                    self.default_voice_id = self.voice_ids[0]
                    self.current_voice_id = (
                        preferred_voice_id if preferred_voice_id in self.voice_ids else self.default_voice_id
                    )
                    if self.current_voice_id:
                        try:
                            self.engine.setProperty("voice", self.current_voice_id)
                        except Exception as exc:
                            self._record_failure("无法设置默认发音人", exc)
                            self.engine = None
                    if self.engine is not None:
                        self.supports_voice_selection = True
                        self._mode = "pyttsx3"
                        self.engine.startLoop(False)
                        self._timer.start(100)
                        return
            except Exception as exc:
                self._record_failure("初始化语音引擎失败", exc)
                self.engine = None
        else:
            missing_reason = "未检测到 pyttsx3 模块"
        self._init_powershell_fallback()
        if self.available:
            return
        if missing_reason:
            if self.failure_reason:
                if missing_reason not in self.failure_reason:
                    self.failure_reason = f"{self.failure_reason}；{missing_reason}"
            else:
                self.failure_reason = missing_reason
        if not self.failure_reason:
            self.failure_reason = "未检测到可用的语音播报方式"
        env_reason, env_suggestions = detect_speech_environment_issues(force_refresh=True)
        if env_reason:
            if env_reason not in self.failure_reason:
                self.failure_reason = f"{self.failure_reason}；{env_reason}" if self.failure_reason else env_reason
        if env_suggestions:
            combined = list(self.failure_suggestions)
            combined.extend(env_suggestions)
            self.failure_suggestions = dedupe_strings(combined)

    @property
    def available(self) -> bool:
        return self._mode in {"pyttsx3", "powershell"}

    def diagnostics(self) -> tuple[str, List[str]]:
        reason = self.failure_reason
        suggestions = list(self.failure_suggestions)
        env_reason, env_suggestions = detect_speech_environment_issues()
        if env_reason:
            if reason:
                if env_reason not in reason:
                    reason = f"{reason}；{env_reason}"
            else:
                reason = env_reason
        suggestions.extend(env_suggestions)
        return reason, dedupe_strings(suggestions)

    def _init_powershell_fallback(self) -> None:
        if sys.platform != "win32":
            return
        path = _find_powershell_executable()
        if not path:
            if not self.failure_reason:
                self._record_failure("未检测到 PowerShell，可用的语音播报方式受限")
            return
        self._powershell_path = os.path.abspath(path)
        ps_ok, ps_reason = _probe_powershell_speech_runtime(self._powershell_path)
        if not ps_ok:
            message = ps_reason or "PowerShell 语音环境检测失败"
            self._record_failure(message)
            return
        self.engine = object()
        self.voice_ids = []
        self.default_voice_id = ""
        self.current_voice_id = ""
        self.supports_voice_selection = False
        self.failure_reason = ""
        self.failure_suggestions = []
        self._mode = "powershell"
        self._timer.start(120)

    def _record_failure(self, fallback: str, exc: Optional[Exception] = None) -> None:
        message = ""
        if exc is not None:
            message = str(exc).strip()
        if message and message not in fallback:
            reason = f"{fallback}：{message}"
        else:
            reason = fallback
        self.failure_reason = reason
        suggestions: List[str] = []
        lower = message.lower()
        if "comtypes" in lower:
            suggestions.append("请安装 comtypes（pip install comtypes）后重新启动程序。")
        if "pywin32" in lower or "win32" in lower:
            suggestions.append("请安装 pywin32（pip install pywin32）后重新启动程序。")
        platform_hint = []
        if sys.platform == "win32":
            platform_hint.append("请确认 Windows 已启用 SAPI5 中文语音包。")
        elif sys.platform == "darwin":
            platform_hint.append("请在系统“辅助功能 -> 语音”中启用所需的语音包。")
        else:
            platform_hint.append("请确保系统已安装可用的语音引擎（如 espeak）并重新启动程序。")
        platform_hint.append("可尝试重新安装 pyttsx3 或检查语音服务状态后重启软件。")
        for hint in platform_hint:
            if hint not in suggestions:
                suggestions.append(hint)
        self.failure_suggestions = suggestions

    def set_voice(self, voice_id: str) -> None:
        if not self.supports_voice_selection:
            return
        if voice_id in self.voice_ids:
            self.current_voice_id = voice_id
            if self.engine:
                try:
                    self.engine.setProperty("voice", voice_id)
                except Exception:
                    pass

    def speak(self, text: str) -> None:
        if not self.available:
            return
        while not self._queue.empty():
            try:
                self._queue.get_nowait()
            except Empty:
                break
        self._queue.put(text)

    def _pump(self) -> None:
        if self._mode == "pyttsx3":
            if not self.engine:
                return
            try:
                text = self._queue.get_nowait()
                self.engine.stop()
                if self.current_voice_id:
                    self.engine.setProperty("voice", self.current_voice_id)
                self.engine.say(text)
            except Empty:
                pass
            try:
                self.engine.iterate()
            except Exception as exc:
                self._record_failure("语音引擎运行异常", exc)
                self.shutdown()
        elif self._mode == "powershell":
            if self._powershell_busy:
                return
            try:
                text = self._queue.get_nowait()
            except Empty:
                return
            self._powershell_busy = True
            worker = threading.Thread(target=self._run_powershell_speech, args=(text,), daemon=True)
            worker.start()

    def _run_powershell_speech(self, text: str) -> None:
        try:
            if not text or not self._powershell_path:
                return
            payload = base64.b64encode(text.encode("utf-8")).decode("ascii")
            script = (
                "$msg = [System.Text.Encoding]::UTF8.GetString([System.Convert]::FromBase64String('" + payload + "'));"
                "Add-Type -AssemblyName System.Speech;"
                "$sp = New-Object System.Speech.Synthesis.SpeechSynthesizer;"
                "$sp.Speak($msg);"
            )
            startupinfo = None
            if os.name == "nt":
                startupinfo = subprocess.STARTUPINFO()
                startupinfo.dwFlags |= subprocess.STARTF_USESHOWWINDOW
            subprocess.run(
                [self._powershell_path, "-NoLogo", "-NonInteractive", "-NoProfile", "-Command", script],
                check=True,
                timeout=30,
                startupinfo=startupinfo,
            )
        except Exception as exc:
            self._record_failure("PowerShell 语音播报失败", exc)
            QTimer.singleShot(0, self.shutdown)
        finally:
            self._powershell_busy = False

    def shutdown(self) -> None:
        if self._mode == "pyttsx3" and self.engine:
            try:
                self.engine.endLoop()
            except Exception:
                pass
            try:
                self.engine.stop()
            except Exception:
                pass
        self.engine = None
        self._mode = "none"
        self._powershell_busy = False
        self._timer.stop()


# ---------- 点名/计时 ----------
class CountdownSettingsDialog(QDialog):
    """设置倒计时分钟和秒数的小窗口。"""

    def __init__(self, parent: Optional[QWidget], minutes: int, seconds: int) -> None:
        super().__init__(parent)
        self.setWindowTitle("设置倒计时")
        self.setWindowFlag(Qt.WindowType.WindowStaysOnTopHint, True)
        self.result: Optional[tuple[int, int]] = None

        layout = QVBoxLayout(self); layout.setContentsMargins(10, 10, 10, 10); layout.setSpacing(6)

        ml = QHBoxLayout(); ml.addWidget(QLabel("分钟 (0-25):"))
        self.minutes_spin = QSpinBox(); self.minutes_spin.setRange(0, 300); self.minutes_spin.setValue(max(0, min(300, minutes)))
        minute_slider = QSlider(Qt.Orientation.Horizontal); minute_slider.setRange(0, 25)
        minute_slider.setValue(min(self.minutes_spin.value(), minute_slider.maximum()))
        minute_slider.valueChanged.connect(self.minutes_spin.setValue)

        def sync(v: int, slider=minute_slider):
            if v <= slider.maximum():
                prev = slider.blockSignals(True); slider.setValue(v); slider.blockSignals(prev)
        self.minutes_spin.valueChanged.connect(sync)
        ml.addWidget(self.minutes_spin); layout.addLayout(ml); layout.addWidget(minute_slider)

        sl = QHBoxLayout(); sl.addWidget(QLabel("秒 (0-59):"))
        self.seconds_spin = QSpinBox(); self.seconds_spin.setRange(0, 59); self.seconds_spin.setValue(max(0, min(59, seconds)))
        second_slider = QSlider(Qt.Orientation.Horizontal); second_slider.setRange(0, 59)
        second_slider.setValue(self.seconds_spin.value())
        second_slider.valueChanged.connect(self.seconds_spin.setValue); self.seconds_spin.valueChanged.connect(second_slider.setValue)
        sl.addWidget(self.seconds_spin); layout.addLayout(sl); layout.addWidget(second_slider)

        buttons = QDialogButtonBox(QDialogButtonBox.StandardButton.Ok | QDialogButtonBox.StandardButton.Cancel)
        buttons.accepted.connect(self._accept); buttons.rejected.connect(self.reject)
        style_dialog_buttons(
            buttons,
            {
                QDialogButtonBox.StandardButton.Ok: ButtonStyles.PRIMARY,
                QDialogButtonBox.StandardButton.Cancel: ButtonStyles.TOOLBAR,
            },
            extra_padding=12,
            minimum_height=34,
        )
        layout.addWidget(buttons)
        self.setFixedSize(self.sizeHint())

    def _accept(self) -> None:
        self.result = (self.minutes_spin.value(), self.seconds_spin.value()); self.accept()

    def showEvent(self, event) -> None:  # type: ignore[override]
        super().showEvent(event)
        ensure_widget_within_screen(self)


class ClickableFrame(QFrame):
    clicked = pyqtSignal()
    def mousePressEvent(self, e) -> None:
        if e.button() == Qt.MouseButton.LeftButton: self.clicked.emit()
        super().mousePressEvent(e)


def preferred_calligraphy_font(default: str = "Microsoft YaHei UI") -> str:
    """返回系统中更具书法风格的字体，若不可用则回退到默认字体。"""

    try:
        families = set(QFontDatabase().families())
    except Exception:
        return default
    for candidate in ("楷体", "KaiTi", "Kaiti SC", "STKaiti", "DFKai-SB", "FZKai-Z03S"):
        if candidate in families:
            return candidate
    return default


class StudentListDialog(QDialog):
    def __init__(self, parent: Optional[QWidget], students: List[tuple[str, str, int]]) -> None:
        super().__init__(parent)
        self.setWindowTitle("学生名单")
        self.setModal(True)
        self._selected_index: Optional[int] = None

        layout = QVBoxLayout(self)
        layout.setContentsMargins(12, 12, 12, 12)
        layout.setSpacing(12)

        grid = QGridLayout()
        grid.setContentsMargins(0, 0, 0, 0)
        grid.setHorizontalSpacing(6)
        grid.setVerticalSpacing(6)
        grid.setAlignment(Qt.AlignmentFlag.AlignTop | Qt.AlignmentFlag.AlignHCenter)

        button_font = QFont("Microsoft YaHei UI", 10, QFont.Weight.Medium)
        metrics = QFontMetrics(button_font)
        max_text = max((metrics.horizontalAdvance(f"{sid} {name}") for sid, name, _ in students), default=120)
        min_button_width = max(120, max_text + 24)
        button_height = recommended_control_height(button_font, extra=16, minimum=38)

        screen = QApplication.primaryScreen()
        available_width = screen.availableGeometry().width() if screen else 1280
        max_width_per_button = max(96, int((available_width * 0.9 - 40) / 10))
        button_width = min(min_button_width, max_width_per_button)
        button_size = QSize(button_width, button_height)

        total_rows = max(1, math.ceil(len(students) / 10))

        for column in range(10):
            grid.setColumnStretch(column, 0)
            grid.setColumnMinimumWidth(column, button_width)

        for row in range(total_rows):
            grid.setRowStretch(row, 0)
            grid.setRowMinimumHeight(row, button_height)

        for position, (sid, name, data_index) in enumerate(students):
            row = position // 10
            column = position % 10
            button = QPushButton(f"{sid} {name}")
            button.setFont(button_font)
            button.setFixedSize(button_size)
            button.setSizePolicy(QSizePolicy.Policy.Fixed, QSizePolicy.Policy.Fixed)
            apply_button_style(button, ButtonStyles.GRID, height=button_height)
            button.clicked.connect(lambda _checked=False, value=data_index: self._select_student(value))
            grid.addWidget(button, row, column, Qt.AlignmentFlag.AlignCenter)

        layout.addLayout(grid)

        box = QDialogButtonBox(QDialogButtonBox.StandardButton.Close, parent=self)
        box.rejected.connect(self.reject)
        close_button = box.button(QDialogButtonBox.StandardButton.Close)
        if close_button is not None:
            close_button.setText("关闭")
            apply_button_style(
                close_button,
                ButtonStyles.PRIMARY,
                height=recommended_control_height(close_button.font(), extra=14, minimum=36),
            )
        layout.addWidget(box)

        if screen is not None:
            available = screen.availableGeometry()
            rows = total_rows
            h_spacing = grid.horizontalSpacing() if grid.horizontalSpacing() is not None else 6
            v_spacing = grid.verticalSpacing() if grid.verticalSpacing() is not None else 6
            preferred_width = min(int(available.width() * 0.9), button_width * 10 + h_spacing * 9 + 40)
            preferred_height = min(
                int(available.height() * 0.85),
                rows * button_height + max(0, rows - 1) * v_spacing + box.sizeHint().height() + 48,
            )
            self.resize(preferred_width, preferred_height)

    def _select_student(self, index: int) -> None:
        self._selected_index = index
        self.accept()

    @property
    def selected_index(self) -> Optional[int]:
        return self._selected_index


class ScoreboardDialog(QDialog):
    ORDER_RANK = "rank"
    ORDER_ID = "id"

    @dataclass
    class _CardMetrics:
        count: int
        columns: int
        rows: int
        card_width: int
        card_height: int
        padding_h: int
        padding_v: int
        inner_spacing: int
        font_size: int
        horizontal_spacing: int
        vertical_spacing: int

    def __init__(
        self,
        parent: Optional[QWidget],
        students: List[tuple[str, str, int]],
        order: str = "rank",
        order_changed: Optional[Callable[[str], None]] = None,
    ) -> None:
        super().__init__(parent)
        self.setWindowTitle("成绩展示")
        self.setModal(True)
        self.setObjectName("ScoreboardDialog")
        self._pending_maximize = True

        self.students = list(students)
        self._order_changed_callback = order_changed
        self._order = order if order in {self.ORDER_RANK, self.ORDER_ID} else self.ORDER_RANK
        self._grid_row_count = 0
        self._grid_column_count = 0
        self._card_metrics: Optional[ScoreboardDialog._CardMetrics] = None
        self._card_metrics_key: Optional[tuple[int, int, int]] = None

        calligraphy_font = preferred_calligraphy_font()
        self._calligraphy_font = calligraphy_font

        layout = QVBoxLayout(self)
        layout.setContentsMargins(32, 32, 32, 32)
        layout.setSpacing(24)

        title = QLabel("成绩展示")
        title.setObjectName("ScoreboardHeader")
        title.setAlignment(Qt.AlignmentFlag.AlignCenter)
        title.setFont(QFont(calligraphy_font, 44, QFont.Weight.Bold))
        layout.addWidget(title)

        order_layout = QHBoxLayout()
        order_layout.setContentsMargins(0, 0, 0, 0)
        order_layout.setSpacing(12)
        order_label = QLabel("排序方式：")
        order_label.setFont(QFont(calligraphy_font, 28, QFont.Weight.Bold))
        order_layout.addWidget(order_label, 0, Qt.AlignmentFlag.AlignLeft)

        button_font = QFont(calligraphy_font, 22, QFont.Weight.Bold)
        self.order_button_group = QButtonGroup(self)
        self.order_button_group.setExclusive(True)
        self.order_buttons: Dict[str, QPushButton] = {}
        for key, text in ((self.ORDER_RANK, "按排名"), (self.ORDER_ID, "按学号")):
            button = QPushButton(text)
            button.setCheckable(True)
            button.setFont(button_font)
            height = recommended_control_height(button_font, extra=16, minimum=44)
            apply_button_style(button, ButtonStyles.ORDER_TOGGLE, height=height)
            button.setMinimumWidth(140)
            button.setSizePolicy(QSizePolicy.Policy.Fixed, QSizePolicy.Policy.Fixed)
            self.order_button_group.addButton(button)
            button.clicked.connect(lambda _checked=False, value=key: self._on_order_button_clicked(value))
            order_layout.addWidget(button, 0, Qt.AlignmentFlag.AlignLeft)
            self.order_buttons[key] = button
        order_layout.addStretch(1)
        layout.addLayout(order_layout)

        grid_container = QWidget()
        grid_container.setObjectName("ScoreboardGridContainer")
        grid_container.setSizePolicy(QSizePolicy.Policy.Expanding, QSizePolicy.Policy.Expanding)
        self.grid_layout = QGridLayout(grid_container)
        self.grid_layout.setContentsMargins(18, 18, 18, 18)
        self.grid_layout.setHorizontalSpacing(20)
        self.grid_layout.setVerticalSpacing(20)
        layout.addWidget(grid_container, 1)

        box = QDialogButtonBox(QDialogButtonBox.StandardButton.Close, parent=self)
        box.setFont(QFont(calligraphy_font, 22, QFont.Weight.Bold))
        close_button = box.button(QDialogButtonBox.StandardButton.Close)
        if close_button is not None:
            close_button.setText("关闭")
            close_button.setFont(QFont(calligraphy_font, 22, QFont.Weight.Bold))
            apply_button_style(
                close_button,
                ButtonStyles.PRIMARY,
                height=recommended_control_height(close_button.font(), extra=18, minimum=46),
            )
        box.rejected.connect(self.reject)
        layout.addWidget(box)

        self.setStyleSheet(
            "#ScoreboardDialog {"
            "    background-color: qlineargradient(x1:0, y1:0, x2:0, y2:1,"
            "        stop:0 #f7f9fc, stop:1 #e3edff);"
            "}"
            "#ScoreboardGridContainer {"
            "    background-color: rgba(255, 255, 255, 0.85);"
            "    border-radius: 24px;"
            "}"
            "QLabel#ScoreboardHeader {"
            "    color: #0b3d91;"
            "}"
            "QLabel[class=\"scoreboardName\"] {"
            "    color: #103d73;"
            "}"
            "QLabel[class=\"scoreboardScore\"] {"
            "    color: #103d73;"
            "}"
            "QWidget[class=\"scoreboardWrapper\"] {"
            "    background-color: rgba(255, 255, 255, 0.95);"
            "    border-radius: 18px;"
            "    border: 1px solid rgba(16, 61, 115, 0.12);"
            "}"
            "QPushButton[class=\"orderButton\"] {"
            "    background-color: rgba(255, 255, 255, 0.88);"
            "    border-radius: 22px;"
            "    border: 1px solid rgba(16, 61, 115, 0.24);"
            "    padding: 4px 18px;"
            "    color: #0b3d91;"
            "}"
            "QPushButton[class=\"orderButton\"]:hover {"
            "    border-color: #1a73e8;"
            "    background-color: rgba(26, 115, 232, 0.12);"
            "}"
            "QPushButton[class=\"orderButton\"]:checked {"
            "    background-color: #1a73e8;"
            "    border-color: #1a73e8;"
            "    color: #ffffff;"
            "}"
        )

        screen = QApplication.primaryScreen()
        self._available_geometry = screen.availableGeometry() if screen is not None else QRect(0, 0, 1920, 1080)

        self._update_order_buttons()
        self._populate_grid()

        if screen is not None:
            self.setGeometry(self._available_geometry)

    def _update_order_buttons(self) -> None:
        for key, button in self.order_buttons.items():
            block = button.blockSignals(True)
            button.setChecked(key == self._order)
            button.blockSignals(block)

    def _on_order_button_clicked(self, order: str) -> None:
        if order not in {self.ORDER_RANK, self.ORDER_ID}:
            self._update_order_buttons()
            return
        if order == self._order:
            self._update_order_buttons()
            return
        self._order = order
        if callable(self._order_changed_callback):
            try:
                self._order_changed_callback(order)
            except Exception:
                pass
        self._update_order_buttons()
        self._populate_grid()

    def _clear_grid(self) -> None:
        while self.grid_layout.count():
            item = self.grid_layout.takeAt(0)
            widget = item.widget()
            if widget is not None:
                widget.deleteLater()
        for row in range(self._grid_row_count):
            self.grid_layout.setRowStretch(row, 0)
            self.grid_layout.setRowMinimumHeight(row, 0)
        for column in range(self._grid_column_count):
            self.grid_layout.setColumnStretch(column, 0)
            self.grid_layout.setColumnMinimumWidth(column, 0)
        self._grid_row_count = 0
        self._grid_column_count = 0

    def _collect_display_candidates(self) -> tuple[List[tuple[int, str, str]], List[str], List[str]]:
        sorted_students = self._sort_students()
        alternate_order = (
            self.ORDER_ID if self._order == self.ORDER_RANK else self.ORDER_RANK
        )
        alternate_students = self._sort_students(alternate_order)

        display_entries: List[tuple[int, str, str]] = []
        display_candidates: List[str] = []
        score_candidates: List[str] = []

        for idx, (sid, name, score) in enumerate(sorted_students):
            display_text = self._format_display_text(idx, sid, name)
            score_text = self._format_score_text(score)
            display_entries.append((idx, display_text, score_text))
            display_candidates.append(display_text)
            score_candidates.append(score_text)

        for idx, (sid, name, score) in enumerate(alternate_students):
            display_candidates.append(
                self._format_display_text_for_order(
                    alternate_order, idx, sid, name
                )
            )
            score_candidates.append(self._format_score_text(score))

        return display_entries, display_candidates, score_candidates

    def _compute_card_metrics(self) -> Optional[_CardMetrics]:
        count = len(self.students)
        if count == 0:
            return None

        available = self._available_geometry
        key = (count, available.width(), available.height())
        if self._card_metrics is not None and self._card_metrics_key == key:
            return self._card_metrics

        columns = 10
        rows = max(1, math.ceil(count / columns))

        usable_width = max(available.width() - 160, 640)
        usable_height = max(available.height() - 240, 520)

        margins = self.grid_layout.contentsMargins()
        horizontal_spacing = max(14, int(usable_width * 0.01))
        vertical_spacing = max(18, int(usable_height * 0.035 / rows))

        spacing_total_x = horizontal_spacing * max(0, columns - 1)
        spacing_total_y = vertical_spacing * max(0, rows - 1)

        available_width_for_cards = (
            usable_width - margins.left() - margins.right() - spacing_total_x
        )
        available_height_for_cards = (
            usable_height - margins.top() - margins.bottom() - spacing_total_y
        )

        per_card_width = max(1.0, available_width_for_cards / columns)
        per_card_height = max(1.0, available_height_for_cards / rows)

        card_width = int(math.floor(per_card_width))
        card_height = int(math.floor(per_card_height))

        if per_card_width >= 120:
            card_width = max(card_width, 120)
        if per_card_height >= 180:
            card_height = max(card_height, 180)

        padding_h = max(12, int(card_width * 0.08))
        padding_v = max(14, int(card_height * 0.1))
        inner_spacing = max(6, int(card_height * 0.045))

        display_entries, display_candidates, score_candidates = self._collect_display_candidates()

        if not display_candidates:
            return None

        calligraphy_font = self._calligraphy_font or QApplication.font().family()
        if not calligraphy_font:
            calligraphy_font = QFont().family()

        try:
            probe_font = QFont(calligraphy_font, 64, QFont.Weight.Bold)
            metrics = QFontMetrics(probe_font)
        except Exception:
            probe_font = QFont()
            metrics = QFontMetrics(probe_font)

        widest_display = max(
            display_candidates,
            key=lambda text: metrics.tightBoundingRect(text).width(),
        )
        widest_score = max(
            score_candidates,
            key=lambda text: metrics.tightBoundingRect(text).width(),
        )

        usable_name_width = max(60, card_width - 2 * padding_h)
        content_height = max(80, card_height - 2 * padding_v - inner_spacing)
        name_height = int(content_height * 0.58)
        score_height = max(32, content_height - name_height)

        font_upper_bound = int(min(card_width * 0.28, card_height * 0.36))
        font_upper_bound = max(20, font_upper_bound)
        fit_minimum = 14

        name_fit = self._fit_font_size(
            widest_display,
            calligraphy_font,
            QFont.Weight.Bold,
            usable_name_width,
            name_height,
            fit_minimum,
            font_upper_bound,
        )
        score_fit = self._fit_font_size(
            widest_score,
            calligraphy_font,
            QFont.Weight.Bold,
            usable_name_width,
            score_height,
            fit_minimum,
            font_upper_bound,
        )

        final_font_size = max(fit_minimum, min(name_fit, score_fit, font_upper_bound))

        self._card_metrics = ScoreboardDialog._CardMetrics(
            count=count,
            columns=columns,
            rows=rows,
            card_width=card_width,
            card_height=card_height,
            padding_h=padding_h,
            padding_v=padding_v,
            inner_spacing=inner_spacing,
            font_size=final_font_size,
            horizontal_spacing=horizontal_spacing,
            vertical_spacing=vertical_spacing,
        )
        self._card_metrics_key = key
        return self._card_metrics

    def _ensure_metrics(self) -> Optional[_CardMetrics]:
        metrics = self._compute_card_metrics()
        if metrics is not None:
            return metrics
        self._card_metrics = None
        self._card_metrics_key = None
        return None

    def _sort_students(self, order: Optional[str] = None) -> List[tuple[str, str, int]]:
        data = list(self.students)
        current_order = self._order if order is None else order
        if current_order == self.ORDER_ID:
            def _id_key(item: tuple[str, str, int]) -> tuple[int, str, str]:
                sid_text = str(item[0]).strip()
                try:
                    sid_value = int(sid_text)
                except (TypeError, ValueError):
                    sid_value = sys.maxsize
                return (sid_value, sid_text, item[1])

            data.sort(key=_id_key)
        else:
            def _rank_key(item: tuple[str, str, int]) -> tuple[int, int, str]:
                sid_text = str(item[0]).strip()
                try:
                    sid_value = int(sid_text)
                except (TypeError, ValueError):
                    sid_value = sys.maxsize
                return (-item[2], sid_value, item[1])

            data.sort(key=_rank_key)
        return data

    def _create_card(
        self,
        display_text: str,
        score_text: str,
        card_width: int,
        card_height: int,
        font_size: int,
        padding_h: int,
        padding_v: int,
        inner_spacing: int,
    ) -> QWidget:
        calligraphy_font = self._calligraphy_font
        wrapper = QWidget()
        wrapper.setProperty("class", "scoreboardWrapper")
        wrapper.setFixedSize(card_width, card_height)
        wrapper.setSizePolicy(QSizePolicy.Policy.Fixed, QSizePolicy.Policy.Fixed)

        layout = QVBoxLayout(wrapper)
        layout.setContentsMargins(padding_h, padding_v, padding_h, padding_v)
        layout.setSpacing(inner_spacing)

        name_label = QLabel(display_text or "未命名")
        name_label.setProperty("class", "scoreboardName")
        name_label.setAlignment(Qt.AlignmentFlag.AlignCenter)
        name_label.setWordWrap(False)
        name_label.setSizePolicy(
            QSizePolicy.Policy.Expanding, QSizePolicy.Policy.Fixed
        )
        name_label.setFont(QFont(calligraphy_font, font_size, QFont.Weight.Bold))
        name_label.setStyleSheet("margin: 0px; padding: 0px;")
        layout.addWidget(name_label)

        score_label = QLabel(score_text)
        score_label.setProperty("class", "scoreboardScore")
        score_label.setAlignment(Qt.AlignmentFlag.AlignCenter)
        score_label.setWordWrap(False)
        score_label.setSizePolicy(
            QSizePolicy.Policy.Expanding, QSizePolicy.Policy.Fixed
        )
        score_label.setFont(QFont(calligraphy_font, font_size, QFont.Weight.Bold))
        score_label.setStyleSheet(f"margin-top: {max(6, inner_spacing // 2)}px;")
        layout.addWidget(score_label)

        layout.addStretch(1)
        return wrapper

    def _format_display_text(self, index: int, sid: str, name: str) -> str:
        return self._format_display_text_for_order(self._order, index, sid, name)

    def _format_display_text_for_order(
        self, order: str, index: int, sid: str, name: str
    ) -> str:
        clean_name = (name or "").strip() or "未命名"
        if order == self.ORDER_ID:
            sid_display = str(sid).strip() or "—"
            return f"{sid_display}.{clean_name}"
        return f"{index + 1}.{clean_name}"

    @staticmethod
    def _format_score_text(score: int | float | str) -> str:
        text = "—"
        try:
            value = float(score)
        except (TypeError, ValueError):
            score_str = str(score).strip()
            if score_str and score_str.lower() != "none":
                text = score_str
        else:
            if math.isfinite(value):
                if abs(value - int(value)) < 1e-6:
                    text = str(int(round(value)))
                else:
                    text = f"{value:.2f}".rstrip("0").rstrip(".")
        return f"{text} 分"

    @staticmethod
    def _fit_font_size(
        text: str,
        family: str,
        weight: QFont.Weight,
        max_width: int,
        max_height: int,
        minimum: int,
        maximum: int,
    ) -> int:
        if not text:
            return max(6, min(minimum, maximum))
        if max_width <= 0 or max_height <= 0:
            return max(6, min(minimum, maximum))
        lower = max(6, min(minimum, maximum))
        upper = max(6, max(minimum, maximum))
        for size in range(upper, lower - 1, -1):
            font = QFont(family, size, weight)
            metrics = QFontMetrics(font)
            rect = metrics.tightBoundingRect(text)
            if rect.width() <= max_width and rect.height() <= max_height:
                return size
        return lower

    def _populate_grid(self) -> None:
        self._clear_grid()
        count = len(self.students)
        layout = self.grid_layout
        calligraphy_font = self._calligraphy_font

        screen = QApplication.primaryScreen()
        self._available_geometry = screen.availableGeometry() if screen is not None else QRect(0, 0, 1920, 1080)

        self._update_order_buttons()
        self._populate_grid()

        if screen is not None:
            self.setGeometry(self._available_geometry)

    def _update_order_buttons(self) -> None:
        for key, button in self.order_buttons.items():
            block = button.blockSignals(True)
            button.setChecked(key == self._order)
            button.blockSignals(block)

    def _on_order_button_clicked(self, order: str) -> None:
        if order not in {self.ORDER_RANK, self.ORDER_ID}:
            self._update_order_buttons()
            return
        if order == self._order:
            self._update_order_buttons()
            return
        self._order = order
        if callable(self._order_changed_callback):
            try:
                self._order_changed_callback(order)
            except Exception:
                pass
        self._update_order_buttons()
        self._populate_grid()

    def _clear_grid(self) -> None:
        while self.grid_layout.count():
            item = self.grid_layout.takeAt(0)
            widget = item.widget()
            if widget is not None:
                widget.deleteLater()
        for row in range(self._grid_row_count):
            self.grid_layout.setRowStretch(row, 0)
            self.grid_layout.setRowMinimumHeight(row, 0)
        for column in range(self._grid_column_count):
            self.grid_layout.setColumnStretch(column, 0)
            self.grid_layout.setColumnMinimumWidth(column, 0)
        self._grid_row_count = 0
        self._grid_column_count = 0

    def _collect_display_candidates(self) -> tuple[List[tuple[int, str, str]], List[str], List[str]]:
        sorted_students = self._sort_students()
        alternate_order = (
            self.ORDER_ID if self._order == self.ORDER_RANK else self.ORDER_RANK
        )
        alternate_students = self._sort_students(alternate_order)

        display_entries: List[tuple[int, str, str]] = []
        display_candidates: List[str] = []
        score_candidates: List[str] = []

        for idx, (sid, name, score) in enumerate(sorted_students):
            display_text = self._format_display_text(idx, sid, name)
            score_text = self._format_score_text(score)
            display_entries.append((idx, display_text, score_text))
            display_candidates.append(display_text)
            score_candidates.append(score_text)

        for idx, (sid, name, score) in enumerate(alternate_students):
            display_candidates.append(
                self._format_display_text_for_order(
                    alternate_order, idx, sid, name
                )
            )
            score_candidates.append(self._format_score_text(score))

        return display_entries, display_candidates, score_candidates

    def _compute_card_metrics(self) -> Optional[_CardMetrics]:
        count = len(self.students)
        if count == 0:
            return None

        available = self._available_geometry
        key = (count, available.width(), available.height())
        if self._card_metrics is not None and self._card_metrics_key == key:
            return self._card_metrics

        columns = 10
        rows = max(1, math.ceil(count / columns))

        usable_width = max(available.width() - 160, 640)
        usable_height = max(available.height() - 240, 520)

        margins = self.grid_layout.contentsMargins()
        horizontal_spacing = max(14, int(usable_width * 0.01))
        vertical_spacing = max(18, int(usable_height * 0.035 / rows))

        spacing_total_x = horizontal_spacing * max(0, columns - 1)
        spacing_total_y = vertical_spacing * max(0, rows - 1)

        available_width_for_cards = (
            usable_width - margins.left() - margins.right() - spacing_total_x
        )
        available_height_for_cards = (
            usable_height - margins.top() - margins.bottom() - spacing_total_y
        )

        per_card_width = max(1.0, available_width_for_cards / columns)
        per_card_height = max(1.0, available_height_for_cards / rows)

        card_width = int(math.floor(per_card_width))
        card_height = int(math.floor(per_card_height))

        if per_card_width >= 120:
            card_width = max(card_width, 120)
        if per_card_height >= 180:
            card_height = max(card_height, 180)

        padding_h = max(12, int(card_width * 0.08))
        padding_v = max(14, int(card_height * 0.1))
        inner_spacing = max(6, int(card_height * 0.045))

        display_entries, display_candidates, score_candidates = self._collect_display_candidates()

        if not display_candidates:
            return None

        calligraphy_font = self._calligraphy_font or QApplication.font().family()
        if not calligraphy_font:
            calligraphy_font = QFont().family()

        try:
            probe_font = QFont(calligraphy_font, 64, QFont.Weight.Bold)
            metrics = QFontMetrics(probe_font)
        except Exception:
            probe_font = QFont()
            metrics = QFontMetrics(probe_font)

        widest_display = max(
            display_candidates,
            key=lambda text: metrics.tightBoundingRect(text).width(),
        )
        widest_score = max(
            score_candidates,
            key=lambda text: metrics.tightBoundingRect(text).width(),
        )

        usable_name_width = max(60, card_width - 2 * padding_h)
        content_height = max(80, card_height - 2 * padding_v - inner_spacing)
        name_height = int(content_height * 0.58)
        score_height = max(32, content_height - name_height)

        font_upper_bound = int(min(card_width * 0.28, card_height * 0.36))
        font_upper_bound = max(20, font_upper_bound)
        fit_minimum = 14

        name_fit = self._fit_font_size(
            widest_display,
            calligraphy_font,
            QFont.Weight.Bold,
            usable_name_width,
            name_height,
            fit_minimum,
            font_upper_bound,
        )
        score_fit = self._fit_font_size(
            widest_score,
            calligraphy_font,
            QFont.Weight.Bold,
            usable_name_width,
            score_height,
            fit_minimum,
            font_upper_bound,
        )

        final_font_size = max(fit_minimum, min(name_fit, score_fit, font_upper_bound))

        self._card_metrics = ScoreboardDialog._CardMetrics(
            count=count,
            columns=columns,
            rows=rows,
            card_width=card_width,
            card_height=card_height,
            padding_h=padding_h,
            padding_v=padding_v,
            inner_spacing=inner_spacing,
            font_size=final_font_size,
            horizontal_spacing=horizontal_spacing,
            vertical_spacing=vertical_spacing,
        )
        self._card_metrics_key = key
        return self._card_metrics

    def _ensure_metrics(self) -> Optional[_CardMetrics]:
        metrics = self._compute_card_metrics()
        if metrics is not None:
            return metrics
        self._card_metrics = None
        self._card_metrics_key = None
        return None

    def _sort_students(self, order: Optional[str] = None) -> List[tuple[str, str, int]]:
        data = list(self.students)
        current_order = self._order if order is None else order
        if current_order == self.ORDER_ID:
            def _id_key(item: tuple[str, str, int]) -> tuple[int, str, str]:
                sid_text = str(item[0]).strip()
                try:
                    sid_value = int(sid_text)
                except (TypeError, ValueError):
                    sid_value = sys.maxsize
                return (sid_value, sid_text, item[1])

            data.sort(key=_id_key)
        else:
            def _rank_key(item: tuple[str, str, int]) -> tuple[int, int, str]:
                sid_text = str(item[0]).strip()
                try:
                    sid_value = int(sid_text)
                except (TypeError, ValueError):
                    sid_value = sys.maxsize
                return (-item[2], sid_value, item[1])

            data.sort(key=_rank_key)
        return data

    def _create_card(
        self,
        display_text: str,
        score_text: str,
        card_width: int,
        card_height: int,
        font_size: int,
        padding_h: int,
        padding_v: int,
        inner_spacing: int,
    ) -> QWidget:
        calligraphy_font = self._calligraphy_font
        wrapper = QWidget()
        wrapper.setProperty("class", "scoreboardWrapper")
        wrapper.setFixedSize(card_width, card_height)
        wrapper.setSizePolicy(QSizePolicy.Policy.Fixed, QSizePolicy.Policy.Fixed)

        layout = QVBoxLayout(wrapper)
        layout.setContentsMargins(padding_h, padding_v, padding_h, padding_v)
        layout.setSpacing(inner_spacing)

        name_label = QLabel(display_text or "未命名")
        name_label.setProperty("class", "scoreboardName")
        name_label.setAlignment(Qt.AlignmentFlag.AlignCenter)
        name_label.setWordWrap(False)
        name_label.setSizePolicy(
            QSizePolicy.Policy.Expanding, QSizePolicy.Policy.Fixed
        )
        name_label.setFont(QFont(calligraphy_font, font_size, QFont.Weight.Bold))
        name_label.setStyleSheet("margin: 0px; padding: 0px;")
        layout.addWidget(name_label)

        score_label = QLabel(score_text)
        score_label.setProperty("class", "scoreboardScore")
        score_label.setAlignment(Qt.AlignmentFlag.AlignCenter)
        score_label.setWordWrap(False)
        score_label.setSizePolicy(
            QSizePolicy.Policy.Expanding, QSizePolicy.Policy.Fixed
        )
        score_label.setFont(QFont(calligraphy_font, font_size, QFont.Weight.Bold))
        score_label.setStyleSheet(f"margin-top: {max(6, inner_spacing // 2)}px;")
        layout.addWidget(score_label)

        layout.addStretch(1)
        return wrapper

    def _format_display_text(self, index: int, sid: str, name: str) -> str:
        return self._format_display_text_for_order(self._order, index, sid, name)

    def _format_display_text_for_order(
        self, order: str, index: int, sid: str, name: str
    ) -> str:
        clean_name = (name or "").strip() or "未命名"
        if order == self.ORDER_ID:
            sid_display = str(sid).strip() or "—"
            return f"{sid_display}.{clean_name}"
        return f"{index + 1}.{clean_name}"

    @staticmethod
    def _format_score_text(score: int | float | str) -> str:
        text = "—"
        try:
            value = float(score)
        except (TypeError, ValueError):
            score_str = str(score).strip()
            if score_str and score_str.lower() != "none":
                text = score_str
        else:
            if math.isfinite(value):
                if abs(value - int(value)) < 1e-6:
                    text = str(int(round(value)))
                else:
                    text = f"{value:.2f}".rstrip("0").rstrip(".")
        return f"{text} 分"

    @staticmethod
    def _fit_font_size(
        text: str,
        family: str,
        weight: QFont.Weight,
        max_width: int,
        max_height: int,
        minimum: int,
        maximum: int,
    ) -> int:
        if not text:
            return max(6, min(minimum, maximum))
        if max_width <= 0 or max_height <= 0:
            return max(6, min(minimum, maximum))
        lower = max(6, min(minimum, maximum))
        upper = max(6, max(minimum, maximum))
        for size in range(upper, lower - 1, -1):
            font = QFont(family, size, weight)
            metrics = QFontMetrics(font)
            rect = metrics.tightBoundingRect(text)
            if rect.width() <= max_width and rect.height() <= max_height:
                return size
        return lower

    def _populate_grid(self) -> None:
        self._clear_grid()
        count = len(self.students)
        layout = self.grid_layout
        calligraphy_font = self._calligraphy_font

        if count == 0:
            empty = QLabel("暂无成绩数据")
            empty.setAlignment(Qt.AlignmentFlag.AlignCenter)
            empty.setFont(QFont(calligraphy_font, 28, QFont.Weight.Bold))
            empty.setStyleSheet("color: #103d73;")
            layout.addWidget(empty, 0, 0, Qt.AlignmentFlag.AlignCenter)
            layout.setRowStretch(0, 1)
            layout.setColumnStretch(0, 1)
            self._grid_row_count = 1
            self._grid_column_count = 1
            return

        metrics = self._ensure_metrics()
        if metrics is None:
            return

        layout.setHorizontalSpacing(metrics.horizontal_spacing)
        layout.setVerticalSpacing(metrics.vertical_spacing)

        for column in range(metrics.columns):
            layout.setColumnStretch(column, 1)
            layout.setColumnMinimumWidth(column, metrics.card_width)
        for row in range(metrics.rows):
            layout.setRowStretch(row, 1)
            layout.setRowMinimumHeight(row, metrics.card_height)

        self._grid_row_count = metrics.rows
        self._grid_column_count = metrics.columns

        container = layout.parentWidget()
        if container is not None:
            margins = layout.contentsMargins()
            total_width = (
                metrics.columns * metrics.card_width
                + metrics.horizontal_spacing * max(0, metrics.columns - 1)
                + margins.left()
                + margins.right()
            )
            total_height = (
                metrics.rows * metrics.card_height
                + metrics.vertical_spacing * max(0, metrics.rows - 1)
                + margins.top()
                + margins.bottom()
            )
            container.setMinimumSize(total_width, total_height)

        display_entries, _, _ = self._collect_display_candidates()

        for idx, display_text, score_text in display_entries:
            row = idx // metrics.columns
            column = idx % metrics.columns
            card = self._create_card(
                display_text,
                score_text,
                metrics.card_width,
                metrics.card_height,
                metrics.font_size,
                metrics.padding_h,
                metrics.padding_v,
                metrics.inner_spacing,
            )
            layout.addWidget(card, row, column, Qt.AlignmentFlag.AlignCenter)

    def showEvent(self, event) -> None:  # type: ignore[override]
        super().showEvent(event)
        if self._pending_maximize:
            self._pending_maximize = False
            self.setWindowState(self.windowState() | Qt.WindowState.WindowMaximized)


@dataclass
class ClassRollState:
    current_group: str
    group_remaining: Dict[str, List[int]]
    group_last: Dict[str, Optional[int]]
    global_drawn: List[int]
    current_student: Optional[int] = None
    pending_student: Optional[int] = None

    def to_json(self) -> Dict[str, Any]:
        payload: Dict[str, Any] = {
            "current_group": self.current_group,
            "group_remaining": {group: list(values) for group, values in self.group_remaining.items()},
            "group_last": {group: value for group, value in self.group_last.items()},
            "global_drawn": list(self.global_drawn),
            "current_student": self.current_student,
            "pending_student": self.pending_student,
        }
        return payload

    @classmethod
    def from_mapping(cls, data: Mapping[str, Any]) -> Optional["ClassRollState"]:
        if not isinstance(data, Mapping):
            return None

        current_group = str(data.get("current_group", "") or "")

        remaining_raw = data.get("group_remaining", {})
        remaining: Dict[str, List[int]] = {}
        if isinstance(remaining_raw, Mapping):
            for key, values in remaining_raw.items():
                if not isinstance(key, str):
                    continue
                if isinstance(values, Iterable) and not isinstance(values, (str, bytes)):
                    cleaned: List[int] = []
                    for value in values:
                        try:
                            cleaned.append(int(value))
                        except (TypeError, ValueError):
                            continue
                    remaining[key] = cleaned

        last_raw = data.get("group_last", {})
        last: Dict[str, Optional[int]] = {}
        if isinstance(last_raw, Mapping):
            for key, value in last_raw.items():
                if not isinstance(key, str):
                    continue
                if value is None:
                    last[key] = None
                    continue
                try:
                    last[key] = int(value)
                except (TypeError, ValueError):
                    continue

        global_raw = data.get("global_drawn", [])
        global_drawn: List[int] = []
        if isinstance(global_raw, Iterable) and not isinstance(global_raw, (str, bytes)):
            for value in global_raw:
                try:
                    global_drawn.append(int(value))
                except (TypeError, ValueError):
                    continue

        def _parse_optional_int(value: Any) -> Optional[int]:
            if value is None:
                return None
            try:
                return int(value)
            except (TypeError, ValueError):
                return None

        current_student = _parse_optional_int(data.get("current_student"))
        pending_student = _parse_optional_int(data.get("pending_student"))

        return cls(
            current_group=current_group,
            group_remaining=remaining,
            group_last=last,
            global_drawn=global_drawn,
            current_student=current_student,
            pending_student=pending_student,
        )


class RollCallTimerWindow(QWidget):
    """集成点名与计时的主功能窗口。"""
    window_closed = pyqtSignal()
    visibility_changed = pyqtSignal(bool)

    STUDENT_FILE = "students.xlsx"
    ENCRYPTED_STUDENT_FILE = "students.xlsx.enc"
    MIN_FONT_SIZE = 5
    MAX_FONT_SIZE = 220

    def __init__(
        self,
        settings_manager: SettingsManager,
        student_workbook: Optional[StudentWorkbook],
        parent: Optional[QWidget] = None,
        *,
        defer_password_prompt: bool = False,
    ) -> None:
        super().__init__(parent)
        self.setWindowTitle("点名 / 计时")
        flags = (
            Qt.WindowType.Window
            | Qt.WindowType.WindowTitleHint
            | Qt.WindowType.WindowCloseButtonHint
            | Qt.WindowType.WindowStaysOnTopHint
            | Qt.WindowType.CustomizeWindowHint
        )
        self.setWindowFlags(flags)
        self.setAttribute(Qt.WidgetAttribute.WA_DeleteOnClose)
        self.settings_manager = settings_manager
        self._encrypted_file_path = self.ENCRYPTED_STUDENT_FILE
        self.student_workbook: Optional[StudentWorkbook] = student_workbook
        base_dataframe: Optional[PandasDataFrame] = None
        if PANDAS_READY and self.student_workbook is not None:
            try:
                base_dataframe = self.student_workbook.get_active_dataframe()
            except Exception:
                base_dataframe = pd.DataFrame(columns=["学号", "姓名", "分组", "成绩"])
        if base_dataframe is None and PANDAS_READY:
            base_dataframe = pd.DataFrame(columns=["学号", "姓名", "分组", "成绩"])
        self.student_data = base_dataframe
        self._student_data_pending_load = False
        encrypted_state, encrypted_password = _get_session_student_encryption()
        self._student_file_encrypted = bool(encrypted_state)
        self._student_password = encrypted_password
        if defer_password_prompt:
            base_empty = True
            if PANDAS_READY and isinstance(self.student_data, pd.DataFrame):
                base_empty = getattr(self.student_data, "empty", True)
            elif self.student_data is not None:
                base_empty = False
            if base_empty:
                has_plain = os.path.exists(self.STUDENT_FILE)
                has_encrypted = os.path.exists(self._encrypted_file_path)
                if has_plain or has_encrypted:
                    self._student_data_pending_load = True
                    if self.student_data is None and PANDAS_READY:
                        self.student_data = pd.DataFrame(columns=["学号", "姓名", "分组", "成绩"])
        try:
            self._rng = random.SystemRandom()
        except NotImplementedError:
            self._rng = random.Random()

        s = self.settings_manager.load_settings().get("RollCallTimer", {})
        def _get_int(key: str, default: int) -> int:
            try:
                return int(s.get(key, str(default)))
            except (TypeError, ValueError):
                return default
        apply_geometry_from_text(self, s.get("geometry", "420x240+180+180"))
        self.setMinimumSize(260, 160)
        # 记录初始最小宽高，供后续还原窗口尺寸时使用
        self._base_minimum_width = self.minimumWidth()
        self._base_minimum_height = self.minimumHeight()
        self._ensure_min_width = self._base_minimum_width
        self._ensure_min_height = self._base_minimum_height

        self.mode = s.get("mode", "roll_call") if s.get("mode", "roll_call") in {"roll_call", "timer"} else "roll_call"
        self.timer_modes = ["countdown", "stopwatch", "clock"]
        self.timer_mode_index = self.timer_modes.index(s.get("timer_mode", "countdown")) if s.get("timer_mode", "countdown") in self.timer_modes else 0
        self._active_timer_mode: Optional[str] = None

        self.timer_countdown_minutes = _get_int("timer_countdown_minutes", 5)
        self.timer_countdown_seconds = _get_int("timer_countdown_seconds", 0)
        self.timer_sound_enabled = str_to_bool(s.get("timer_sound_enabled", "True"), True)

        self.show_id = str_to_bool(s.get("show_id", "True"), True)
        self.show_name = str_to_bool(s.get("show_name", "True"), True)
        if not self.show_id and not self.show_name: self.show_id = True

        self.current_class_name = str(s.get("current_class", "")).strip()
        self.current_group_name = s.get("current_group", "全部")
        self.groups = ["全部"]

        self.current_student_index: Optional[int] = None
        self._placeholder_on_show = True
        self._group_all_indices: Dict[str, List[int]] = {}
        self._group_remaining_indices: Dict[str, List[int]] = {}
        self._group_last_student: Dict[str, Optional[int]] = {}
        # 记录各分组初始的随机顺序，便于在界面切换时保持未点名名单不被重新洗牌
        self._group_initial_sequences: Dict[str, List[int]] = {}
        # 记录每个分组已点过名的学生索引，便于核对剩余名单
        self._group_drawn_history: Dict[str, set[int]] = {}
        # 统一维护一个全局已点名集合，确保“全部”分组与子分组状态一致
        self._global_drawn_students: set[int] = set()
        self._student_groups: Dict[int, set[str]] = {}
        self._class_roll_states: Dict[str, ClassRollState] = {}
        self.timer_seconds_left = max(0, _get_int("timer_seconds_left", self.timer_countdown_minutes * 60 + self.timer_countdown_seconds))
        self.timer_stopwatch_seconds = max(0, _get_int("timer_stopwatch_seconds", 0))
        self.timer_running = str_to_bool(s.get("timer_running", "False"), False)

        order_value = str(s.get("scoreboard_order", "rank")).strip().lower()
        self.scoreboard_order = order_value if order_value in {"rank", "id"} else "rank"
        saved_encrypted = str_to_bool(s.get("students_encrypted", bool_to_str(self._student_file_encrypted)), self._student_file_encrypted)
        disk_encrypted = os.path.exists(self._encrypted_file_path) and not os.path.exists(self.STUDENT_FILE)
        if disk_encrypted:
            self._student_file_encrypted = True
        elif not saved_encrypted:
            self._student_file_encrypted = False
            self._student_password = None

        self.last_id_font_size = max(self.MIN_FONT_SIZE, _get_int("id_font_size", 48))
        self.last_name_font_size = max(self.MIN_FONT_SIZE, _get_int("name_font_size", 60))
        self.last_timer_font_size = max(self.MIN_FONT_SIZE, _get_int("timer_font_size", 56))

        self.count_timer = QTimer(self); self.count_timer.setInterval(1000); self.count_timer.timeout.connect(self._on_count_timer)
        self.clock_timer = QTimer(self); self.clock_timer.setInterval(1000); self.clock_timer.timeout.connect(self._update_clock)

        self.tts_manager: Optional[TTSManager] = None
        self.speech_enabled = str_to_bool(s.get("speech_enabled", "False"), False)
        self.selected_voice_id = s.get("speech_voice_id", "")
        manager = TTSManager(self.selected_voice_id, parent=self)
        self.tts_manager = manager
        if not manager.available:
            self.speech_enabled = False
        self._speech_issue_reported = False
        self._speech_check_scheduled = False
        self._pending_passive_student: Optional[int] = None
        self._score_persist_failed = False
        self._score_write_lock = threading.Lock()

        # QFontDatabase 在 Qt 6 中以静态方法为主，这里直接调用类方法避免实例化失败
        families_list = []
        get_families = getattr(QFontDatabase, "families", None)
        if callable(get_families):
            try:
                families_list = list(get_families())
            except TypeError:
                # 个别绑定版本可能要求显式写入枚举参数
                try:
                    families_list = list(get_families(QFontDatabase.WritingSystem.Any))  # type: ignore[arg-type]
                except Exception:
                    families_list = []
        families = set(families_list)
        self.name_font_family = "楷体" if "楷体" in families else ("KaiTi" if "KaiTi" in families else "Microsoft YaHei UI")

        # 使用轻量级的延迟写入机制，避免频繁操作磁盘。
        self._save_timer = QTimer(self)
        self._save_timer.setSingleShot(True)
        self._save_timer.setInterval(250)
        self._save_timer.timeout.connect(self.save_settings)

        self._build_ui()
        if self.student_workbook is not None and not self._student_data_pending_load:
            self._apply_student_workbook(self.student_workbook, propagate=False)
        else:
            self._set_student_dataframe(self.student_data, propagate=False)
        self._apply_saved_fonts()
        self._update_menu_state()
        self._restore_group_state(s)
        self.update_mode_ui(force_timer_reset=self.mode == "timer")
        self.on_group_change(initial=True)
        self.display_current_student()
        self._update_encryption_button()

    def _build_ui(self) -> None:
        self.setStyleSheet("background-color: #f4f5f7;")
        layout = QVBoxLayout(self)
        layout.setContentsMargins(8, 8, 8, 8)
        layout.setSpacing(6)

        toolbar_layout = QVBoxLayout()
        toolbar_layout.setContentsMargins(0, 0, 0, 0)
        toolbar_layout.setSpacing(2)

        top = QHBoxLayout()
        top.setContentsMargins(0, 0, 0, 0)
        top.setSpacing(4)
        self.title_label = QLabel("点名"); f = QFont("Microsoft YaHei UI", 10, QFont.Weight.Bold)
        self.title_label.setFont(f); self.title_label.setStyleSheet("color: #202124;")
        self.title_label.setSizePolicy(QSizePolicy.Policy.Fixed, QSizePolicy.Policy.Fixed)
        top.addWidget(self.title_label, 0, Qt.AlignmentFlag.AlignLeft)

        self.mode_button = QPushButton("切换到计时")
        mode_font = QFont("Microsoft YaHei UI", 9, QFont.Weight.Medium)
        self.mode_button.setFont(mode_font)
        fm = self.mode_button.fontMetrics()
        max_text = max(("切换到计时", "切换到点名"), key=lambda t: fm.horizontalAdvance(t))
        target_width = fm.horizontalAdvance(max_text) + 28
        self.mode_button.setMinimumWidth(target_width)
        self.mode_button.setSizePolicy(QSizePolicy.Policy.Minimum, QSizePolicy.Policy.Fixed)
        control_height = recommended_control_height(mode_font, extra=14, minimum=36)
        apply_button_style(self.mode_button, ButtonStyles.TOOLBAR, height=control_height)
        self.mode_button.clicked.connect(self.toggle_mode)
        top.addWidget(self.mode_button, 0, Qt.AlignmentFlag.AlignLeft)

        compact_font = QFont("Microsoft YaHei UI", 9, QFont.Weight.Medium)
        toolbar_height = recommended_control_height(compact_font, extra=14, minimum=36)

        def _setup_secondary_button(button: QPushButton) -> None:
            apply_button_style(button, ButtonStyles.TOOLBAR, height=toolbar_height)
            button.setSizePolicy(QSizePolicy.Policy.Minimum, QSizePolicy.Policy.Fixed)
            button.setFont(compact_font)

        def _lock_button_width(button: QPushButton) -> None:
            """将按钮的宽度锁定在推荐值，避免随布局波动。"""

            hint = button.sizeHint()
            width = max(hint.width(), button.minimumSizeHint().width())
            button.setMinimumWidth(width)
            button.setMaximumWidth(width)
            button.setSizePolicy(QSizePolicy.Policy.Fixed, button.sizePolicy().verticalPolicy())

        control_bar = QWidget()
        control_bar.setSizePolicy(QSizePolicy.Policy.Preferred, QSizePolicy.Policy.Fixed)
        control_layout = QHBoxLayout(control_bar)
        control_layout.setContentsMargins(0, 0, 0, 0)
        control_layout.setSpacing(2)

        def _recycle_button(button: Optional[QPushButton]) -> None:
            if button is None:
                return
            parent = button.parentWidget()
            layout = parent.layout() if parent is not None else None
            if isinstance(layout, QHBoxLayout):
                layout.removeWidget(button)
            button.setParent(None)
            button.deleteLater()

        existing_class_button = getattr(self, "class_button", None)
        if isinstance(existing_class_button, QPushButton):
            _recycle_button(existing_class_button)
        # 仅保留一个班级切换按钮，并将其固定在“重置”按钮左侧。
        self.class_button = QPushButton("班级"); _setup_secondary_button(self.class_button)
        self.class_button.clicked.connect(self.show_class_selector)
        control_layout.addWidget(self.class_button)

        self.reset_button = QPushButton("重置"); _setup_secondary_button(self.reset_button)
        self.reset_button.clicked.connect(self.reset_roll_call_pools)
        _lock_button_width(self.reset_button)
        control_layout.addWidget(self.reset_button)

        self.showcase_button = QPushButton("展示"); _setup_secondary_button(self.showcase_button)
        self.showcase_button.clicked.connect(self.show_scoreboard)
        control_layout.addWidget(self.showcase_button)

        self.encrypt_button = QPushButton(""); _setup_secondary_button(self.encrypt_button)
        self.encrypt_button.clicked.connect(self._on_encrypt_button_clicked)
        control_layout.addWidget(self.encrypt_button)

        top.addWidget(control_bar, 0, Qt.AlignmentFlag.AlignLeft)
        top.addStretch(1)

        self.menu_button = QToolButton(); self.menu_button.setText("..."); self.menu_button.setPopupMode(QToolButton.ToolButtonPopupMode.InstantPopup)
        self.menu_button.setFixedSize(toolbar_height, toolbar_height)
        self.menu_button.setStyleSheet("font-size: 18px; padding-bottom: 6px;")
        self.main_menu = self._build_menu(); self.menu_button.setMenu(self.main_menu)
        top.addWidget(self.menu_button, 0, Qt.AlignmentFlag.AlignRight)
        toolbar_layout.addLayout(top)

        group_row = QHBoxLayout()
        group_row.setContentsMargins(0, 0, 0, 0)
        group_row.setSpacing(2)

        self.group_label = QLabel("分组")
        self.group_label.setFont(QFont("Microsoft YaHei UI", 9, QFont.Weight.Medium))
        self.group_label.setStyleSheet("color: #3c4043;")
        self.group_label.setFixedHeight(toolbar_height)
        self.group_label.setAlignment(Qt.AlignmentFlag.AlignVCenter | Qt.AlignmentFlag.AlignLeft)
        self.group_label.setSizePolicy(QSizePolicy.Policy.Fixed, QSizePolicy.Policy.Fixed)
        group_row.addWidget(self.group_label, 0, Qt.AlignmentFlag.AlignLeft)

        group_container = QWidget()
        group_container.setFixedHeight(toolbar_height)
        group_container.setSizePolicy(QSizePolicy.Policy.Preferred, QSizePolicy.Policy.Fixed)
        group_container_layout = QHBoxLayout(group_container)
        group_container_layout.setContentsMargins(0, 0, 0, 0)
        group_container_layout.setSpacing(4)

        self.group_container = group_container

        self.group_bar = QWidget(group_container)
        self.group_bar.setFixedHeight(toolbar_height)
        self.group_bar.setSizePolicy(QSizePolicy.Policy.Expanding, QSizePolicy.Policy.Fixed)
        self.group_bar_layout = QHBoxLayout(self.group_bar)
        self.group_bar_layout.setContentsMargins(0, 0, 0, 0)
        self.group_bar_layout.setSpacing(1)
        self.group_button_group = QButtonGroup(self)
        self.group_button_group.setExclusive(True)
        self.group_buttons: Dict[str, QPushButton] = {}
        self._rebuild_group_buttons_ui()
        group_container_layout.addWidget(self.group_bar, 1, Qt.AlignmentFlag.AlignLeft)

        self.list_button = QPushButton("名单"); _setup_secondary_button(self.list_button)
        self.list_button.clicked.connect(self.show_student_selector)
        _lock_button_width(self.list_button)
        group_container_layout.addWidget(self.list_button, 0, Qt.AlignmentFlag.AlignLeft)

        self.add_score_button = QPushButton("加分"); _setup_secondary_button(self.add_score_button)
        self.add_score_button.setEnabled(False)
        self.add_score_button.clicked.connect(self.increment_current_score)
        self.add_score_button.setMinimumWidth(self.add_score_button.sizeHint().width())
        group_container_layout.addWidget(self.add_score_button, 0, Qt.AlignmentFlag.AlignLeft)

        group_row.addWidget(group_container, 1, Qt.AlignmentFlag.AlignLeft)
        group_row.addStretch(1)
        toolbar_layout.addLayout(group_row)
        layout.addLayout(toolbar_layout)

        self.stack = QStackedWidget(); layout.addWidget(self.stack, 1)

        self.roll_call_frame = ClickableFrame(); self.roll_call_frame.setFrameShape(QFrame.Shape.NoFrame)
        rl = QGridLayout(self.roll_call_frame); rl.setContentsMargins(6, 6, 6, 6); rl.setSpacing(6)
        self.id_label = QLabel(""); self.name_label = QLabel("")
        for lab in (self.id_label, self.name_label):
            lab.setAlignment(Qt.AlignmentFlag.AlignCenter)
            lab.setStyleSheet("color: #ffffff; background-color: #1a73e8; border-radius: 8px; padding: 8px;")
            lab.setSizePolicy(QSizePolicy.Policy.Expanding, QSizePolicy.Policy.Expanding)
        self.score_label = QLabel("成绩：--")
        self.score_label.setAlignment(Qt.AlignmentFlag.AlignCenter)
        self.score_label.setFont(QFont("Microsoft YaHei UI", 24, QFont.Weight.DemiBold))
        self.score_label.setStyleSheet(
            "color: #0b57d0;"
            " background-color: #e8f0fe;"
            " border-radius: 12px;"
            " padding: 2px 16px;"
            " margin: 0px;"
        )

        rl.addWidget(self.id_label, 0, 0); rl.addWidget(self.name_label, 0, 1)
        rl.addWidget(self.score_label, 1, 0, 1, 2)
        self.stack.addWidget(self.roll_call_frame)

        self.timer_frame = QWidget(); tl = QVBoxLayout(self.timer_frame); tl.setContentsMargins(6, 6, 6, 6); tl.setSpacing(8)
        self.time_display_label = QLabel("00:00"); self.time_display_label.setAlignment(Qt.AlignmentFlag.AlignCenter)
        self.time_display_label.setStyleSheet("color: #ffffff; background-color: #202124; border-radius: 8px; padding: 8px;")
        self.time_display_label.setSizePolicy(QSizePolicy.Policy.Expanding, QSizePolicy.Policy.Expanding)
        tl.addWidget(self.time_display_label, 1)

        ctrl = QHBoxLayout(); ctrl.setSpacing(4)
        self.timer_mode_button = QPushButton("倒计时"); self.timer_mode_button.clicked.connect(self.toggle_timer_mode)
        self.timer_start_pause_button = QPushButton("开始"); self.timer_start_pause_button.clicked.connect(self.start_pause_timer)
        self.timer_reset_button = QPushButton("重置"); self.timer_reset_button.clicked.connect(self.reset_timer)
        self.timer_set_button = QPushButton("设定"); self.timer_set_button.clicked.connect(self.set_countdown_time)
        for b in (self.timer_mode_button, self.timer_start_pause_button, self.timer_reset_button, self.timer_set_button):
            b.setFont(compact_font)
        timer_height = recommended_control_height(compact_font, extra=14, minimum=36)
        for b in (self.timer_mode_button, self.timer_start_pause_button, self.timer_reset_button, self.timer_set_button):
            apply_button_style(b, ButtonStyles.TOOLBAR, height=timer_height)
            b.setSizePolicy(QSizePolicy.Policy.Expanding, QSizePolicy.Policy.Fixed)
            ctrl.addWidget(b)
        tl.addLayout(ctrl); self.stack.addWidget(self.timer_frame)

        self.roll_call_frame.clicked.connect(self.roll_student)
        self.id_label.installEventFilter(self); self.name_label.installEventFilter(self)

    def _update_encryption_button(self) -> None:
        if not hasattr(self, "encrypt_button"):
            return
        disk_encrypted = os.path.exists(self._encrypted_file_path) and not os.path.exists(self.STUDENT_FILE)
        if disk_encrypted and not self._student_file_encrypted:
            self._student_file_encrypted = True
        elif not disk_encrypted and self._student_file_encrypted and not os.path.exists(self._encrypted_file_path):
            self._student_file_encrypted = False
            self._student_password = None
        self.encrypt_button.setText("解密" if self._student_file_encrypted else "加密")
        if self._student_file_encrypted:
            self.encrypt_button.setToolTip("当前学生数据已加密，点击输入密码以解密或更新。")
        else:
            self.encrypt_button.setToolTip("点击为 students.xlsx 设置密码并生成加密文件。")

    def _on_encrypt_button_clicked(self) -> None:
        if self._student_file_encrypted:
            self._handle_decrypt_student_file()
        else:
            self._handle_encrypt_student_file()

    def _prompt_new_encryption_password(self) -> Optional[str]:
        password, ok = PasswordSetupDialog.get_new_password(
            self,
            "设置加密密码",
            "请输入新的加密密码：",
            "请再次输入密码以确认：",
        )
        if not ok or not password:
            show_quiet_information(self, "未能成功设置密码，已取消加密操作。")
            return None
        return password

    def _prompt_existing_encryption_password(self, title: str) -> Optional[str]:
        attempts = 0
        while attempts < 3:
            password, ok = PasswordPromptDialog.get_password(
                self,
                title,
                "请输入当前的加密密码：",
                allow_empty=False,
            )
            if not ok:
                return None
            password = password.strip()
            if not password:
                show_quiet_information(self, "密码不能为空，请重新输入。")
                attempts += 1
                continue
            return password
        show_quiet_information(self, "密码输入次数过多，操作已取消。")
        return None

    def _set_student_dataframe(self, df: Optional[PandasDataFrame], *, propagate: bool = True) -> None:
        if not PANDAS_READY:
            self.student_data = df
            return
        if df is None:
            df = pd.DataFrame(columns=["学号", "姓名", "分组", "成绩"])
        try:
            working = df.copy()
        except Exception:
            working = pd.DataFrame(df)
        self.student_data = working
        self.groups = ["全部"]
        if not working.empty:
            group_values = {
                str(g).strip().upper()
                for g in working.get("分组", pd.Series([], dtype="object")).dropna()
                if str(g).strip()
            }
            self.groups.extend(sorted(group_values))
        if self.current_group_name not in self.groups:
            self.current_group_name = "全部"
        self._group_all_indices = {}
        self._group_remaining_indices = {}
        self._group_last_student = {}
        self._group_initial_sequences = {}
        self._group_drawn_history = {}
        self._global_drawn_students = set()
        self._student_groups = {}
        self._rebuild_group_buttons_ui()
        self._rebuild_group_indices()
        self._ensure_group_pool(self.current_group_name, force_reset=True)
        self.current_student_index = None
        self._pending_passive_student = None
        self._restore_active_class_state()
        self._store_active_class_state()
        self._update_class_button_label()
        if propagate:
            self._propagate_student_dataframe()
        self.display_current_student()

    def _apply_student_workbook(self, workbook: StudentWorkbook, *, propagate: bool) -> None:
        self.student_workbook = workbook
        self._prune_orphan_class_states()
        if not PANDAS_READY:
            self.current_class_name = workbook.active_class
            self.student_data = None
            return
        if self.current_class_name:
            workbook.set_active_class(self.current_class_name)
        self.current_class_name = workbook.active_class
        df = workbook.get_active_dataframe()
        self._set_student_dataframe(df, propagate=propagate)

    def _snapshot_current_class(self) -> None:
        if not PANDAS_READY:
            return
        if self.student_workbook is None:
            return
        if self.student_data is None or not isinstance(self.student_data, pd.DataFrame):
            return
        class_name = (self.current_class_name or self.student_workbook.active_class or "").strip()
        if not class_name:
            available = self.student_workbook.class_names()
            class_name = available[0] if available else self.student_workbook.active_class
        if class_name not in self.student_workbook.class_names():
            class_name = self.student_workbook.active_class
        try:
            snapshot = self.student_data.copy()
        except Exception:
            snapshot = pd.DataFrame(self.student_data)
        self.student_workbook.update_class(class_name, snapshot)
        self.student_workbook.set_active_class(class_name)
        self.current_class_name = class_name
        self._store_active_class_state(class_name)

    def _resolve_active_class_name(self) -> str:
        base = self.current_class_name
        if not base and self.student_workbook is not None:
            base = self.student_workbook.active_class
        return str(base or "").strip()

    def _capture_roll_state(self) -> Optional[ClassRollState]:
        if not PANDAS_READY:
            return None
        if not isinstance(self.student_data, pd.DataFrame):
            return None

        base_sets: Dict[str, Set[int]] = {}
        for group, indices in self._group_all_indices.items():
            base_list = self._collect_base_indices(indices)
            base_sets[group] = set(base_list)

        if "全部" not in base_sets:
            try:
                base_sets["全部"] = set(self._collect_base_indices(list(self.student_data.index)))
            except Exception:
                base_sets["全部"] = set()

        all_set = base_sets.get("全部", set())

        remaining_payload: Dict[str, List[int]] = {}
        for group, indices in self._group_remaining_indices.items():
            base_set = base_sets.get(group, all_set)
            if base_set:
                restored = self._normalize_indices(indices, allowed=base_set)
            else:
                restored = []
            remaining_payload[group] = restored

        last_payload: Dict[str, Optional[int]] = {}
        for group, value in self._group_last_student.items():
            base_set = base_sets.get(group, all_set)
            if value is None:
                last_payload[group] = None
                continue
            try:
                idx = int(value)
            except (TypeError, ValueError):
                last_payload[group] = None
                continue
            if base_set and idx not in base_set:
                last_payload[group] = None
            else:
                last_payload[group] = idx

        global_drawn_payload: List[int] = []
        for value in sorted(self._global_drawn_students):
            try:
                idx = int(value)
            except (TypeError, ValueError):
                continue
            if not all_set or idx in all_set:
                global_drawn_payload.append(idx)

        if self.groups:
            if self.current_group_name in self.groups:
                target_group = self.current_group_name
            elif "全部" in self.groups:
                target_group = "全部"
            else:
                target_group = self.groups[0]
        else:
            target_group = ""

        def _sanitize_index(value: Any) -> Optional[int]:
            if value is None:
                return None
            try:
                idx = int(value)
            except (TypeError, ValueError):
                return None
            if all_set and idx not in all_set:
                return None
            return idx

        current_student = _sanitize_index(self.current_student_index)
        pending_student = _sanitize_index(self._pending_passive_student)

        return ClassRollState(
            current_group=target_group,
            group_remaining=remaining_payload,
            group_last=last_payload,
            global_drawn=global_drawn_payload,
            current_student=current_student,
            pending_student=pending_student,
        )

    def _store_active_class_state(self, class_name: Optional[str] = None) -> None:
        if not PANDAS_READY:
            return
        self._prune_orphan_class_states()
        target = (class_name or self._resolve_active_class_name()).strip()
        if not target:
            return
        snapshot = self._capture_roll_state()
        if snapshot is None:
            return
        self._class_roll_states[target] = snapshot

    def _prune_orphan_class_states(self) -> None:
        if not self._class_roll_states:
            return
        workbook = self.student_workbook
        if workbook is None:
            return
        try:
            valid = {str(name).strip() for name in workbook.class_names() if str(name).strip()}
        except Exception:
            valid = set()
        if not valid:
            self._class_roll_states.clear()
            return
        for stored_name in list(self._class_roll_states.keys()):
            trimmed = str(stored_name).strip()
            if not trimmed or trimmed not in valid:
                self._class_roll_states.pop(stored_name, None)

    def _encode_class_states(self) -> str:
        payload = {name: state.to_json() for name, state in self._class_roll_states.items()}
        return json.dumps(payload, ensure_ascii=False)

    def _parse_legacy_roll_state(self, section: Mapping[str, str]) -> Optional[ClassRollState]:
        def _load_dict(key: str) -> Dict[str, Any]:
            raw = section.get(key, "")
            if not raw:
                return {}
            try:
                data = json.loads(raw)
            except Exception:
                return {}
            return data if isinstance(data, dict) else {}

        remaining = _load_dict("group_remaining")
        last = _load_dict("group_last")

        global_drawn_raw = section.get("global_drawn", "")
        global_payload: List[int] = []
        if global_drawn_raw:
            try:
                payload = json.loads(global_drawn_raw)
            except Exception:
                payload = []
            if isinstance(payload, list):
                for value in payload:
                    try:
                        global_payload.append(int(value))
                    except (TypeError, ValueError):
                        continue

        payload_map: Dict[str, Any] = {
            "current_group": section.get("current_group", self.current_group_name),
            "group_remaining": remaining,
            "group_last": last,
            "global_drawn": global_payload,
        }
        return ClassRollState.from_mapping(payload_map)

    def _restore_active_class_state(self) -> None:
        if not PANDAS_READY:
            return
        class_name = self._resolve_active_class_name()
        if not class_name:
            return
        snapshot = self._class_roll_states.get(class_name)
        if snapshot is None:
            return
        self._apply_roll_state(snapshot)

    def _can_apply_roll_state(self) -> bool:
        """检查当前是否具备恢复点名状态所需的数据上下文。"""

        if not PANDAS_READY:
            return False
        if self._student_data_pending_load:
            return False
        return isinstance(self.student_data, pd.DataFrame)

    def _apply_roll_state(self, snapshot: ClassRollState) -> None:
        if not self._can_apply_roll_state():
            return

        remaining_data = snapshot.group_remaining or {}
        last_data = snapshot.group_last or {}
        restored_global: Set[int] = set()
        for value in snapshot.global_drawn:
            try:
                restored_global.add(int(value))
            except (TypeError, ValueError):
                continue

        existing_global = set(restored_global)
        self._global_drawn_students = set()
        self._group_drawn_history["全部"] = self._global_drawn_students

        for group, indices in remaining_data.items():
            if group not in self._group_all_indices:
                continue
            base_list = self._collect_base_indices(self._group_all_indices[group])
            base_set = set(base_list)
            if base_set:
                restored_list = self._normalize_indices(indices, allowed=base_set)
            else:
                restored_list = []
            self._group_remaining_indices[group] = restored_list

        for group, value in last_data.items():
            if group not in self._group_all_indices:
                continue
            if value is None:
                self._group_last_student[group] = None
                continue
            try:
                idx = int(value)
            except (TypeError, ValueError):
                continue
            base_indices = self._collect_base_indices(self._group_all_indices[group])
            base_set = set(base_indices)
            if base_set and idx not in base_set:
                continue
            self._group_last_student[group] = idx

        for group, base_indices in self._group_all_indices.items():
            normalized_base = self._collect_base_indices(base_indices)
            remaining_set = set(self._normalize_indices(self._group_remaining_indices.get(group, [])))
            drawn = {idx for idx in normalized_base if idx not in remaining_set}
            if group != "全部" and existing_global:
                drawn.update(idx for idx in existing_global if idx in normalized_base)
            seq = list(self._group_remaining_indices.get(group, []))
            seq.extend(idx for idx in normalized_base if idx not in seq)
            self._group_initial_sequences[group] = seq
            if group == "全部":
                self._global_drawn_students.update(drawn)
            else:
                self._group_drawn_history[group] = drawn
                self._global_drawn_students.update(drawn)

        if existing_global:
            self._global_drawn_students.update(existing_global)

        self._group_drawn_history["全部"] = self._global_drawn_students
        self._refresh_all_group_pool()

        target_group = snapshot.current_group.strip() if snapshot.current_group else ""
        if target_group not in self.groups:
            target_group = "全部" if "全部" in self.groups else (self.groups[0] if self.groups else "全部")
        self.current_group_name = target_group
        self._update_group_button_state(target_group)

        base_all = self._collect_base_indices(self._group_all_indices.get("全部", []))
        base_all_set = set(base_all)

        def _valid_index(value: Optional[int]) -> Optional[int]:
            if value is None:
                return None
            try:
                idx = int(value)
            except (TypeError, ValueError):
                return None
            if base_all_set and idx not in base_all_set:
                return None
            return idx

        self.current_student_index = _valid_index(snapshot.current_student)
        self._pending_passive_student = _valid_index(snapshot.pending_student)

        self._store_active_class_state(self._resolve_active_class_name())

    def _update_class_button_label(self) -> None:
        if not hasattr(self, "class_button"):
            return
        name = ""
        if self.student_workbook is not None:
            base_name = self.current_class_name or self.student_workbook.active_class
            name = base_name.strip()
        text = name or "班级"
        self.class_button.setText(text)
        metrics = self.class_button.fontMetrics()
        baseline = metrics.horizontalAdvance("班级")
        active_width = metrics.horizontalAdvance(text)
        minimum = max(baseline, active_width) + 24
        if self.class_button.minimumWidth() != minimum:
            self.class_button.setMinimumWidth(minimum)
        has_data = self.student_workbook is not None and not self.student_workbook.is_empty()
        can_select = self.mode == "roll_call" and (has_data or self._student_data_pending_load)
        self.class_button.setEnabled(can_select)
        if has_data:
            self.class_button.setToolTip("选择班级")
        else:
            self.class_button.setToolTip("暂无学生数据，无法选择班级")

    def _ensure_student_data_ready(self) -> bool:
        """确保在需要访问学生数据前已经完成懒加载。"""

        if not self._student_data_pending_load:
            return True
        return self._load_student_data_if_needed()

    def show_class_selector(self) -> None:
        if self.mode != "roll_call":
            return
        if not self._ensure_student_data_ready():
            return
        workbook = self.student_workbook
        if workbook is None:
            show_quiet_information(self, "暂无学生数据，无法选择班级。")
            return
        class_names = workbook.class_names()
        if not class_names:
            show_quiet_information(self, "暂无班级可供选择。")
            return
        menu = QMenu(self)
        current = self.current_class_name or workbook.active_class
        for name in class_names:
            action = menu.addAction(name)
            action.setCheckable(True)
            action.setChecked(name == current)
            action.triggered.connect(lambda _checked=False, n=name: self._switch_class(n))
        pos = self.class_button.mapToGlobal(self.class_button.rect().bottomLeft())
        menu.exec(pos)

    def _switch_class(self, class_name: str) -> None:
        if self.student_workbook is None:
            return
        if class_name not in self.student_workbook.class_names():
            return
        target = class_name.strip()
        current = self.current_class_name or self.student_workbook.active_class
        if target == current:
            return
        if not self._ensure_student_data_ready():
            return
        self._snapshot_current_class()
        self.student_workbook.set_active_class(target)
        self.current_class_name = target
        if PANDAS_READY:
            df = self.student_workbook.get_active_dataframe()
        else:
            df = None
        self._set_student_dataframe(df, propagate=True)
        self._schedule_save()

    def _create_new_class(self) -> None:
        if not self._ensure_student_data_ready():
            return
        if self.student_workbook is None:
            self.student_workbook = StudentWorkbook(OrderedDict(), active_class="")
        if not PANDAS_READY:
            show_quiet_information(self, "当前环境缺少 pandas，无法创建班级。")
            return
        self._snapshot_current_class()
        suggested = f"班级{len(self.student_workbook.class_names()) + 1}" if self.student_workbook.class_names() else "班级1"
        name, ok = QInputDialog.getText(
            self,
            "新建班级",
            "请输入班级名称：",
            QLineEdit.EchoMode.Normal,
            suggested,
        )
        if not ok:
            return
        new_name = self.student_workbook.add_class(name)
        self.current_class_name = new_name
        self._apply_student_workbook(self.student_workbook, propagate=True)
        self._schedule_save()
        self._update_class_button_label()

    def _load_student_data_if_needed(self) -> bool:
        if not self._student_data_pending_load:
            return True
        if not (PANDAS_AVAILABLE and OPENPYXL_AVAILABLE):
            return False
        workbook = load_student_data(self)
        if workbook is None:
            return False
        self._student_data_pending_load = False
        self._apply_student_workbook(workbook, propagate=True)
        encrypted_state, encrypted_password = _get_session_student_encryption()
        self._student_file_encrypted = bool(encrypted_state)
        self._student_password = encrypted_password
        saved = self.settings_manager.load_settings().get("RollCallTimer", {})
        self._restore_group_state(saved)
        self._update_encryption_button()
        self._update_class_button_label()
        self.display_current_student()
        self._schedule_save()
        return True

    def _handle_encrypt_student_file(self) -> None:
        if not PANDAS_READY:
            show_quiet_information(self, "当前环境缺少 pandas，无法执行加密。")
            return
        password = self._prompt_new_encryption_password()
        if not password:
            return
        if not self._ensure_student_data_ready():
            return
        if self.student_workbook is None:
            if self.student_data is None or not isinstance(self.student_data, pd.DataFrame):
                show_quiet_information(self, "没有可加密的学生数据。")
                return
            try:
                snapshot = self.student_data.copy()
            except Exception:
                snapshot = pd.DataFrame(self.student_data)
            class_name = self.current_class_name or "班级1"
            self.current_class_name = class_name
            self.student_workbook = StudentWorkbook(
                OrderedDict({class_name: snapshot}),
                active_class=class_name,
            )
        else:
            self._snapshot_current_class()
        try:
            data = self.student_workbook.as_dict()
            _save_student_workbook(
                data,
                self.STUDENT_FILE,
                self._encrypted_file_path,
                encrypted=True,
                password=password,
            )
            _set_session_student_encryption(True, password)
            self._student_file_encrypted = True
            self._student_password = password
            self._update_encryption_button()
            self._propagate_student_dataframe()
            self._update_class_button_label()
            show_quiet_information(self, "已生成加密文件 students.xlsx.enc，并移除明文数据。")
            self._schedule_save()
        except Exception as exc:
            show_quiet_information(self, f"加密失败：{exc}")

    def _handle_decrypt_student_file(self) -> None:
        encrypted_path = self._encrypted_file_path
        if not os.path.exists(encrypted_path):
            show_quiet_information(self, "未找到加密文件，无法解密。")
            self._student_file_encrypted = False
            self._update_encryption_button()
            return
        password = self._prompt_existing_encryption_password("解密学生数据")
        if not password:
            return
        try:
            with open(encrypted_path, "rb") as fh:
                payload = fh.read()
            plain_bytes = _decrypt_student_bytes(password, payload)
        except Exception as exc:
            show_quiet_information(self, f"解密失败：{exc}")
            return
        try:
            buffer = io.BytesIO(plain_bytes)
            raw_data = pd.read_excel(buffer, sheet_name=None)
            workbook = StudentWorkbook(OrderedDict(raw_data), active_class="")
        except Exception as exc:
            show_quiet_information(self, f"读取解密后的学生数据失败：{exc}")
            return
        try:
            _save_student_workbook(
                workbook.as_dict(),
                self.STUDENT_FILE,
                self._encrypted_file_path,
                encrypted=False,
                password=None,
            )
        except Exception as exc:
            show_quiet_information(self, f"写入学生数据失败：{exc}")
            return
        self._student_file_encrypted = False
        self._student_password = None
        _set_session_student_encryption(False, None)
        self._apply_decrypted_student_data(workbook)
        self._update_encryption_button()
        show_quiet_information(self, "已成功解密学生数据并恢复 students.xlsx。")
        self._schedule_save()

    def _apply_decrypted_student_data(self, workbook: StudentWorkbook) -> None:
        if not PANDAS_READY:
            return
        self._apply_student_workbook(workbook, propagate=True)
        self.display_current_student()

    def _propagate_student_dataframe(self) -> None:
        parent = self.parent()
        if parent is None:
            return
        if hasattr(parent, "student_data"):
            try:
                setattr(parent, "student_data", self.student_data)
            except Exception:
                pass
        if hasattr(parent, "student_workbook"):
            try:
                setattr(parent, "student_workbook", self.student_workbook)
            except Exception:
                pass

    def _apply_saved_fonts(self) -> None:
        id_font = QFont("Microsoft YaHei UI", self.last_id_font_size, QFont.Weight.Bold)
        name_weight = QFont.Weight.Normal if self.name_font_family in {"楷体", "KaiTi"} else QFont.Weight.Bold
        name_font = QFont(self.name_font_family, self.last_name_font_size, name_weight)
        timer_font = QFont("Consolas", self.last_timer_font_size, QFont.Weight.Bold)
        self.id_label.setFont(id_font)
        self.name_label.setFont(name_font)
        self.time_display_label.setFont(timer_font)

    def _build_menu(self) -> QMenu:
        menu = QMenu(self)
        disp = menu.addMenu("显示选项")
        self.show_id_action = disp.addAction("显示学号"); self.show_id_action.setCheckable(True); self.show_id_action.setChecked(self.show_id)
        self.show_id_action.toggled.connect(self._on_display_option_changed)
        self.show_name_action = disp.addAction("显示姓名"); self.show_name_action.setCheckable(True); self.show_name_action.setChecked(self.show_name)
        self.show_name_action.toggled.connect(self._on_display_option_changed)

        menu.addSeparator()
        speech = menu.addMenu("语音播报")
        manager = self.tts_manager
        checked = bool(self.speech_enabled and manager and manager.available)
        self.speech_enabled = checked
        self.speech_enabled_action = speech.addAction("启用语音播报"); self.speech_enabled_action.setCheckable(True)
        self.speech_enabled_action.setChecked(checked); self.speech_enabled_action.toggled.connect(self._toggle_speech)
        self.voice_menu = speech.addMenu("选择发音人"); self.voice_actions = []
        if manager and manager.available:
            self.speech_enabled_action.setEnabled(True)
            self.speech_enabled_action.setToolTip("点名时自动朗读当前学生姓名。")
            if manager.supports_voice_selection and manager.voice_ids:
                for vid in manager.voice_ids:
                    act = self.voice_menu.addAction(vid); act.setCheckable(True); act.setChecked(vid == manager.current_voice_id)
                    act.triggered.connect(lambda _c, v=vid: self._set_voice(v)); self.voice_actions.append(act)
            else:
                self.voice_menu.setEnabled(False)
                self.voice_menu.setToolTip("当前语音引擎不支持切换发音人。")
        else:
            self.voice_menu.setEnabled(False)
            self.speech_enabled_action.setEnabled(False)
            reason, suggestions = self._collect_speech_issue_details()
            tooltip_lines = [reason] if reason else []
            tooltip_lines.extend(suggestions)
            if tooltip_lines:
                self.speech_enabled_action.setToolTip("\n".join(tooltip_lines))

        menu.addSeparator()
        self.timer_sound_action = menu.addAction("倒计时结束提示音"); self.timer_sound_action.setCheckable(True)
        self.timer_sound_action.setChecked(self.timer_sound_enabled); self.timer_sound_action.toggled.connect(self._toggle_timer_sound)
        return menu

    def _update_menu_state(self) -> None:
        if self.show_id_action.isChecked() != self.show_id: self.show_id_action.setChecked(self.show_id)
        if self.show_name_action.isChecked() != self.show_name: self.show_name_action.setChecked(self.show_name)
        self.timer_sound_action.setChecked(self.timer_sound_enabled)
        manager = self.tts_manager
        if manager and manager.available:
            self.speech_enabled_action.setEnabled(True)
            self.speech_enabled_action.setChecked(self.speech_enabled)
            self.speech_enabled_action.setToolTip("点名时自动朗读当前学生姓名。")
            if manager.supports_voice_selection and manager.voice_ids:
                self.voice_menu.setEnabled(True)
                for act in self.voice_actions:
                    act.setChecked(act.text() == manager.current_voice_id)
                self.voice_menu.setToolTip("")
            else:
                self.voice_menu.setEnabled(False)
                self.voice_menu.setToolTip("当前语音引擎不支持切换发音人。")
        else:
            self.voice_menu.setEnabled(False)
            self.speech_enabled_action.setEnabled(False)
            self.speech_enabled_action.setChecked(False)
            reason, suggestions = self._collect_speech_issue_details()
            tooltip_lines = [reason] if reason else []
            tooltip_lines.extend(suggestions)
            if tooltip_lines:
                self.speech_enabled_action.setToolTip("\n".join(tooltip_lines))
            if not self._speech_issue_reported:
                self._diagnose_speech_engine()

    def _default_speech_suggestions(self) -> List[str]:
        hints: List[str] = []
        if sys.platform == "win32":
            hints.append("请确认 Windows 已启用 SAPI5 中文语音包。")
        elif sys.platform == "darwin":
            hints.append("请在系统“辅助功能 -> 语音”中启用所需的语音包。")
        else:
            hints.append("请确保系统已安装可用的语音引擎（如 espeak）并重新启动程序。")
        hints.append("可尝试重新安装 pyttsx3 或检查语音服务状态后重启软件。")
        return hints

    def _dedupe_suggestions(self, values: List[str]) -> List[str]:
        return dedupe_strings(values)

    def _collect_speech_issue_details(self) -> tuple[str, List[str]]:
        manager = self.tts_manager
        reason = ""
        suggestions: List[str] = []
        if manager is None:
            reason = "无法初始化系统语音引擎"
            suggestions = self._default_speech_suggestions()
        elif not manager.available:
            reason, suggestions = manager.diagnostics()
            reason = reason or "无法初始化系统语音引擎"
            if not suggestions:
                suggestions = self._default_speech_suggestions()
        elif manager.supports_voice_selection and not getattr(manager, "voice_ids", []):
            reason = "未检测到任何可用的发音人"
            suggestions = self._default_speech_suggestions()
            suggestions.append("请在操作系统语音设置中添加语音包后重新启动程序。")

        env_reason, env_suggestions = detect_speech_environment_issues(force_refresh=True)
        if env_reason:
            if not reason:
                reason = env_reason
            elif env_reason not in reason:
                reason = f"{reason}；{env_reason}"
        suggestions.extend(env_suggestions)
        if not suggestions and reason:
            suggestions = self._default_speech_suggestions()
        return reason, self._dedupe_suggestions(suggestions)

    def _ensure_speech_manager(self) -> Optional[TTSManager]:
        manager = self.tts_manager
        if manager and manager.available:
            return manager
        if manager is not None:
            try:
                manager.shutdown()
            except Exception:
                pass
        manager = TTSManager(self.selected_voice_id, parent=self)
        self.tts_manager = manager
        if manager.available:
            self._speech_issue_reported = False
            QTimer.singleShot(0, self._update_menu_state)
        return manager

    def _diagnose_speech_engine(self) -> None:
        if self._speech_issue_reported:
            return
        action = getattr(self, "speech_enabled_action", None)
        if action is None or action.isEnabled():
            return
        if not self.isVisible():
            if not self._speech_check_scheduled:
                self._speech_check_scheduled = True
                QTimer.singleShot(200, self._diagnose_speech_engine)
            return
        reason, suggestions = self._collect_speech_issue_details()
        if not reason:
            return
        advice = "\n".join(f"· {line}" for line in suggestions)
        message = f"语音播报功能当前不可用：{reason}"
        if advice:
            message = f"{message}\n{advice}"
        show_quiet_information(self, message, "语音播报提示")
        self._speech_issue_reported = True
        self._speech_check_scheduled = False

    def eventFilter(self, obj, e):
        if obj in (self.id_label, self.name_label) and e.type() == QEvent.Type.MouseButtonPress:
            if e.button() == Qt.MouseButton.LeftButton:
                self.roll_student(); return True
        return super().eventFilter(obj, e)

    def _on_display_option_changed(self) -> None:
        if not self.show_id_action.isChecked() and not self.show_name_action.isChecked():
            self.show_id_action.setChecked(True)
        self.show_id = self.show_id_action.isChecked()
        self.show_name = self.show_name_action.isChecked()
        self.update_display_layout()
        self.display_current_student()
        self._schedule_save()

    def _toggle_speech(self, enabled: bool) -> None:
        if not enabled:
            self.speech_enabled = False
            self._schedule_save()
            return
        manager = self._ensure_speech_manager()
        if not manager or not manager.available:
            reason, suggestions = self._collect_speech_issue_details()
            message = reason or "未检测到语音引擎，无法开启语音播报。"
            advice = "\n".join(f"· {line}" for line in suggestions)
            if advice:
                message = f"{message}\n{advice}"
            show_quiet_information(self, message, "语音播报提示")
            self.speech_enabled_action.setChecked(False)
            self._speech_issue_reported = True
            return
        if manager.supports_voice_selection and not getattr(manager, "voice_ids", []):
            reason, suggestions = self._collect_speech_issue_details()
            message = reason or "未检测到可用的发音人。"
            advice = "\n".join(f"· {line}" for line in suggestions)
            if advice:
                message = f"{message}\n{advice}"
            show_quiet_information(self, message, "语音播报提示")
            self.speech_enabled_action.setChecked(False)
            self._speech_issue_reported = True
            return
        self.speech_enabled = enabled
        self._schedule_save()

    def _set_voice(self, voice_id: str) -> None:
        manager = self._ensure_speech_manager()
        if not manager or not manager.supports_voice_selection:
            return
        manager.set_voice(voice_id); self.selected_voice_id = voice_id
        for a in self.voice_actions: a.setChecked(a.text() == voice_id)
        self._schedule_save()

    def _toggle_timer_sound(self, enabled: bool) -> None:
        self.timer_sound_enabled = enabled
        self._schedule_save()

    def _set_scoreboard_order(self, order: str) -> None:
        normalized = str(order).strip().lower()
        if normalized not in {"rank", "id"}:
            return
        if self.scoreboard_order == normalized:
            return
        self.scoreboard_order = normalized
        self._schedule_save()

    def _speak_text(self, text: str) -> None:
        if not text:
            return
        manager = self.tts_manager
        if not (self.speech_enabled and manager and manager.available):
            return
        manager.speak(text)

    def _announce_current_student(self) -> None:
        if (
            not self.speech_enabled
            or self.tts_manager is None
            or not self.tts_manager.available
            or self.current_student_index is None
            or self.student_data is None
            or self.student_data.empty
        ):
            return
        try:
            stu = self.student_data.loc[self.current_student_index]
        except Exception:
            return
        name_value = stu.get("姓名", "")
        if isinstance(name_value, str):
            name = name_value.strip()
        else:
            name = str(name_value).strip() if pd.notna(name_value) else ""
        if name:
            self._speak_text(name)

    def show_student_selector(self) -> None:
        if self.mode != "roll_call":
            return
        if self.student_data is None or self.student_data.empty:
            show_quiet_information(self, "暂无学生数据，无法显示名单。")
            return
        records: List[tuple[int, str, str, int]] = []
        for idx, row in self.student_data.iterrows():
            sid_value = row.get("学号", "")
            sid_display = re.sub(r"\s+", "", _normalize_text(sid_value))
            name = re.sub(r"\s+", "", _normalize_text(row.get("姓名", "")))
            try:
                sort_key = int(sid_display) if sid_display else sys.maxsize
            except (TypeError, ValueError):
                sort_key = sys.maxsize
            records.append((sort_key, sid_display, name, idx))
        if not records:
            show_quiet_information(self, "当前没有可显示的学生名单。")
            return
        records.sort(key=lambda item: (item[0], item[1]))
        dialog_data = []
        for _, sid, name, data_idx in records:
            display_sid = sid if sid else "无学号"
            display_name = name or "未命名"
            dialog_data.append((display_sid, display_name, data_idx))
        dialog = StudentListDialog(self, dialog_data)
        if dialog.exec() == QDialog.DialogCode.Accepted and dialog.selected_index is not None:
            selected = dialog.selected_index
            if selected in self.student_data.index:
                self.current_student_index = selected
                self._pending_passive_student = None
                self.display_current_student()
                self._announce_current_student()

    def increment_current_score(self) -> None:
        if self.mode != "roll_call":
            return
        if self.current_student_index is None:
            show_quiet_information(self, "请先选择需要加分的学生。")
            return
        if self.student_data is None:
            return
        if "成绩" not in self.student_data.columns:
            self.student_data["成绩"] = 0
        value = self.student_data.at[self.current_student_index, "成绩"]
        try:
            base = int(value)
        except (TypeError, ValueError):
            base = 0
        new_score = base + 1
        self.student_data.at[self.current_student_index, "成绩"] = new_score
        self._pending_passive_student = None
        self._update_score_display()
        self._persist_student_scores()
        self._speak_text("加分")

    def show_scoreboard(self) -> None:
        if self.mode != "roll_call":
            return
        if self.student_data is None or self.student_data.empty:
            show_quiet_information(self, "暂无学生数据，无法展示成绩。")
            return
        if "成绩" not in self.student_data.columns:
            self.student_data["成绩"] = 0
        records: List[tuple[str, str, int]] = []
        for _, row in self.student_data.iterrows():
            sid_value = row.get("学号", "")
            sid_display = re.sub(r"\s+", "", _normalize_text(sid_value))
            name = re.sub(r"\s+", "", _normalize_text(row.get("姓名", ""))) or "未命名"
            value = row.get("成绩", 0)
            try:
                score = int(value)
            except (TypeError, ValueError):
                score = 0
            records.append((sid_display, name, score))
        try:
            dialog = ScoreboardDialog(
                self,
                records,
                order=self.scoreboard_order,
                order_changed=self._set_scoreboard_order,
            )
        except Exception as exc:
            traceback.print_exc()
            show_quiet_information(self, f"打开成绩展示窗口时出错：{exc}")
            return
        dialog.exec()

    def _persist_student_scores(self) -> None:
        if not (PANDAS_AVAILABLE and OPENPYXL_AVAILABLE):
            return
        if not self._ensure_student_data_ready():
            return
        if self.student_workbook is None:
            if self.student_data is None or not isinstance(self.student_data, pd.DataFrame):
                return
            try:
                snapshot = self.student_data.copy()
            except Exception:
                snapshot = pd.DataFrame(self.student_data)
            class_name = self.current_class_name or "班级1"
            self.current_class_name = class_name
            self.student_workbook = StudentWorkbook(
                OrderedDict({class_name: snapshot}),
                active_class=class_name,
            )
        else:
            self._snapshot_current_class()
        if self.student_workbook is None:
            return
        try:
            with self._score_write_lock:
                data = self.student_workbook.as_dict()
                _save_student_workbook(
                    data,
                    self.STUDENT_FILE,
                    self._encrypted_file_path,
                    encrypted=self._student_file_encrypted,
                    password=self._student_password,
                )
            self._score_persist_failed = False
            self._update_class_button_label()
        except Exception as exc:
            if not self._score_persist_failed:
                show_quiet_information(self, f"保存成绩失败：{exc}")
                self._score_persist_failed = True

    def toggle_mode(self) -> None:
        self.mode = "timer" if self.mode == "roll_call" else "roll_call"
        if self.mode == "roll_call":
            self._placeholder_on_show = True
        self.update_mode_ui(force_timer_reset=self.mode == "timer")
        self._schedule_save()

    def update_mode_ui(self, force_timer_reset: bool = False) -> None:
        is_roll = self.mode == "roll_call"
        timer_reset_required = force_timer_reset
        if is_roll and not self._ensure_student_data_ready():
            self.mode = "timer"
            is_roll = False
            timer_reset_required = True
        self.title_label.setText("点名" if is_roll else "计时")
        self.mode_button.setText("切换到计时" if is_roll else "切换到点名")
        self.group_label.setVisible(is_roll)
        if hasattr(self, "group_container"):
            self.group_container.setVisible(is_roll)
        if hasattr(self, "group_bar"):
            self.group_bar.setVisible(is_roll)
        if hasattr(self, "add_score_button"):
            self.add_score_button.setVisible(is_roll)
        self._update_roll_call_controls()
        self._update_class_button_label()
        if is_roll:
            if self._placeholder_on_show:
                self.current_student_index = None
            self.stack.setCurrentWidget(self.roll_call_frame)
            self.count_timer.stop(); self.clock_timer.stop(); self.timer_running = False; self.timer_start_pause_button.setText("开始")
            self.update_display_layout(); self.display_current_student()
            self.schedule_font_update()
            self._placeholder_on_show = False
        else:
            self.stack.setCurrentWidget(self.timer_frame)
            changed = False
            if timer_reset_required:
                changed = self.reset_timer(persist=False)
            self.update_timer_mode_ui()
            if changed:
                self._schedule_save()
            self.schedule_font_update()
        if hasattr(self, "encrypt_button"):
            self.encrypt_button.setVisible(is_roll)
        if hasattr(self, "reset_button"):
            self.reset_button.setVisible(is_roll)
        self.updateGeometry()

    def _handle_timer_mode_transition(self, previous_mode: Optional[str], new_mode: str) -> None:
        if previous_mode == new_mode:
            return
        if new_mode in {"countdown", "stopwatch"}:
            self.timer_running = False
            self.count_timer.stop()
            self.timer_start_pause_button.setText("开始")
            if new_mode == "countdown":
                total = max(0, self.timer_countdown_minutes * 60 + self.timer_countdown_seconds)
                self.timer_seconds_left = total
            else:
                self.timer_stopwatch_seconds = 0

    def update_timer_mode_ui(self) -> None:
        mode = self.timer_modes[self.timer_mode_index]
        previous_mode = self._active_timer_mode
        if previous_mode is not None:
            self._handle_timer_mode_transition(previous_mode, mode)
        self._active_timer_mode = mode
        self.clock_timer.stop()
        if mode == "countdown":
            self.timer_mode_button.setText("倒计时")
            self.timer_start_pause_button.setEnabled(True); self.timer_reset_button.setEnabled(True); self.timer_set_button.setEnabled(True)
            self.timer_start_pause_button.setText("暂停" if self.timer_running else "开始")
            if self.timer_running and not self.count_timer.isActive(): self.count_timer.start()
            self.update_timer_display()
        elif mode == "stopwatch":
            self.timer_mode_button.setText("秒表")
            self.timer_start_pause_button.setEnabled(True); self.timer_reset_button.setEnabled(True); self.timer_set_button.setEnabled(False)
            self.timer_start_pause_button.setText("暂停" if self.timer_running else "开始")
            if self.timer_running and not self.count_timer.isActive(): self.count_timer.start()
            self.update_timer_display()
        else:
            self.timer_mode_button.setText("时钟")
            self.timer_start_pause_button.setEnabled(False); self.timer_reset_button.setEnabled(False); self.timer_set_button.setEnabled(False)
            self.timer_running = False; self.count_timer.stop(); self._update_clock(); self.clock_timer.start()
            self.timer_start_pause_button.setText("开始")
        self.schedule_font_update()

    def toggle_timer_mode(self) -> None:
        if self.timer_running: return
        self.timer_mode_index = (self.timer_mode_index + 1) % len(self.timer_modes); self.update_timer_mode_ui()
        self._schedule_save()

    def start_pause_timer(self) -> None:
        if self.timer_modes[self.timer_mode_index] == "clock": return
        self.timer_running = not self.timer_running
        if self.timer_running:
            self.timer_start_pause_button.setText("暂停")
            if not self.count_timer.isActive(): self.count_timer.start()
        else:
            self.timer_start_pause_button.setText("开始")
            self.count_timer.stop()
        self._schedule_save()

    def reset_timer(self, persist: bool = True) -> bool:
        changed = self.timer_running
        self.timer_running = False; self.count_timer.stop(); self.timer_start_pause_button.setText("开始")
        m = self.timer_modes[self.timer_mode_index]
        if m == "countdown":
            baseline = max(0, self.timer_countdown_minutes * 60 + self.timer_countdown_seconds)
            if self.timer_seconds_left != baseline:
                self.timer_seconds_left = baseline
                changed = True
        elif m == "stopwatch":
            if self.timer_stopwatch_seconds != 0:
                self.timer_stopwatch_seconds = 0
                changed = True
        self.update_timer_display()
        if persist and changed:
            self._schedule_save()
        return changed

    def set_countdown_time(self) -> None:
        d = CountdownSettingsDialog(self, self.timer_countdown_minutes, self.timer_countdown_seconds)
        if d.exec() and d.result:
            mi, se = d.result; self.timer_countdown_minutes = mi; self.timer_countdown_seconds = se
            changed = self.reset_timer()
            if not changed:
                self._schedule_save()

    def _on_count_timer(self) -> None:
        m = self.timer_modes[self.timer_mode_index]
        if m == "countdown":
            if self.timer_seconds_left > 0: self.timer_seconds_left -= 1
            else:
                self.count_timer.stop(); self.timer_running = False; self.timer_start_pause_button.setText("开始"); self.update_timer_display()
                if self.timer_sound_enabled: self.play_timer_sound()
                return
        elif m == "stopwatch":
            self.timer_stopwatch_seconds += 1
        self.update_timer_display()

    def update_timer_display(self) -> None:
        m = self.timer_modes[self.timer_mode_index]
        if m == "countdown": seconds = max(0, self.timer_seconds_left)
        elif m == "stopwatch": seconds = max(0, self.timer_stopwatch_seconds)
        else: seconds = 0
        if m in {"countdown", "stopwatch"}:
            mi, se = divmod(seconds, 60); self.time_display_label.setText(f"{int(mi):02d}:{int(se):02d}")
        else:
            self.time_display_label.setText(time.strftime("%H:%M:%S"))
        self.schedule_font_update()

    def _update_clock(self) -> None:
        self.time_display_label.setText(time.strftime("%H:%M:%S"))
        self.schedule_font_update()

    def play_timer_sound(self) -> None:
        if SOUNDDEVICE_AVAILABLE:
            def _play() -> None:
                try:
                    fs = 44100; duration = 0.5; frequency = 880
                    t = np.linspace(0, duration, int(fs * duration), endpoint=False)
                    data = 0.4 * np.sin(2 * np.pi * frequency * t)
                    sd.play(data.astype(np.float32), fs); sd.wait()
                except Exception:
                    pass
            threading.Thread(target=_play, daemon=True).start()

    def on_group_change(self, group_name: Optional[str] = None, initial: bool = False) -> None:
        if not self.groups:
            return
        if group_name is None:
            group_name = self.current_group_name
        if group_name not in self.groups:
            group_name = "全部" if "全部" in self.groups else self.groups[0]
        previous_group = self.current_group_name
        self.current_group_name = group_name
        self._update_group_button_state(group_name)
        if self.student_data.empty:
            self.current_student_index = None
            self.display_current_student()
            if not initial and previous_group != group_name:
                self._schedule_save()
            return
        self._pending_passive_student = None
        self._ensure_group_pool(group_name)
        self.current_student_index = None
        self.display_current_student()
        if not initial and previous_group != group_name:
            self._schedule_save()

    def roll_student(self, speak: bool = True) -> None:
        if self.mode != "roll_call": return
        group_name = self.current_group_name
        pool = self._group_remaining_indices.get(group_name)
        if pool is None:
            self._ensure_group_pool(group_name)
            pool = self._group_remaining_indices.get(group_name, [])
        if not pool:
            base_total = self._group_all_indices.get(group_name, [])
            if not base_total:
                show_quiet_information(self, f"'{group_name}' 分组当前没有可点名的学生。")
                self.current_student_index = None
                self.display_current_student()
                return
            if self._all_groups_completed():
                show_quiet_information(self, "所有学生都已完成点名，请点击“重置”按钮重新开始。")
            else:
                show_quiet_information(self, f"'{group_name}' 的同学已经全部点到，请切换其他分组或点击“重置”按钮。")
            return
        draw_index = self._rng.randrange(len(pool)) if len(pool) > 1 else 0
        self.current_student_index = pool.pop(draw_index)
        self._pending_passive_student = self.current_student_index
        self._group_last_student[group_name] = self.current_student_index
        self._mark_student_drawn(self.current_student_index)
        self.display_current_student()
        if speak:
            self._announce_current_student()
        # 即时同步保存配置，防止异常退出导致未点名名单丢失。
        self.save_settings()

    def _all_groups_completed(self) -> bool:
        """判断是否所有分组的学生都已点名完毕。"""

        total_students = len(self._group_all_indices.get("全部", []))
        if total_students == 0:
            return True
        if len(self._global_drawn_students) < total_students:
            return False
        for group, base in self._group_all_indices.items():
            if not base:
                continue
            remaining = self._group_remaining_indices.get(group, [])
            if remaining:
                return False
        return True

    def _reset_roll_call_state(self) -> None:
        """清空全部点名历史并重新洗牌。"""

        self.settings_manager.clear_roll_call_history()
        self._pending_passive_student = None
        self._rebuild_group_indices()
        self._ensure_group_pool(self.current_group_name)

    def _shuffle(self, values: List[int]) -> None:
        try:
            self._rng.shuffle(values)
        except Exception:
            random.shuffle(values)

    def _normalize_indices(self, values: Iterable[Any], *, allowed: Optional[Set[int]] = None) -> List[int]:
        """Convert an iterable of values to a deduplicated integer list."""

        normalized: List[int] = []
        seen: Set[int] = set()
        for value in values:
            try:
                idx = int(value)
            except (TypeError, ValueError):
                continue
            if allowed is not None and idx not in allowed:
                continue
            if idx in seen:
                continue
            normalized.append(idx)
            seen.add(idx)
        return normalized

    def _collect_base_indices(self, values: Optional[Iterable[Any]]) -> List[int]:
        """Normalize the raw index list preserved in each group."""

        if values is None:
            return []
        return self._normalize_indices(values)

    def reset_roll_call_pools(self) -> None:
        """根据当前分组执行重置：子分组独立重置，“全部”重置所有。"""

        if self.mode != "roll_call":
            return
        group_name = self.current_group_name
        if self.student_data is None or getattr(self.student_data, "empty", True):
            show_quiet_information(self, "暂无学生数据可供重置。")
            return
        if group_name == "全部":
            prompt = "确定要重置所有分组的点名状态并重新开始吗？"
        else:
            prompt = f"确定要重置“{group_name}”分组的点名状态并重新开始吗？"
        if not ask_quiet_confirmation(self, prompt, "确认重置"):
            return
        if group_name == "全部":
            self._reset_roll_call_state()
        else:
            self._reset_single_group(group_name)
        self.current_student_index = None
        self._pending_passive_student = None
        self.display_current_student()
        self.save_settings()

    def _reset_single_group(self, group_name: str) -> None:
        """仅重置指定分组，同时保持其它分组及全局状态不变。"""

        if group_name == "全部":
            return
        base_indices_raw = self._group_all_indices.get(group_name)
        if base_indices_raw is None:
            return
        base_indices = self._collect_base_indices(base_indices_raw)
        shuffled = list(base_indices)
        self._shuffle(shuffled)
        self._group_remaining_indices[group_name] = shuffled
        self._group_initial_sequences[group_name] = list(shuffled)
        self._group_last_student[group_name] = None
        if self._pending_passive_student in shuffled:
            self._pending_passive_student = None

        history = self._group_drawn_history.setdefault(group_name, set())
        if history:
            for idx in list(history):
                self._remove_from_global_history(idx, ignore_group=group_name)
            history.clear()

        last_all = self._group_last_student.get("全部")
        if last_all is not None:
            try:
                last_all_key = int(last_all)
            except (TypeError, ValueError):
                last_all_key = None
            if last_all_key is not None and last_all_key not in self._global_drawn_students:
                self._group_last_student["全部"] = None

        self._refresh_all_group_pool()

    def _rebuild_group_indices(self) -> None:
        """重新构建各分组的学生索引池。"""

        all_indices: Dict[str, List[int]] = {}
        remaining: Dict[str, List[int]] = {}
        last_student: Dict[str, Optional[int]] = {}
        student_groups: Dict[int, set[str]] = {}
        initial_sequences: Dict[str, List[int]] = {}

        if self.student_data.empty:
            all_indices["全部"] = []
        else:
            all_indices["全部"] = list(self.student_data.index)
            for idx in all_indices["全部"]:
                student_groups.setdefault(int(idx), set()).add("全部")
            group_series = self.student_data["分组"].astype(str).str.strip().str.upper()
            for group_name in self.groups:
                if group_name == "全部":
                    continue
                mask = group_series == group_name
                all_indices[group_name] = list(self.student_data[mask].index)
                for idx in all_indices[group_name]:
                    student_groups.setdefault(int(idx), set()).add(group_name)

        for group_name, indices in all_indices.items():
            pool = list(indices)
            self._shuffle(pool)
            remaining[group_name] = pool
            initial_sequences[group_name] = list(pool)
            last_student[group_name] = None

        self._group_all_indices = all_indices
        self._group_remaining_indices = remaining
        self._group_last_student = last_student
        self._group_initial_sequences = initial_sequences
        self._student_groups = student_groups
        self._group_drawn_history = {group: set() for group in all_indices}
        # “全部”分组直接引用全局集合，避免重复维护两份数据造成不一致
        if "全部" in self._group_drawn_history:
            self._global_drawn_students.clear()
            self._group_drawn_history["全部"] = self._global_drawn_students
        else:
            self._group_drawn_history["全部"] = self._global_drawn_students

        self._refresh_all_group_pool()

    def _remove_from_global_history(self, student_index: int, ignore_group: Optional[str] = None) -> None:
        """若学生未在其它分组被点名，则从全局记录中移除。"""

        try:
            student_key = int(student_index)
        except (TypeError, ValueError):
            return
        for group, history in self._group_drawn_history.items():
            if group == "全部" or group == ignore_group:
                continue
            if student_key in history:
                return
        self._global_drawn_students.discard(student_key)

    def _restore_group_state(self, section: Mapping[str, str]) -> None:
        """从配置中恢复各分组剩余学生池，保持未抽学生不重复。"""

        if not PANDAS_READY:
            return

        raw_states = section.get("class_states", "")
        restored_states: Dict[str, ClassRollState] = {}
        if raw_states:
            try:
                payload = json.loads(raw_states)
            except Exception:
                payload = {}
            if isinstance(payload, dict):
                for name, state_data in payload.items():
                    key = str(name).strip()
                    if not key:
                        continue
                    state = ClassRollState.from_mapping(state_data)
                    if state is not None:
                        restored_states[key] = state

        self._class_roll_states = restored_states
        self._prune_orphan_class_states()

        active_class = self._resolve_active_class_name()
        snapshot = self._class_roll_states.get(active_class)
        if snapshot is None:
            legacy = self._parse_legacy_roll_state(section)
            if legacy is not None and active_class:
                self._class_roll_states[active_class] = legacy
                snapshot = legacy

        if not self._can_apply_roll_state():
            return

        if snapshot is None:
            self._ensure_group_pool(self.current_group_name)
            return

        self._apply_roll_state(snapshot)
        sanitized = self._capture_roll_state()
        if sanitized is not None and active_class:
            self._class_roll_states[active_class] = sanitized

    def _ensure_group_pool(self, group_name: str, force_reset: bool = False) -> None:
        """确保指定分组仍有待抽取的学生，必要时重新洗牌。"""

        if group_name not in self._group_all_indices:
            if self.student_data.empty:
                base_list: List[int] = []
            elif group_name == "全部":
                base_list = list(self.student_data.index)
            else:
                group_series = self.student_data["分组"].astype(str).str.strip().str.upper()
                base_list = list(self.student_data[group_series == group_name].index)
            self._group_all_indices[group_name] = base_list
            self._group_remaining_indices[group_name] = []
            self._group_last_student.setdefault(group_name, None)
            if group_name == "全部":
                self._group_drawn_history[group_name] = self._global_drawn_students
            else:
                self._group_drawn_history.setdefault(group_name, set())
            for idx in base_list:
                entry = self._student_groups.setdefault(int(idx), set())
                entry.add(group_name)
                entry.add("全部")
            # 新增分组时同步生成初始顺序
            shuffled = list(base_list)
            self._shuffle(shuffled)
            self._group_initial_sequences[group_name] = shuffled

        base_indices = self._collect_base_indices(self._group_all_indices.get(group_name, []))
        if group_name == "全部":
            drawn_history = self._group_drawn_history.setdefault("全部", self._global_drawn_students)
            reference_drawn = self._global_drawn_students
        else:
            drawn_history = self._group_drawn_history.setdefault(group_name, set())
            reference_drawn = drawn_history

        if group_name == "全部":
            # “全部”分组直接依据全局集合生成剩余名单，避免与各子分组脱节
            if group_name not in self._group_initial_sequences:
                shuffled = list(base_indices)
                self._shuffle(shuffled)
                self._group_initial_sequences[group_name] = shuffled
            self._refresh_all_group_pool()
            self._group_last_student.setdefault(group_name, None)
            return

        if force_reset or group_name not in self._group_remaining_indices:
            drawn_history.clear()
            pool = list(base_indices)
            self._shuffle(pool)
            self._group_remaining_indices[group_name] = pool
            self._group_last_student.setdefault(group_name, None)
            self._group_initial_sequences[group_name] = list(pool)
            self._refresh_all_group_pool()
            return

        raw_pool = self._group_remaining_indices.get(group_name, [])
        normalized_pool: List[int] = []
        seen: set[int] = set()
        for value in raw_pool:
            try:
                idx = int(value)
            except (TypeError, ValueError):
                continue
            if idx in base_indices and idx not in seen and idx not in reference_drawn:
                normalized_pool.append(idx)
                seen.add(idx)

        source_order = self._group_initial_sequences.get(group_name)
        if source_order is None:
            # 如果未记录初始顺序，则退回数据原有顺序
            source_order = list(base_indices)
            self._group_initial_sequences[group_name] = list(source_order)

        additional: List[int] = []
        for idx in source_order:
            if idx in reference_drawn or idx in seen or idx not in base_indices:
                continue
            normalized_pool.append(idx)
            seen.add(idx)
        for idx in base_indices:
            if idx in reference_drawn or idx in seen:
                continue
            additional.append(idx)
            seen.add(idx)
        if additional:
            self._shuffle(additional)
            for value in additional:
                insert_at = self._rng.randrange(len(normalized_pool) + 1) if normalized_pool else 0
                normalized_pool.insert(insert_at, value)

        self._group_remaining_indices[group_name] = normalized_pool
        self._group_initial_sequences[group_name] = list(normalized_pool)
        self._group_last_student.setdefault(group_name, None)
        self._refresh_all_group_pool()

    def _mark_student_drawn(self, student_index: int) -> None:
        """抽中学生后，从所有关联分组的候选列表中移除该学生。"""

        student_key = None
        try:
            student_key = int(student_index)
        except (TypeError, ValueError):
            return

        groups = self._student_groups.get(student_key)
        if not groups:
            return
        self._global_drawn_students.add(student_key)
        for group in groups:
            if group == "全部":
                history = self._group_drawn_history.setdefault("全部", self._global_drawn_students)
            else:
                history = self._group_drawn_history.setdefault(group, set())
            history.add(student_key)
            pool = self._group_remaining_indices.get(group)
            if not pool:
                continue
            cleaned: List[int] = []
            for value in pool:
                try:
                    idx = int(value)
                except (TypeError, ValueError):
                    continue
                if idx != student_key:
                    cleaned.append(idx)
            self._group_remaining_indices[group] = cleaned

        self._refresh_all_group_pool()

    def _refresh_all_group_pool(self) -> None:
        """同步“全部”分组的剩余名单，使其与各子分组保持一致。"""

        base_all_list = self._collect_base_indices(self._group_all_indices.get("全部", []))
        base_all_set = set(base_all_list)

        subgroup_base: Dict[str, Tuple[List[int], Set[int]]] = {}
        subgroup_remaining: Dict[str, List[int]] = {}
        subgroup_remaining_union: Set[int] = set()
        drawn_from_subgroups: Set[int] = set()

        for group, raw_indices in self._group_all_indices.items():
            if group == "全部":
                continue
            base_list = self._collect_base_indices(raw_indices)
            base_set = set(base_list)
            subgroup_base[group] = (base_list, base_set)
            pool = self._group_remaining_indices.get(group, [])
            sanitized = self._normalize_indices(pool, allowed=base_set)
            if sanitized != pool:
                self._group_remaining_indices[group] = sanitized
            subgroup_remaining[group] = sanitized
            subgroup_remaining_union.update(sanitized)
            drawn_from_subgroups.update(idx for idx in base_set if idx not in sanitized)
            initial = self._group_initial_sequences.get(group)
            if initial is None:
                self._group_initial_sequences[group] = list(base_list)
            else:
                cleaned_initial = self._normalize_indices(initial, allowed=base_set)
                if cleaned_initial != list(initial):
                    self._group_initial_sequences[group] = cleaned_initial
                for idx in base_list:
                    if idx not in self._group_initial_sequences[group]:
                        self._group_initial_sequences[group].append(idx)

        valid_global = {
            idx
            for idx in self._global_drawn_students
            if idx in base_all_set and idx not in subgroup_remaining_union
        }
        new_global = {idx for idx in drawn_from_subgroups if idx in base_all_set}
        new_global.update(valid_global)

        self._global_drawn_students = set(new_global)
        self._group_drawn_history["全部"] = self._global_drawn_students

        for group, (base_list, base_set) in subgroup_base.items():
            pool = subgroup_remaining.get(group, [])
            filtered = [idx for idx in pool if idx in base_set and idx not in self._global_drawn_students]
            if filtered != pool:
                self._group_remaining_indices[group] = filtered
                subgroup_remaining[group] = filtered
            drawn_set = {idx for idx in base_set if idx not in filtered}
            self._group_drawn_history[group] = drawn_set

        order_hint = self._group_initial_sequences.get("全部")
        if order_hint is None:
            shuffled = list(base_all_list)
            self._shuffle(shuffled)
            order_hint = shuffled
        else:
            cleaned_all = self._normalize_indices(order_hint, allowed=base_all_set)
            if cleaned_all != list(order_hint):
                order_hint = cleaned_all
            else:
                order_hint = list(order_hint)
            for idx in base_all_list:
                if idx not in order_hint:
                    order_hint.append(idx)
        self._group_initial_sequences["全部"] = list(order_hint)

        normalized_all = [idx for idx in order_hint if idx not in self._global_drawn_students]
        seen_all: Set[int] = set(normalized_all)
        for idx in base_all_list:
            if idx in seen_all or idx in self._global_drawn_students:
                continue
            normalized_all.append(idx)
            seen_all.add(idx)
        self._group_remaining_indices["全部"] = normalized_all

    def display_current_student(self) -> None:
        if self.current_student_index is None:
            self.id_label.setText("学号" if self.show_id else "")
            self.name_label.setText("学生" if self.show_name else "")
        else:
            stu = self.student_data.loc[self.current_student_index]
            raw_sid = stu.get("学号", "")
            raw_name = stu.get("姓名", "")
            sid = re.sub(r"\s+", "", _normalize_text(raw_sid))
            name = re.sub(r"\s+", "", _normalize_text(raw_name))
            self.id_label.setText(sid if self.show_id else ""); self.name_label.setText(name if self.show_name else "")
            if not self.show_id: self.id_label.setText("")
            if not self.show_name: self.name_label.setText("")
        self.update_display_layout()
        self._update_score_display()
        self._update_roll_call_controls()
        self.schedule_font_update()

    def update_display_layout(self) -> None:
        self.id_label.setVisible(self.show_id); self.name_label.setVisible(self.show_name)
        layout: QGridLayout = self.roll_call_frame.layout()
        layout.setColumnStretch(0, 1); layout.setColumnStretch(1, 1)
        if not self.show_id: layout.setColumnStretch(0, 0)
        if not self.show_name: layout.setColumnStretch(1, 0)
        self.schedule_font_update()

    def _rebuild_group_buttons_ui(self) -> None:
        if not hasattr(self, "group_bar_layout"):
            return
        for button in list(self.group_button_group.buttons()):
            self.group_button_group.removeButton(button)
        while self.group_bar_layout.count():
            item = self.group_bar_layout.takeAt(0)
            widget = item.widget()
            if widget is not None:
                widget.deleteLater()
        self.group_buttons = {}
        if not self.groups:
            return
        button_font = QFont("Microsoft YaHei UI", 9, QFont.Weight.Medium)
        button_height = recommended_control_height(button_font, extra=14, minimum=36)
        for group in self.groups:
            button = QPushButton(group)
            button.setCheckable(True)
            button.setFont(button_font)
            apply_button_style(button, ButtonStyles.TOOLBAR, height=button_height)
            button.setSizePolicy(QSizePolicy.Policy.Minimum, QSizePolicy.Policy.Fixed)
            button.setMinimumWidth(button.sizeHint().width())
            button.clicked.connect(lambda _checked=False, name=group: self.on_group_change(name))
            self.group_bar_layout.addWidget(button)
            self.group_button_group.addButton(button)
            self.group_buttons[group] = button
        self.group_bar_layout.addStretch(1)
        self._update_group_button_state(self.current_group_name)

    def _update_group_button_state(self, active_group: str) -> None:
        if not hasattr(self, "group_buttons"):
            return
        for name, button in self.group_buttons.items():
            block = button.blockSignals(True)
            button.setChecked(name == active_group)
            button.blockSignals(block)

    def _update_score_display(self) -> None:
        if not hasattr(self, "score_label"):
            return
        if (
            self.current_student_index is None
            or self.student_data is None
            or self.student_data.empty
            or "成绩" not in self.student_data.columns
        ):
            self.score_label.setText("成绩：--")
            return
        value = self.student_data.at[self.current_student_index, "成绩"]
        try:
            score = int(value)
        except (TypeError, ValueError):
            score = 0
        self.score_label.setText(f"成绩：{score}")

    def _update_roll_call_controls(self) -> None:
        if not all(hasattr(self, attr) for attr in ("list_button", "add_score_button", "showcase_button")):
            return
        is_roll = self.mode == "roll_call"
        self.list_button.setVisible(is_roll)
        self.add_score_button.setVisible(is_roll)
        self.showcase_button.setVisible(is_roll)
        self.score_label.setVisible(is_roll)
        has_student = self.current_student_index is not None
        has_data = self.student_data is not None and not getattr(self.student_data, "empty", True)
        self.add_score_button.setEnabled(is_roll and has_student)
        self.list_button.setEnabled(is_roll and has_data)
        self.showcase_button.setEnabled(is_roll and has_data)
        if hasattr(self, "class_button"):
            has_workbook = self.student_workbook is not None and not self.student_workbook.is_empty()
            can_select = is_roll and (has_workbook or self._student_data_pending_load)
            self.class_button.setVisible(is_roll)
            self.class_button.setEnabled(can_select)
        if hasattr(self, "encrypt_button"):
            self.encrypt_button.setVisible(is_roll)
            self.encrypt_button.setEnabled(is_roll and has_data)
        if hasattr(self, "reset_button"):
            self.reset_button.setEnabled(is_roll and has_data)

    def schedule_font_update(self) -> None:
        QTimer.singleShot(0, self.update_dynamic_fonts)

    def update_dynamic_fonts(self) -> None:
        name_font_size = self.last_name_font_size
        for lab in (self.id_label, self.name_label):
            if not lab.isVisible(): continue
            w = max(40, lab.width()); h = max(40, lab.height()); text = lab.text()
            size = self._calc_font_size(w, h, text)
            if lab is self.name_label:
                weight = QFont.Weight.Normal if self.name_font_family in {"楷体", "KaiTi"} else QFont.Weight.Bold
                lab.setFont(QFont(self.name_font_family, size, weight))
                self.last_name_font_size = size
                name_font_size = size
            else:
                lab.setFont(QFont("Microsoft YaHei UI", size, QFont.Weight.Bold))
                self.last_id_font_size = size
        if hasattr(self, "score_label") and self.score_label.isVisible():
            base = name_font_size if name_font_size > 0 else self.last_name_font_size
            if base <= 0:
                base = self.MIN_FONT_SIZE * 4
            score_size = max(1, int(round(base / 4)))
            self.score_label.setFont(QFont("Microsoft YaHei UI", score_size, QFont.Weight.Bold))
        if self.timer_frame.isVisible():
            text = self.time_display_label.text()
            w = max(60, self.time_display_label.width())
            h = max(60, self.time_display_label.height())
            size = self._calc_font_size(w, h, text, monospace=True)
            self.time_display_label.setFont(QFont("Consolas", size, QFont.Weight.Bold))
            self.last_timer_font_size = size

    def _calc_font_size(self, w: int, h: int, text: str, monospace: bool = False) -> int:
        if not text or w < 20 or h < 20:
            return self.MIN_FONT_SIZE
        w_eff = max(1, w - 16)
        h_eff = max(1, h - 16)
        is_cjk = any("\u4e00" <= c <= "\u9fff" for c in text)
        length = max(1, len(text))
        width_char_factor = 1.0 if is_cjk else (0.58 if monospace else 0.6)
        size_by_width = w_eff / (length * width_char_factor)
        size_by_height = h_eff * 0.70
        final_size = int(min(size_by_width, size_by_height))
        return max(self.MIN_FONT_SIZE, min(self.MAX_FONT_SIZE, final_size))

    def showEvent(self, e) -> None:
        super().showEvent(e)
        if self.mode == "roll_call" and self._placeholder_on_show:
            self.current_student_index = None
            self.display_current_student()
            self._placeholder_on_show = False
        elif self.mode == "timer":
            active_mode = self.timer_modes[self.timer_mode_index]
            if active_mode in {"countdown", "stopwatch"}:
                if self.reset_timer(persist=False):
                    self._schedule_save()
                self.update_timer_mode_ui()
        self.visibility_changed.emit(True)
        self.schedule_font_update()
        ensure_widget_within_screen(self)
        if not self._speech_issue_reported:
            self._diagnose_speech_engine()

    def resizeEvent(self, e: QResizeEvent) -> None:
        super().resizeEvent(e)
        self.schedule_font_update()

    def hideEvent(self, e) -> None:
        super().hideEvent(e)
        self._placeholder_on_show = True
        self.save_settings()
        self.visibility_changed.emit(False)

    def closeEvent(self, e) -> None:
        self.save_settings()
        self.count_timer.stop()
        self.clock_timer.stop()
        if self.tts_manager: self.tts_manager.shutdown()
        self.window_closed.emit()
        super().closeEvent(e)

    def _schedule_save(self) -> None:
        """延迟写入设置，避免频繁保存导致的磁盘抖动。"""

        if self._save_timer.isActive():
            self._save_timer.stop()
        self._save_timer.start()

    def save_settings(self) -> None:
        if self._save_timer.isActive():
            self._save_timer.stop()
        settings = self.settings_manager.load_settings()
        sec = settings.get("RollCallTimer", {})
        sec["geometry"] = geometry_to_text(self)
        sec["show_id"] = bool_to_str(self.show_id)
        sec["show_name"] = bool_to_str(self.show_name)
        sec["speech_enabled"] = bool_to_str(self.speech_enabled)
        sec["speech_voice_id"] = self.selected_voice_id
        sec["current_class"] = self.current_class_name
        sec["current_group"] = self.current_group_name
        sec["timer_countdown_minutes"] = str(self.timer_countdown_minutes)
        sec["timer_countdown_seconds"] = str(self.timer_countdown_seconds)
        sec["timer_sound_enabled"] = bool_to_str(self.timer_sound_enabled)
        sec["mode"] = self.mode
        sec["timer_mode"] = self.timer_modes[self.timer_mode_index]
        sec["timer_seconds_left"] = str(self.timer_seconds_left)
        sec["timer_stopwatch_seconds"] = str(self.timer_stopwatch_seconds)
        sec["timer_running"] = bool_to_str(self.timer_running)
        sec["id_font_size"] = str(self.last_id_font_size)
        sec["name_font_size"] = str(self.last_name_font_size)
        sec["timer_font_size"] = str(self.last_timer_font_size)
        sec["scoreboard_order"] = self.scoreboard_order
        sec["students_encrypted"] = bool_to_str(self._student_file_encrypted)
        self._prune_orphan_class_states()
        if not self._student_data_pending_load:
            self._store_active_class_state()
        sec["class_states"] = self._encode_class_states()
        if self._student_data_pending_load:
            # 在尚未加载真实名单数据时，保留磁盘上已有的未点名状态，避免误把占位空列表写回
            # 此时直接返回，保持上一轮保存的名单信息不被覆盖。
            settings["RollCallTimer"] = sec
            self.settings_manager.save_settings(settings)
            return

        # 名单已经加载完成，正常序列化各分组的剩余名单及历史记录
        remaining_payload: Dict[str, List[int]] = {}
        for group, indices in self._group_remaining_indices.items():
            cleaned: List[int] = []
            for idx in indices:
                try:
                    cleaned.append(int(idx))
                except (TypeError, ValueError):
                    continue
            remaining_payload[group] = cleaned
        last_payload: Dict[str, Optional[int]] = {}
        all_groups = set(self._group_all_indices.keys()) | set(self._group_last_student.keys())
        for group in all_groups:
            value = self._group_last_student.get(group)
            if value is None:
                last_payload[group] = None
            else:
                try:
                    last_payload[group] = int(value)
                except (TypeError, ValueError):
                    last_payload[group] = None
        try:
            sec["group_remaining"] = json.dumps(remaining_payload, ensure_ascii=False)
        except TypeError:
            sec["group_remaining"] = json.dumps({}, ensure_ascii=False)
        try:
            sec["group_last"] = json.dumps(last_payload, ensure_ascii=False)
        except TypeError:
            sec["group_last"] = json.dumps({}, ensure_ascii=False)
        try:
            global_drawn_payload = sorted(int(idx) for idx in self._global_drawn_students)
            sec["global_drawn"] = json.dumps(global_drawn_payload, ensure_ascii=False)
        except TypeError:
            sec["global_drawn"] = json.dumps([], ensure_ascii=False)
        settings["RollCallTimer"] = sec
        self.settings_manager.save_settings(settings)


# ---------- 关于 ----------
class AboutDialog(QDialog):
    def __init__(self, parent: Optional[QWidget] = None) -> None:
        super().__init__(parent)
        self.setWindowTitle("关于")
        self.setWindowFlag(Qt.WindowType.WindowStaysOnTopHint, True)
        layout = QVBoxLayout(self)
        layout.setContentsMargins(18, 18, 18, 18)
        layout.setSpacing(12)
        info = QLabel(
            "<b>ClassroomTools</b><br>"
            "作者：广州番禺王耀强<br>"
            "知乎主页：<a href='https://www.zhihu.com/people/sciman/columns'>sciman</a><br>"
            "公众号：sciman逸居<br>"
            "“初中物理教研”Q群：323728546"
        )
        info.setOpenExternalLinks(True)
        info.setTextFormat(Qt.TextFormat.RichText)
        layout.addWidget(info)
        btn = QPushButton("确定")
        btn.clicked.connect(self.accept)
        btn.setCursor(Qt.CursorShape.PointingHandCursor)
        layout.addWidget(btn, alignment=Qt.AlignmentFlag.AlignCenter)
        self.setFixedSize(self.sizeHint())

    def showEvent(self, event) -> None:  # type: ignore[override]
        super().showEvent(event)
        ensure_widget_within_screen(self)


# ---------- 数据 ----------
_ENCRYPTED_MAGIC = b"CTS1"


def _derive_stream_keys(password: str, salt: bytes) -> tuple[bytes, bytes]:
    material = hashlib.pbkdf2_hmac("sha256", password.encode("utf-8"), salt, 120000, dklen=64)
    return material[:32], material[32:]


def _generate_keystream(stream_key: bytes, length: int) -> bytes:
    output = bytearray()
    counter = 0
    while len(output) < length:
        block = hashlib.sha256(stream_key + counter.to_bytes(8, "big")).digest()
        output.extend(block)
        counter += 1
    return bytes(output[:length])


def _encrypt_student_bytes(password: str, data: bytes) -> bytes:
    if not password:
        raise ValueError("缺少加密密码")
    salt = os.urandom(16)
    stream_key, mac_key = _derive_stream_keys(password, salt)
    keystream = _generate_keystream(stream_key, len(data))
    cipher = bytes(b ^ k for b, k in zip(data, keystream))
    tag = hmac.new(mac_key, cipher, hashlib.sha256).digest()
    return _ENCRYPTED_MAGIC + salt + tag + cipher


def _decrypt_student_bytes(password: str, blob: bytes) -> bytes:
    if not blob.startswith(_ENCRYPTED_MAGIC) or len(blob) <= len(_ENCRYPTED_MAGIC) + 48:
        raise ValueError("文件格式无效")
    salt = blob[len(_ENCRYPTED_MAGIC): len(_ENCRYPTED_MAGIC) + 16]
    tag = blob[len(_ENCRYPTED_MAGIC) + 16: len(_ENCRYPTED_MAGIC) + 48]
    cipher = blob[len(_ENCRYPTED_MAGIC) + 48:]
    stream_key, mac_key = _derive_stream_keys(password, salt)
    expected_tag = hmac.new(mac_key, cipher, hashlib.sha256).digest()
    if not hmac.compare_digest(expected_tag, tag):
        raise ValueError("密码错误或文件已损坏")
    keystream = _generate_keystream(stream_key, len(cipher))
    return bytes(b ^ k for b, k in zip(cipher, keystream))


def _normalize_text(value: object) -> str:
    if PANDAS_READY:
        if pd.isna(value):
            return ""
    else:
        if value is None:
            return ""
        if isinstance(value, float) and math.isnan(value):
            return ""
        if isinstance(value, str) and not value:
            return ""
    text = str(value).strip()
    lowered = text.lower()
    if lowered in {"nan", "none", "nat"}:
        return ""
    return text


def _normalize_student_dataframe(
    df: PandasDataFrame,
    *,
    drop_incomplete: bool = True,
) -> PandasDataFrame:
    if not PANDAS_READY:
        return df.copy()

    normalized = df.copy()
    for column in ("学号", "姓名", "分组", "成绩"):
        if column not in normalized.columns:
            normalized[column] = pd.NA

    normalized["姓名"] = normalized["姓名"].apply(lambda v: re.sub(r"\s+", "", _normalize_text(v)))
    normalized["分组"] = normalized["分组"].apply(lambda v: re.sub(r"\s+", "", _normalize_text(v))).str.upper()

    id_series = normalized["学号"].apply(lambda v: re.sub(r"\s+", "", _normalize_text(v)))
    id_numeric = pd.to_numeric(id_series.replace("", pd.NA), errors="coerce")
    if not id_numeric.empty:
        fractional_mask = id_numeric.notna() & (id_numeric != id_numeric.round())
        id_numeric = id_numeric.where(~fractional_mask)
    normalized["学号"] = id_numeric.round().astype("Int64")

    score_series = normalized["成绩"].apply(lambda v: re.sub(r"\s+", "", _normalize_text(v)))
    score_numeric = pd.to_numeric(score_series.replace("", pd.NA), errors="coerce").fillna(0)
    score_numeric = score_numeric.round()
    normalized["成绩"] = score_numeric.astype("Int64")

    for column in normalized.select_dtypes(include=["object"]).columns:
        if column in {"姓名", "分组"}:
            continue
        normalized[column] = normalized[column].apply(_normalize_text)

    ordered_columns = [col for col in ["学号", "姓名", "分组", "成绩"] if col in normalized.columns]
    extra_columns = [col for col in normalized.columns if col not in ordered_columns]
    normalized = normalized[ordered_columns + extra_columns]

    if drop_incomplete:
        normalized = normalized[(normalized["学号"].notna()) & (normalized["姓名"] != "")].copy()
        normalized.reset_index(drop=True, inplace=True)

    return normalized


def _empty_student_dataframe() -> PandasDataFrame:
    if not PANDAS_READY:
        raise RuntimeError("Pandas support is required to create student data tables.")
    template = pd.DataFrame({"学号": [], "姓名": [], "分组": [], "成绩": []})
    return _normalize_student_dataframe(template, drop_incomplete=False)


def _sanitize_sheet_name(name: str, fallback: str) -> str:
    invalid = set("\\/:?*[]")
    cleaned = "".join(ch for ch in str(name) if ch not in invalid).strip()
    if not cleaned:
        cleaned = fallback
    if len(cleaned) > 31:
        cleaned = cleaned[:31]
    return cleaned


@dataclass
class StudentWorkbook:
    """封装多班级学生名单，允许按工作表划分班级。"""

    sheets: "OrderedDict[str, PandasDataFrame]"
    active_class: str = ""

    def __post_init__(self) -> None:
        ordered: "OrderedDict[str, PandasDataFrame]" = OrderedDict()
        if self.sheets:
            for idx, (name, df) in enumerate(self.sheets.items(), start=1):
                fallback = f"班级{idx}" if idx > 1 else "班级1"
                safe_name = _sanitize_sheet_name(name, fallback)
                try:
                    normalized = _normalize_student_dataframe(df, drop_incomplete=False)
                except Exception:
                    normalized = pd.DataFrame(df)
                ordered[safe_name] = normalized
        if not ordered:
            ordered["班级1"] = _empty_student_dataframe().copy()
        self.sheets = ordered
        if not self.active_class or self.active_class not in self.sheets:
            self.active_class = next(iter(self.sheets))

    def class_names(self) -> List[str]:
        return list(self.sheets.keys())

    def is_empty(self) -> bool:
        if not self.sheets:
            return True
        for df in self.sheets.values():
            try:
                if not df.empty:
                    return False
            except AttributeError:
                return False
        return True

    def get_active_dataframe(self) -> PandasDataFrame:
        if not self.sheets:
            return _empty_student_dataframe().copy()
        if self.active_class not in self.sheets:
            self.active_class = next(iter(self.sheets))
        df = self.sheets.get(self.active_class)
        if df is None:
            return _empty_student_dataframe().copy()
        try:
            return df.copy()
        except Exception:
            return pd.DataFrame(df)

    def set_active_class(self, class_name: str) -> None:
        name = str(class_name).strip()
        if name in self.sheets:
            self.active_class = name

    def update_class(self, class_name: str, df: PandasDataFrame) -> None:
        try:
            normalized = _normalize_student_dataframe(df, drop_incomplete=False)
        except Exception:
            normalized = pd.DataFrame(df)
        self.sheets[class_name] = normalized
        self.active_class = class_name

    def add_class(self, class_name: str) -> str:
        base_name = str(class_name).strip()
        if not base_name:
            base_name = f"班级{len(self.sheets) + 1}"
        safe_name = _sanitize_sheet_name(base_name, base_name)
        if safe_name in self.sheets:
            suffix = 2
            while f"{safe_name}_{suffix}" in self.sheets:
                suffix += 1
            safe_name = f"{safe_name}_{suffix}"
        self.sheets[safe_name] = _empty_student_dataframe().copy()
        self.active_class = safe_name
        return safe_name

    def as_dict(self) -> "OrderedDict[str, PandasDataFrame]":
        ordered: "OrderedDict[str, PandasDataFrame]" = OrderedDict()
        for name, df in self.sheets.items():
            try:
                ordered[name] = df.copy()
            except Exception:
                ordered[name] = pd.DataFrame(df)
        return ordered


def _write_student_workbook(file_path: str, data: Mapping[str, PandasDataFrame]) -> None:
    payload = _export_student_workbook_bytes(data)
    tmp_dir = os.path.dirname(os.path.abspath(file_path)) or "."
    fd, tmp_path = tempfile.mkstemp(suffix=".xlsx", dir=tmp_dir)
    try:
        with os.fdopen(fd, "wb") as tmp_file:
            tmp_file.write(payload)
        os.replace(tmp_path, file_path)
    finally:
        with contextlib.suppress(FileNotFoundError):
            os.remove(tmp_path)


def _write_encrypted_student_workbook(file_path: str, data: Mapping[str, PandasDataFrame], password: str) -> None:
    payload = _export_student_workbook_bytes(data)
    encrypted = _encrypt_student_bytes(password, payload)
    tmp_dir = os.path.dirname(os.path.abspath(file_path)) or "."
    fd, tmp_path = tempfile.mkstemp(suffix=".enc", dir=tmp_dir)
    try:
        with os.fdopen(fd, "wb") as tmp_file:
            tmp_file.write(encrypted)
        os.replace(tmp_path, file_path)
    finally:
        with contextlib.suppress(FileNotFoundError):
            os.remove(tmp_path)


def _export_student_workbook_bytes(data: Mapping[str, PandasDataFrame]) -> bytes:
    normalized: "OrderedDict[str, PandasDataFrame]" = OrderedDict()
    for idx, (name, df) in enumerate(data.items(), start=1):
        fallback = f"班级{idx}" if idx > 1 else "班级1"
        sheet_name = _sanitize_sheet_name(name, fallback)
        try:
            normalized_df = _normalize_student_dataframe(df, drop_incomplete=False)
        except Exception:
            normalized_df = pd.DataFrame(df)
        normalized[sheet_name] = normalized_df
    if not normalized:
        normalized["班级1"] = _empty_student_dataframe().copy()

    buffer = io.BytesIO()
    try:
        engine = "openpyxl" if OPENPYXL_AVAILABLE else None
        with pd.ExcelWriter(buffer, engine=engine) as writer:  # type: ignore[call-arg]
            for sheet_name, df in normalized.items():
                df.to_excel(writer, sheet_name=sheet_name, index=False)
        buffer.seek(0)
        return buffer.getvalue()
    except Exception:
        buffer.seek(0)
        first = next(iter(normalized.values()))
        first.to_excel(buffer, index=False)
        return buffer.getvalue()


def _save_student_workbook(
    data: Mapping[str, PandasDataFrame],
    file_path: str,
    encrypted_file_path: str,
    *,
    encrypted: bool,
    password: Optional[str],
) -> None:
    if encrypted:
        if not password:
            raise ValueError("缺少加密密码")
        _write_encrypted_student_workbook(encrypted_file_path, data, password)
        with contextlib.suppress(FileNotFoundError):
            os.remove(file_path)
    else:
        _write_student_workbook(file_path, data)
        with contextlib.suppress(FileNotFoundError):
            os.remove(encrypted_file_path)


def load_student_data(parent: Optional[QWidget]) -> Optional[StudentWorkbook]:
    """从 students.xlsx 读取点名所需的数据，不存在时自动生成模板。"""

    if not (PANDAS_AVAILABLE and OPENPYXL_AVAILABLE):
        QMessageBox.warning(parent, "提示", "未安装 pandas/openpyxl，点名功能不可用。")
        return None

    file_path = RollCallTimerWindow.STUDENT_FILE
    encrypted_path = getattr(RollCallTimerWindow, "ENCRYPTED_STUDENT_FILE", file_path + ".enc")

    if not os.path.exists(file_path) and os.path.exists(encrypted_path):
        attempts = 0
        while attempts < 3:
            password, ok = PasswordPromptDialog.get_password(
                parent,
                "解密学生数据",
                "检测到已加密的学生名单，请输入密码：",
                allow_empty=False,
            )
            if not ok:
                QMessageBox.information(parent, "提示", "已取消加载加密的学生名单。")
                return None
            password = password.strip()
            if not password:
                QMessageBox.warning(parent, "提示", "密码不能为空，请重新输入。")
                attempts += 1
                continue
            try:
                with open(encrypted_path, "rb") as fh:
                    payload = fh.read()
                plain_bytes = _decrypt_student_bytes(password, payload)
                buffer = io.BytesIO(plain_bytes)
                raw_data = pd.read_excel(buffer, sheet_name=None)
                workbook = StudentWorkbook(OrderedDict(raw_data), active_class="")
                _set_session_student_encryption(True, password)
                return workbook
            except Exception as exc:
                attempts += 1
                QMessageBox.warning(parent, "提示", f"解密失败：{exc}")
        QMessageBox.critical(parent, "错误", "多次输入密码失败，无法加载学生名单。")
        return None

    if not os.path.exists(file_path):
        try:
            template = pd.DataFrame(
                {"学号": [101, 102, 103], "姓名": ["张三", "李四", "王五"], "分组": ["A", "B", "A"], "成绩": [0, 0, 0]}
            )
            workbook = StudentWorkbook(OrderedDict({"班级1": template}), active_class="班级1")
            _write_student_workbook(file_path, workbook.as_dict())
            show_quiet_information(parent, f"未找到学生名单，已为您创建模板文件：{file_path}")
            _set_session_student_encryption(False, None)
        except Exception as exc:
            QMessageBox.critical(parent, "错误", f"创建模板文件失败：{exc}")
            return None

    try:
        raw_data = pd.read_excel(file_path, sheet_name=None)
        workbook = StudentWorkbook(OrderedDict(raw_data), active_class="")
        _write_student_workbook(file_path, workbook.as_dict())
        _set_session_student_encryption(False, None)
        if os.path.exists(encrypted_path):
            show_quiet_information(parent, "检测到同时存在加密文件，将优先使用明文 students.xlsx。")
        return workbook
    except Exception as exc:
        QMessageBox.critical(parent, "错误", f"无法加载学生名单，请检查文件格式。\n错误：{exc}")
        return None


# ---------- 启动器 ----------
class LauncherBubble(QWidget):
    """启动器缩小时显示的悬浮圆球，负责发出恢复指令。"""

    restore_requested = pyqtSignal()
    position_changed = pyqtSignal(QPoint)

    def __init__(self, diameter: int = 42) -> None:
        super().__init__(
            None,
            Qt.WindowType.Tool
            | Qt.WindowType.FramelessWindowHint
            | Qt.WindowType.WindowStaysOnTopHint,
        )
        self.setAttribute(Qt.WidgetAttribute.WA_TranslucentBackground, True)
        self.setAttribute(Qt.WidgetAttribute.WA_NoSystemBackground, True)
        self.setAttribute(Qt.WidgetAttribute.WA_ShowWithoutActivating, True)
        self.setCursor(Qt.CursorShape.PointingHandCursor)
        self.setWindowTitle("ClassroomTools Bubble")
        self._diameter = max(32, diameter)
        self.setFixedSize(self._diameter, self._diameter)
        self.setWindowOpacity(0.74)
        self._ensure_min_width = self._diameter
        self._ensure_min_height = self._diameter
        self._dragging = False
        self._drag_offset = QPoint()
        self._moved = False

    def place_near(self, target: QPoint, screen: Optional[QScreen]) -> None:
        """将气泡吸附到距离 target 最近的屏幕边缘。"""

        if screen is None:
            screen = QApplication.screenAt(target) or QApplication.primaryScreen()
        if screen is None:
            return
        available = screen.availableGeometry()
        margin = 6
        bubble_size = self.size()
        center = QPoint(int(target.x()), int(target.y()))
        center.setX(max(available.left(), min(center.x(), available.right())))
        center.setY(max(available.top(), min(center.y(), available.bottom())))

        distances = {
            "left": abs(center.x() - available.left()),
            "right": abs(available.right() - center.x()),
            "top": abs(center.y() - available.top()),
            "bottom": abs(available.bottom() - center.y()),
        }
        nearest_edge = min(distances, key=distances.get)
        if nearest_edge == "left":
            x = available.left() + margin
            y = center.y() - bubble_size.height() // 2
        elif nearest_edge == "right":
            x = available.right() - bubble_size.width() - margin
            y = center.y() - bubble_size.height() // 2
        elif nearest_edge == "top":
            y = available.top() + margin
            x = center.x() - bubble_size.width() // 2
        else:
            y = available.bottom() - bubble_size.height() - margin
            x = center.x() - bubble_size.width() // 2

        x = max(available.left() + margin, min(x, available.right() - bubble_size.width() - margin))
        y = max(available.top() + margin, min(y, available.bottom() - bubble_size.height() - margin))
        self.move(int(x), int(y))
        self.position_changed.emit(self.pos())

    def snap_to_edge(self) -> None:
        screen = self.screen() or QApplication.screenAt(self.frameGeometry().center()) or QApplication.primaryScreen()
        if screen is None:
            return
        self.place_near(self.frameGeometry().center(), screen)

    def paintEvent(self, event) -> None:
        painter = QPainter(self)
        painter.setRenderHint(QPainter.RenderHint.Antialiasing, True)
        rect = self.rect()
        color = QColor(32, 33, 36, 150)
        highlight = QColor(138, 180, 248, 160)
        painter.setBrush(QBrush(color))
        painter.setPen(Qt.PenStyle.NoPen)
        painter.drawEllipse(rect)
        painter.setBrush(QBrush(highlight))
        painter.drawEllipse(rect.adjusted(rect.width() // 3, rect.height() // 3, -rect.width() // 6, -rect.height() // 6))

    def mousePressEvent(self, event) -> None:
        if event.button() == Qt.MouseButton.LeftButton:
            self._dragging = True
            self._drag_offset = event.position().toPoint()
            self._moved = False
        super().mousePressEvent(event)

    def mouseMoveEvent(self, event) -> None:
        if self._dragging and event.buttons() & Qt.MouseButton.LeftButton:
            new_pos = event.globalPosition().toPoint() - self._drag_offset
            self.move(new_pos)
            self._moved = True
        super().mouseMoveEvent(event)

    def mouseReleaseEvent(self, event) -> None:
        if event.button() == Qt.MouseButton.LeftButton:
            if not self._moved:
                self.restore_requested.emit()
            else:
                self.snap_to_edge()
                self.position_changed.emit(self.pos())
            self._dragging = False
        super().mouseReleaseEvent(event)

    def showEvent(self, event) -> None:  # type: ignore[override]
        super().showEvent(event)
        ensure_widget_within_screen(self)


class LauncherWindow(QWidget):
    def __init__(self, settings_manager: SettingsManager, student_workbook: Optional[StudentWorkbook]) -> None:
        super().__init__(None, Qt.WindowType.Tool | Qt.WindowType.FramelessWindowHint | Qt.WindowType.WindowStaysOnTopHint)
        self.settings_manager = settings_manager
        self.student_workbook: Optional[StudentWorkbook] = student_workbook
        self.student_data: Optional[PandasDataFrame] = None
        if PANDAS_READY and student_workbook is not None:
            try:
                self.student_data = student_workbook.get_active_dataframe()
            except Exception:
                self.student_data = pd.DataFrame(columns=["学号", "姓名", "分组", "成绩"])
        self.overlay: Optional[OverlayWindow] = None
        self.roll_call_window: Optional[RollCallTimerWindow] = None
        self._dragging = False; self._drag_offset = QPoint()
        self.bubble: Optional[LauncherBubble] = None
        self._last_position = QPoint()
        self._bubble_position = QPoint()
        self._minimized = False
        self._minimized_on_start = False

        self.setAttribute(Qt.WidgetAttribute.WA_StyledBackground, True)
        self.setStyleSheet(
            """
            QWidget#launcherContainer {
                background-color: rgba(28, 29, 32, 232);
                border-radius: 9px;
                border: 1px solid rgba(255, 255, 255, 40);
            }
            QPushButton {
                color: #f1f3f4;
                background-color: rgba(60, 64, 67, 230);
                border: 1px solid rgba(255, 255, 255, 35);
                border-radius: 6px;
                padding: 3px 9px;
                min-height: 26px;
            }
            QPushButton:hover {
                background-color: rgba(138, 180, 248, 240);
                border-color: rgba(138, 180, 248, 255);
                color: #202124;
            }
            QCheckBox {
                color: #f1f3f4;
                spacing: 4px;
            }
            QCheckBox::indicator {
                width: 14px;
                height: 14px;
                border-radius: 4px;
                border: 1px solid rgba(255, 255, 255, 60);
                background: rgba(32, 33, 36, 240);
            }
            QCheckBox::indicator:checked {
                background-color: #8ab4f8;
                border-color: transparent;
            }
            """
        )
        container = QWidget(self); container.setObjectName("launcherContainer")
        layout = QVBoxLayout(self); layout.setContentsMargins(0, 0, 0, 0); layout.addWidget(container)
        v = QVBoxLayout(container); v.setContentsMargins(8, 8, 8, 8); v.setSpacing(5)

        # 通过三段可伸缩空白保证“画笔”“点名/计时”两侧及中间留白一致
        row = QGridLayout(); row.setContentsMargins(0, 0, 0, 0); row.setHorizontalSpacing(0)
        for col in (0, 2, 4):
            row.setColumnMinimumWidth(col, 12)
            row.setColumnStretch(col, 1)
        self.paint_button = QPushButton("画笔")
        self.paint_button.clicked.connect(self.toggle_paint)
        row.addItem(QSpacerItem(0, 0, QSizePolicy.Policy.Expanding, QSizePolicy.Policy.Minimum), 0, 0)
        row.addWidget(self.paint_button, 0, 1)
        row.addItem(QSpacerItem(0, 0, QSizePolicy.Policy.Expanding, QSizePolicy.Policy.Minimum), 0, 2)
        self.roll_call_button = QPushButton("点名/计时")
        self.roll_call_button.clicked.connect(self.toggle_roll_call)
        row.addWidget(self.roll_call_button, 0, 3)
        row.addItem(QSpacerItem(0, 0, QSizePolicy.Policy.Expanding, QSizePolicy.Policy.Minimum), 0, 4)
        unified_width = self._action_button_width()
        self.paint_button.setFixedWidth(unified_width)
        self.roll_call_button.setFixedWidth(unified_width)
        v.addLayout(row)

        bottom = QHBoxLayout(); bottom.setSpacing(3)
        self.minimize_button = QPushButton("缩小"); self.minimize_button.clicked.connect(self.minimize_launcher)
        bottom.addWidget(self.minimize_button)

        self.autostart_check = QCheckBox("开机启动"); self.autostart_check.stateChanged.connect(self.toggle_autostart); bottom.addWidget(self.autostart_check)
        bottom.addStretch(1)

        self.about_button = QPushButton("关于"); self.about_button.clicked.connect(self.show_about); bottom.addWidget(self.about_button)
        self.exit_button = QPushButton("退出")
        self.exit_button.clicked.connect(self.request_exit)
        bottom.addWidget(self.exit_button)
        v.addLayout(bottom)

        aux_width = max(self.minimize_button.sizeHint().width(), 52)
        self.minimize_button.setFixedWidth(aux_width)
        about_width = max(self.about_button.sizeHint().width(), 52)
        exit_width = max(self.exit_button.sizeHint().width(), 52)
        self.about_button.setFixedWidth(about_width)
        self.exit_button.setFixedWidth(exit_width)

        button_height = max(
            self.paint_button.sizeHint().height(),
            self.roll_call_button.sizeHint().height(),
            self.minimize_button.sizeHint().height(),
            self.about_button.sizeHint().height(),
            self.exit_button.sizeHint().height(),
        )
        for btn in (self.paint_button, self.roll_call_button, self.minimize_button, self.about_button, self.exit_button):
            btn.setFixedHeight(button_height)

        s = self.settings_manager.load_settings().get("Launcher", {})
        x = int(s.get("x", "120")); y = int(s.get("y", "120"))
        self.move(x, y)
        self._last_position = QPoint(x, y)
        bubble_x = int(s.get("bubble_x", str(x)))
        bubble_y = int(s.get("bubble_y", str(y)))
        self._bubble_position = QPoint(bubble_x, bubble_y)
        minimized = str_to_bool(s.get("minimized", "False"), False)
        self._minimized = minimized
        self._minimized_on_start = minimized

        startup = self.settings_manager.load_settings().get("Startup", {})
        autostart_enabled = str_to_bool(startup.get("autostart_enabled", "False"), False)
        self.autostart_check.setChecked(autostart_enabled and WINREG_AVAILABLE)
        self.autostart_check.setEnabled(WINREG_AVAILABLE)

        if not (PANDAS_AVAILABLE and OPENPYXL_AVAILABLE):
            self.roll_call_button.setEnabled(False)

        for w in (self, container, self.paint_button, self.roll_call_button, self.minimize_button, self.autostart_check):
            w.installEventFilter(self)

        # 锁定启动器的推荐尺寸，避免误拖拽造成遮挡
        self.adjustSize()
        self.setFixedSize(self.sizeHint())
        self._base_minimum_width = self.minimumWidth()
        self._base_minimum_height = self.minimumHeight()
        self._ensure_min_width = self.width()
        self._ensure_min_height = self.height()

    def _action_button_width(self) -> int:
        """计算“画笔”与“点名/计时”按钮的统一宽度，保证观感一致。"""

        paint_metrics = QFontMetrics(self.paint_button.font())
        roll_metrics = QFontMetrics(self.roll_call_button.font())
        paint_texts = ["画笔", "隐藏画笔"]
        roll_texts = ["点名/计时", "显示点名", "隐藏点名"]
        max_width = max(
            max(paint_metrics.horizontalAdvance(text) for text in paint_texts),
            max(roll_metrics.horizontalAdvance(text) for text in roll_texts),
        )
        return max_width + 28

    def showEvent(self, e) -> None:
        super().showEvent(e)
        ensure_widget_within_screen(self)
        self._last_position = self.pos()
        if self._minimized_on_start:
            QTimer.singleShot(0, self._restore_minimized_state)

    def eventFilter(self, obj, e) -> bool:
        if e.type() == QEvent.Type.MouseButtonPress and e.button() == Qt.MouseButton.LeftButton:
            self._dragging = True; self._drag_offset = e.globalPosition().toPoint() - self.pos()
        elif e.type() == QEvent.Type.MouseMove and self._dragging and e.buttons() & Qt.MouseButton.LeftButton:
            self.move(e.globalPosition().toPoint() - self._drag_offset)
        elif e.type() == QEvent.Type.MouseButtonRelease and e.button() == Qt.MouseButton.LeftButton:
            self._dragging = False
            self._last_position = self.pos()
            self.save_position()
        return super().eventFilter(obj, e)

    def save_position(self) -> None:
        settings = self.settings_manager.load_settings()
        pos = self._last_position if (self._minimized and not self._last_position.isNull()) else self.pos()
        launcher = settings.get("Launcher", {})
        launcher["x"] = str(pos.x())
        launcher["y"] = str(pos.y())
        bubble_pos = self._bubble_position if not self._bubble_position.isNull() else pos
        launcher["bubble_x"] = str(bubble_pos.x())
        launcher["bubble_y"] = str(bubble_pos.y())
        launcher["minimized"] = bool_to_str(self._minimized)
        settings["Launcher"] = launcher
        startup = settings.get("Startup", {}); startup["autostart_enabled"] = bool_to_str(self.autostart_check.isChecked()); settings["Startup"] = startup
        self.settings_manager.save_settings(settings)

    def toggle_paint(self) -> None:
        """打开或隐藏屏幕画笔覆盖层。"""
        if self.overlay is None: self.overlay = OverlayWindow(self.settings_manager)
        if self.overlay.isVisible():
            self.overlay.hide_overlay(); self.paint_button.setText("画笔")
        else:
            self.overlay.show_overlay(); self.paint_button.setText("隐藏画笔")

    def toggle_roll_call(self) -> None:
        """切换点名/计时窗口的显示状态，必要时先创建窗口。"""
        if self.roll_call_window is None:
            if not PANDAS_AVAILABLE or not OPENPYXL_AVAILABLE:
                QMessageBox.warning(self, "提示", "未安装 pandas/openpyxl，点名功能不可用。")
                return
            settings = self.settings_manager.load_settings().get("RollCallTimer", {})
            initial_mode = settings.get("mode", "roll_call")
            defer_prompt = initial_mode == "timer"
            if self.student_workbook is None and not defer_prompt:
                workbook = load_student_data(self)
                if workbook is None:
                    QMessageBox.warning(self, "提示", "学生数据加载失败，无法打开点名器。")
                    return
                self.student_workbook = workbook
                if PANDAS_READY:
                    try:
                        self.student_data = workbook.get_active_dataframe()
                    except Exception:
                        self.student_data = pd.DataFrame(columns=["学号", "姓名", "分组", "成绩"])
            self.roll_call_window = RollCallTimerWindow(
                self.settings_manager,
                self.student_workbook,
                parent=self,
                defer_password_prompt=defer_prompt,
            )
            self.roll_call_window.window_closed.connect(self.on_roll_call_window_closed)
            self.roll_call_window.visibility_changed.connect(self.on_roll_call_visibility_changed)
            self.roll_call_window.show()
            self.roll_call_button.setText("隐藏点名")
        else:
            if self.roll_call_window.isVisible():
                self.roll_call_window.hide()
                self.roll_call_button.setText("显示点名")
            else:
                self.roll_call_window.show()
                self.roll_call_window.raise_()
                self.roll_call_button.setText("隐藏点名")

    def on_roll_call_window_closed(self) -> None:
        window = self.roll_call_window
        if window is not None:
            try:
                self.student_workbook = window.student_workbook
                self.student_data = window.student_data
            except Exception:
                pass
        self.roll_call_window = None
        self.roll_call_button.setText("点名/计时")

    def on_roll_call_visibility_changed(self, visible: bool) -> None:
        self.roll_call_button.setText("隐藏点名" if visible else "显示点名")

    def toggle_autostart(self) -> None:
        if not WINREG_AVAILABLE: return
        enabled = self.autostart_check.isChecked()
        self.set_autostart(enabled); self.save_position()

    def request_exit(self) -> None:
        """优雅地关闭应用程序，确保所有窗口在退出前持久化状态。"""

        app = QApplication.instance()
        if not self.close():
            return
        if app is not None:
            QTimer.singleShot(0, app.quit)

    def handle_about_to_quit(self) -> None:
        """在应用退出前的最后一道保险，保证关键状态已经写入配置。"""

        self.save_position()
        window = self.roll_call_window
        if window is not None:
            try:
                window.save_settings()
            except RuntimeError:
                pass

    def minimize_launcher(self, from_settings: bool = False) -> None:
        """将启动器收纳为悬浮圆球。"""

        if self._minimized and not from_settings:
            return
        if self.bubble is None:
            self.bubble = LauncherBubble()
            self.bubble.restore_requested.connect(self.restore_from_bubble)
            self.bubble.position_changed.connect(self._on_bubble_position_changed)
        target_center = self.frameGeometry().center()
        screen = self.screen() or QApplication.screenAt(target_center) or QApplication.primaryScreen()
        if not from_settings:
            self._last_position = self.pos()
        self.hide()
        if from_settings and not self._bubble_position.isNull():
            self.bubble.place_near(self._bubble_position, screen)
        else:
            self.bubble.place_near(target_center, screen)
        self.bubble.setWindowOpacity(0.74)
        self.bubble.show()
        self.bubble.raise_()
        self._minimized = True
        self.save_position()

    def _restore_minimized_state(self) -> None:
        if not self._minimized_on_start:
            return
        self._minimized_on_start = False
        self.minimize_launcher(from_settings=True)

    def restore_from_bubble(self) -> None:
        """从悬浮球恢复主启动器窗口。"""

        self._minimized = False
        target_pos: Optional[QPoint] = None
        screen = None
        if self.bubble:
            self._bubble_position = self.bubble.pos()
            bubble_geom = self.bubble.frameGeometry()
            bubble_center = bubble_geom.center()
            screen = self.bubble.screen() or QApplication.screenAt(bubble_center) or QApplication.primaryScreen()
            margin = 12
            width = self.width() or self.sizeHint().width()
            height = self.height() or self.sizeHint().height()
            if screen is not None:
                available = screen.availableGeometry()
                distances = {
                    "left": abs(bubble_center.x() - available.left()),
                    "right": abs(available.right() - bubble_center.x()),
                    "top": abs(bubble_center.y() - available.top()),
                    "bottom": abs(available.bottom() - bubble_center.y()),
                }
                nearest_edge = min(distances, key=distances.get)
                if nearest_edge == "left":
                    x = bubble_geom.right() + margin
                    y = bubble_center.y() - height // 2
                elif nearest_edge == "right":
                    x = bubble_geom.left() - width - margin
                    y = bubble_center.y() - height // 2
                elif nearest_edge == "top":
                    y = bubble_geom.bottom() + margin
                    x = bubble_center.x() - width // 2
                else:
                    y = bubble_geom.top() - height - margin
                    x = bubble_center.x() - width // 2
                x = max(available.left(), min(int(x), available.right() - width))
                y = max(available.top(), min(int(y), available.bottom() - height))
                target_pos = QPoint(x, y)
            self.bubble.hide()
        if target_pos is None and not self._last_position.isNull():
            target_pos = QPoint(self._last_position)
        if target_pos is not None:
            self.move(target_pos)
        self.show()
        self.raise_()
        self.activateWindow()
        ensure_widget_within_screen(self)
        self._last_position = self.pos()
        self.save_position()

    def _on_bubble_position_changed(self, pos: QPoint) -> None:
        self._bubble_position = QPoint(pos.x(), pos.y())
        if self._minimized:
            self.save_position()

    def set_autostart(self, enabled: bool) -> None:
        if not WINREG_AVAILABLE: return
        key_path = r"Software\\Microsoft\\Windows\\CurrentVersion\\Run"
        try:
            with winreg.OpenKey(winreg.HKEY_CURRENT_USER, key_path, 0, winreg.KEY_SET_VALUE) as key:
                if enabled:
                    script_path = self.get_script_path()
                    if script_path.lower().endswith((".py", ".pyw")):
                        pythonw = os.path.join(sys.prefix, "pythonw.exe")
                        if not os.path.exists(pythonw): pythonw = sys.executable
                        value = f'"{pythonw}" "{script_path}"'
                    else:
                        value = f'"{script_path}"'
                    winreg.SetValueEx(key, "ClassroomTools", 0, winreg.REG_SZ, value)
                else:
                    try: winreg.DeleteValue(key, "ClassroomTools")
                    except FileNotFoundError: pass
        except PermissionError:
            QMessageBox.warning(self, "提示", "写入开机启动失败，请以管理员身份运行。")
        except Exception as exc:
            QMessageBox.warning(self, "提示", f"设置开机启动失败：{exc}")

    def get_script_path(self) -> str:
        if getattr(sys, "frozen", False): return sys.executable
        return os.path.abspath(sys.argv[0])

    def show_about(self) -> None:
        AboutDialog(self).exec()

    def closeEvent(self, e) -> None:
        self.save_position()
        if self.bubble is not None:
            self.bubble.close()
        if self.roll_call_window is not None: self.roll_call_window.close()
        if self.overlay is not None: self.overlay.close()
        super().closeEvent(e)


# ---------- 入口 ----------
def main() -> None:
    """应用程序入口：初始化 DPI、加载设置并启动启动器窗口。"""
    ensure_high_dpi_awareness()
    app = QApplication(sys.argv)
    app.setQuitOnLastWindowClosed(False)
    QToolTip.setFont(QFont("Microsoft YaHei UI", 9))

    settings_manager = SettingsManager()
    student_workbook = load_student_data(None) if PANDAS_AVAILABLE and not os.path.exists(
        RollCallTimerWindow.ENCRYPTED_STUDENT_FILE
    ) else None

    window = LauncherWindow(settings_manager, student_workbook)
    app.aboutToQuit.connect(window.handle_about_to_quit)
    window.show()
    sys.exit(app.exec())


# Nuitka 打包指令（根据当前依赖整理的推荐参数，保持在单行便于复制）：
# 单文件：python -m nuitka --onefile --enable-plugin=pyqt6 --include-qt-plugins=sensible --windows-disable-console --windows-icon-from-ico=icon.ico --include-data-file=students.xlsx=students.xlsx --include-data-file=settings.ini=settings.ini ClassroomTools.py
# 独立目录：python -m nuitka --standalone --enable-plugin=pyqt6 --include-qt-plugins=sensible --windows-disable-console --windows-icon-from-ico=icon.ico --output-dir=dist --include-data-file=students.xlsx=students.xlsx --include-data-file=settings.ini=settings.ini ClassroomTools.py
if __name__ == "__main__":
    main()<|MERGE_RESOLUTION|>--- conflicted
+++ resolved
@@ -1754,32 +1754,6 @@
                 ("rcCaret", wintypes.RECT),
             ]
 
-<<<<<<< HEAD
-=======
-        class _KeyboardInput(ctypes.Structure):
-            pass
-
-        _KeyboardInput._fields_ = [
-            ("wVk", wintypes.WORD),
-            ("wScan", wintypes.WORD),
-            ("dwFlags", wintypes.DWORD),
-            ("time", wintypes.DWORD),
-            ("dwExtraInfo", wintypes.ULONG_PTR),
-        ]
-
-        class _InputUnion(ctypes.Union):
-            pass
-
-        _InputUnion._fields_ = [("ki", _KeyboardInput)]
-
-        class _Input(ctypes.Structure):
-            _anonymous_ = ("data",)
-
-        _Input._fields_ = [
-            ("type", wintypes.DWORD),
-            ("data", _InputUnion),
-        ]
->>>>>>> 13ccbe82
     else:
 
         class _GuiThreadInfo(ctypes.Structure):  # type: ignore[misc,override]
@@ -1947,37 +1921,7 @@
             delivered = self._deliver_key_message(hwnd, message, vk_code, l_param)
             if delivered and update_cache:
                 self._last_target_hwnd = hwnd
-<<<<<<< HEAD
         return delivered
-=======
-        if delivered:
-            return True
-        return self._send_key_via_sendinput(vk_code, is_press)
-
-    def _send_key_via_sendinput(self, vk_code: int, is_press: bool) -> bool:
-        if _USER32 is None or not hasattr(self, "_KeyboardInput"):
-            return False
-        scan_code = self._map_virtual_key(vk_code)
-        flags = 0
-        if vk_code in self._EXTENDED_KEY_CODES:
-            flags |= self._KEYEVENTF_EXTENDEDKEY
-        if not is_press:
-            flags |= self._KEYEVENTF_KEYUP
-        keyboard = self._KeyboardInput()
-        keyboard.wVk = ctypes.c_ushort(vk_code).value
-        keyboard.wScan = ctypes.c_ushort(scan_code).value
-        keyboard.dwFlags = ctypes.c_uint(flags).value
-        keyboard.time = 0
-        keyboard.dwExtraInfo = 0
-        input_record = self._Input()
-        input_record.type = self._INPUT_KEYBOARD
-        input_record.ki = keyboard
-        try:
-            sent = int(_USER32.SendInput(1, ctypes.byref(input_record), ctypes.sizeof(input_record)))
-        except Exception:
-            sent = 0
-        return bool(sent)
->>>>>>> 13ccbe82
 
     def _map_virtual_key(self, vk_code: int) -> int:
         map_vk = getattr(win32api, "MapVirtualKey", None) if win32api is not None else None
