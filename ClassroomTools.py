--- conflicted
+++ resolved
@@ -3878,7 +3878,6 @@
         control_layout.setContentsMargins(0, 0, 0, 0)
         control_layout.setSpacing(2)
 
-<<<<<<< HEAD
         def _recycle_button(button: Optional[QPushButton]) -> None:
             if button is None:
                 return
@@ -3896,28 +3895,10 @@
         self.class_button.clicked.connect(self.show_class_selector)
         control_layout.addWidget(self.class_button)
 
-=======
->>>>>>> 931a31c5
         self.reset_button = QPushButton("重置"); _setup_secondary_button(self.reset_button)
         self.reset_button.clicked.connect(self.reset_roll_call_pools)
         _lock_button_width(self.reset_button)
         control_layout.addWidget(self.reset_button)
-<<<<<<< HEAD
-=======
-
-        if hasattr(self, "class_button") and isinstance(self.class_button, QPushButton):
-            try:
-                self.class_button.deleteLater()
-            except Exception:
-                pass
-        self.class_button = QPushButton("班级"); _setup_secondary_button(self.class_button)
-        self.class_button.clicked.connect(self.show_class_selector)
-        reset_index = control_layout.indexOf(self.reset_button)
-        if reset_index == -1:
-            control_layout.addWidget(self.class_button)
-        else:
-            control_layout.insertWidget(reset_index, self.class_button)
->>>>>>> 931a31c5
 
         self.showcase_button = QPushButton("展示"); _setup_secondary_button(self.showcase_button)
         self.showcase_button.clicked.connect(self.show_scoreboard)
