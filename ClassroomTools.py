﻿# -*- coding: utf-8 -*-
from __future__ import annotations

import base64
import configparser
import contextlib
import ctypes
import importlib
import io
import json
import math
import os
import random
import re
import shutil
import subprocess
import sys
import tempfile
import threading
import time
import traceback
import hashlib
import hmac
from collections import OrderedDict, deque
from queue import Empty, Queue
from dataclasses import dataclass
from typing import (
    TYPE_CHECKING,
    Any,
    Callable,
    Dict,
    Iterable,
    List,
    Mapping,
    Optional,
    Set,
    Tuple,
    Union,
)

if sys.platform == "win32":
    try:
        import win32api
        import win32con
        import win32gui
    except ImportError:  # pragma: no cover - 环境可能缺少 pywin32
        win32api = None  # type: ignore[assignment]
        win32con = None  # type: ignore[assignment]
        win32gui = None  # type: ignore[assignment]
else:
    win32api = None  # type: ignore[assignment]
    win32con = None  # type: ignore[assignment]
    win32gui = None  # type: ignore[assignment]

from PyQt6.QtCore import (
    QByteArray,
    QPoint,
    QPointF,
    QRect,
    QRectF,
    QSize,
    Qt,
    QTimer,
    QEvent,
    pyqtSignal,
    QObject,
)
from PyQt6.QtGui import (
    QBrush,
    QColor,
    QCursor,
    QFont,
    QFontDatabase,
    QFontMetrics,
    QIcon,
    QPainter,
    QPainterPath,
    QPainterPathStroker,
    QPen,
    QPixmap,
    QKeyEvent,
    QResizeEvent,
    QScreen,
    QWheelEvent,
)
from PyQt6.QtWidgets import (
    QApplication,
    QButtonGroup,
    QCheckBox,
    QDialog,
    QDialogButtonBox,
    QFrame,
    QGridLayout,
    QHBoxLayout,
    QLabel,
    QLineEdit,
    QMenu,
    QInputDialog,
    QMessageBox,
    QPushButton,
    QSpacerItem,
    QSizePolicy,
    QSlider,
    QSpinBox,
    QStackedWidget,
    QToolButton,
    QVBoxLayout,
    QWidget,
    QToolTip,
)

# ---------- 运行环境准备 ----------

def _prepare_windows_tts_environment() -> None:
    """确保 Windows 打包环境下的语音依赖可以写入缓存。"""

    if sys.platform != "win32":
        return
    cache_dir = os.environ.get("COMTYPES_CACHE_DIR", "").strip()
    if cache_dir and os.path.isdir(cache_dir):
        return
    try:
        base = os.environ.get("LOCALAPPDATA")
        if not base:
            base = os.path.join(os.path.expanduser("~"), "AppData", "Local")
        cache_dir = os.path.join(base, "ClassroomTools", "comtypes_cache")
        os.makedirs(cache_dir, exist_ok=True)
        os.environ["COMTYPES_CACHE_DIR"] = cache_dir
    except Exception:
        # 打包环境下若目录创建失败，也不要阻塞主程序。
        pass


_prepare_windows_tts_environment()

# ---------- 图标 ----------
class IconManager:
    """集中管理浮动工具条的 SVG 图标，方便后续统一换肤。"""
    _icons: Dict[str, str] = {
        "cursor": "PHN2ZyB4bWxucz0naHR0cDovL3d3dy53My5vcmcvMjAwMC9zdmcnIHZpZXdCb3g9JzAgMCAyNCAyNCc+CiAgICA8cGF0aCBmaWxsPScjZjFmM2Y0JyBkPSdNNCAzLjMgMTEuNCAyMWwxLjgtNS44IDYuMy0yLjF6Jy8+CiAgICA8cGF0aCBmaWxsPScjOGFiNGY4JyBkPSdtMTIuNiAxNC40IDQuOCA0LjgtMi4xIDIuMS00LjItNC4yeicvPgo8L3N2Zz4=",
        "shape": "PHN2ZyB4bWxucz0naHR0cDovL3d3dy53My5vcmcvMjAwMC9zdmcnIHZpZXdCb3g9JzAgMCAyNCAyNCc+CiAgICA8cmVjdCB4PSczLjUnIHk9JzMuNScgd2lkdGg9JzknIGhlaWdodD0nOScgcng9JzInIGZpbGw9JyNmMWYzZjQnLz4KICAgIDxjaXJjbGUgY3g9JzE2LjUnIGN5PScxNi41JyByPSc1LjUnIGZpbGw9J25vbmUnIHN0cm9rZT0nI2YxZjNmNCcgc3Ryb2tlLXdpZHRoPScxLjgnLz4KICAgIDxjaXJjbGUgY3g9JzE2LjUnIGN5PScxNi41JyByPSczLjUnIGZpbGw9JyM4YWI0ZjgnIGZpbGwtb3BhY2l0eT0nMC4zNScvPgo8L3N2Zz4=",
        "eraser": "PHN2ZyB4bWxucz0iaHR0cDovL3d3dy53My5vcmcvMjAwMC9zdmciIHZpZXdCb3g9IjAgMCAyNCAyNCI+CiAgPHBhdGggZD0iTTQuNiAxNC4yIDExLjMgNy40YTIgMiAwIDAgMSAyLjggMGwzLjUgMy41YTIgMiAwIDAgMSAwIDIuOGwtNC44IDQuOEg5LjRhMiAyIDAgMCAxLTEuNC0uNmwtMy0zYTIgMiAwIDAgMSAwLTIuOHoiIGZpbGw9IiNmNGE5YjciLz4KICA8cGF0aCBkPSJNOS4yIDE5LjZoNi4xYy42IDAgMS4xLS4yIDEuNS0uNmwxLjctMS43IiBmaWxsPSJub25lIiBzdHJva2U9IiM1ZjYzNjgiIHN0cm9rZS13aWR0aD0iMS42IiBzdHJva2UtbGluZWNhcD0icm91bmQiLz4KICA8cGF0aCBkPSJtNy4yIDEyLjMgNC41IDQuNSIgZmlsbD0ibm9uZSIgc3Ryb2tlPSIjZmZmZmZmIiBzdHJva2Utd2lkdGg9IjEuNiIgc3Rya2UtbGluZWNhcD0icm91bmQiLz4KICA8cGF0aCBkPSJNMy42IDE4LjZoNiIgc3Ryb2tlPSIjNWY2MzY4IiBzdHJva2Utd2lkdGg9IjEuNiIgc3Rya2UtbGluZWNhcD0icm91bmQiLz4KPC9zdmc+",
        "clear_all": "PHN2ZyB4bWxucz0iaHR0cDovL3d3dy53My5vcmcvMjAwMC9zdmciIHZpZXdCb3g9IjAgMCAyNCAyNCI+CiAgPGRlZnM+CiAgICA8bGluZWFyR3JhZGllbnQgaWQ9ImciIHgxPSIwIiB4Mj0iMCIgeTE9IjAiIHkyPSIxIj4KICAgICAgPHN0b3Agb2Zmc2V0PSIwIiBzdG9wLWNvbG9yPSIjOGFiNGY4Ii8+CiAgICAgIDxzdG9wIG9mZnNldD0iMSIgc3RvcC1jb2xvcj0iIzFhNzNlOCIvPgogICAgPC9saW5lYXJHcmFkaWVudD4KICA8L2RlZnM+CiAgPHBhdGggZD0iTTUuNSA4aDEzbC0uOSAxMS4yQTIgMiAwIDAgMSAxNS42IDIxSDguNGEyIDIgMCAwIDEtMS45LTEuOEw1LjUgOHoiIGZpbGw9InVybCgjZykiIHN0cm9rZT0iIzFhNzNlOCIgc3Rya2Utd2lkdGg9IjEuMiIvPgogIDxwYXRoIGQ9Ik05LjUgNS41IDEwLjMgNGgzLjRsLjggMS41aDQuNSIgZmlsbD0ibm9uZSIgc3Rya2U9IiM1ZjYzNjgiIHN0cm9rZS13aWR0aD0iMS42IiBzdHJva2UtbGluZWNhcD0icm91bmQiIHN0cm9rZS1saW5lam9pbj0icm91bmQiLz4KICA8cGF0aCBkPSJNNSA1LjVoNCIgc3Ryb2tlPSIjNWY2MzY4IiBzdHJva2Utd2lkdGg9IjEuNiIgc3Rya2UtbGluZWNhcD0icm91bmQiLz4KICA8cGF0aCBkPSJNMTAgMTEuMnY2LjFNMTQgMTEuMnY2LjEiIHN0cm9rZT0iI2ZmZmZmZiIgc3Rya2Utd2lkdGg9IjEuNCIgc3Rya2UtbGluZWNhcD0icm91bmQiLz4KICA8cGF0aCBkPSJNOC4yIDExLjJ2Ni4xIiBzdHJva2U9IiMzYjc4ZTciIHN0cm9rZS13aWR0aD0iMS40IiBzdHJva2UtbGluZWNhcD0icm91bmQiIG9wYWNpdHk9Ii43Ii8+CiAgPHBhdGggZD0iTTE1LjggMTEuMnY2LjEiIHN0cm9rZT0iIzNiNzhlNyIgc3Rya2Utd2lkdGg9IjEuNCIgc3Rya2UtbGluZWNhcD0icm91bmQiIG9wYWNpdHk9Ii43Ii8+CiAgPHBhdGggZD0iTTYuMiAzLjYgNy40IDIuNCIgc3Ryb2tlPSIjZmJiYzA0IiBzdHJva2Utd2lkdGg9IjEuNCIgc3Rya2UtbGluZWNhcD0icm91bmQiLz4KICA8cGF0aCBkPSJtMTguNCAzLjQgMS40LTEuNCIgc3Rya2U9IiMzNGE4NTMiIHN0cm9rZS13aWR0aD0iMS40IiBzdHJva2UtbGluZWNhcD0icm91bmQiLz4KPC9zdmc+",
        "settings": "PHN2ZyB4bWxucz0naHR0cDovL3d3dy53My5vcmcvMjAwMC9zdmcnIHZpZXdCb3g9JzAgMCAyNCAyNCc+CiAgICA8Y2lyY2xlIGN4PScxMicgY3k9JzEyJyByPSczLjUnIGZpbGw9JyM4YWI0ZjgnLz4KICAgIDxwYXRoIGZpbGw9J25vbmUnIHN0cm9rZT0nI2YxZjNmNCcgc3Ryb2tlLXdpZHRoPScxLjYnIHN0cm9rZS1saW5lY2FwPSdyb3VuZCcgc3Ryb2tlLWxpbmVqb2luPSdyb3VuZCcKICAgICAgICBkPSdNMTIgNC41VjIuOG0wIDE4LjR2LTEuN203LjEtNy41SDIwbS0xOCAwaDEuNk0xNy42IDZsMS4yLTEuMk01LjIgMTguNCA2LjQgMTcuMk02LjQgNiA1LjIgNC44bTEzLjYgMTMuNi0xLjItMS4yJy8+Cjwvc3ZnPg==",
        "whiteboard": "PHN2ZyB4bWxucz0naHR0cDovL3d3dy53My5vcmcvMjAwMC9zdmcnIHZpZXdCb3g9JzAgMCAyNCAyNCc+CiAgICA8cmVjdCB4PSczJyB5PSc0JyB3aWR0aD0nMTgnIGhlaWdodD0nMTInIHJ4PScyJyByeT0nMicgZmlsbD0nI2YxZjNmNCcgZmlsbC1vcGFjaXR5PScwLjEyJyBzdHJva2U9JyNmMWYzZjQnIHN0cm9rZS13aWR0aD0nMS42Jy8+CiAgICA8cGF0aCBkPSdtNyAxOCA1LTUgNSA1JyBmaWxsPSdub25lJyBzdHJva2U9JyM4YWI0ZjgnIHN0cm9rZS13aWR0aD0nMS44JyBzdHJva2UtbGluZWNhcD0ncm91bmQnIHN0cm9rZS1saW5lam9pbj0ncm91bmQnLz4KICAgIDxwYXRoIGQ9J004IDloOG0tOCAzaDUnIHN0cm9rZT0nI2YxZjNmNCcgc3Ryb2tlLXdpZHRoPScxLjYnIHN0cm9rZS1saW5lY2FwPSdyb3VuZCcvPgo8L3N2Zz4=",
        "undo": "PHN2ZyB4bWxucz0naHR0cDovL3d3dy53My5vcmcvMjAwMC9zdmcnIHZpZXdCb3g9JzAgMCAyNCAyNCc+CiAgPHBhdGggZmlsbD0nI2YxZjNmNCcgZD0nTTguNCA1LjJMMyAxMC42bDUuNCA1LjQgMS40LTEuNC0yLjMtMi4zaDUuNWMzLjIgMCA1LjggMi42IDUuOCA1LjggMCAuNS0uMSAxLS4yIDEuNWwyLjEuNmMuMi0uNy4zLTEuNC4zLTIuMSAwLTQuNC0zLjYtOC04LThINy41bDIuMy0yLjMtMS40LTEuNHonLz4KPC9zdmc+",
    }
    _cache: Dict[str, QIcon] = {}

    @classmethod
    def get_brush_icon(cls, color_hex: str) -> QIcon:
        key = f"brush_{color_hex.lower()}"
        if key in cls._cache:
            return cls._cache[key]
        pixmap = QPixmap(28, 28)
        pixmap.fill(Qt.GlobalColor.transparent)
        painter = QPainter(pixmap)
        painter.setRenderHint(QPainter.RenderHint.Antialiasing)
        brush_color = QColor(color_hex)
        if not brush_color.isValid():
            brush_color = QColor("#999999")
        painter.setBrush(QBrush(brush_color))
        painter.setPen(QPen(QColor(0, 0, 0, 140), 1.4))
        painter.drawEllipse(5, 6, 18, 18)
        painter.setPen(QPen(QColor(255, 255, 255, 230), 3, Qt.PenStyle.SolidLine, Qt.PenCapStyle.RoundCap))
        painter.drawLine(9, 10, 18, 19)
        painter.setPen(QPen(QColor(0, 0, 0, 90), 2, Qt.PenStyle.SolidLine, Qt.PenCapStyle.RoundCap))
        painter.drawLine(10, 9, 19, 18)
        painter.end()
        icon = QIcon(pixmap)
        cls._cache[key] = icon
        return icon

    @classmethod
    def get_icon(cls, name: str) -> QIcon:
        """返回缓存的图标，如果未缓存则即时加载。"""
        if name == "clear":
            name = "clear_all"  # 兼容旧配置
        if name in cls._cache:
            return cls._cache[name]
        data = cls._icons.get(name)
        if not data:
            return QIcon()
        try:
            pixmap = QPixmap()
            pixmap.loadFromData(QByteArray.fromBase64(data.encode("ascii")), "SVG")
            icon = QIcon(pixmap)
            cls._cache[name] = icon
            return icon
        except Exception:
            return QIcon()


# ---------- 可选依赖 ----------
try:
    import pandas as pd
    PANDAS_AVAILABLE = True
except ImportError:
    pd = None
    PANDAS_AVAILABLE = False

PANDAS_READY = PANDAS_AVAILABLE and pd is not None

try:
    import openpyxl  # noqa: F401
    OPENPYXL_AVAILABLE = True
except ImportError:
    OPENPYXL_AVAILABLE = False

try:
    import pyttsx3
    PYTTSX3_AVAILABLE = True
except ImportError:
    pyttsx3 = None
    PYTTSX3_AVAILABLE = False

try:
    import sounddevice as sd
    import numpy as np
    SOUNDDEVICE_AVAILABLE = True
except ImportError:
    sd = None
    np = None
    SOUNDDEVICE_AVAILABLE = False

if TYPE_CHECKING:
    from pandas import DataFrame as PandasDataFrame
else:  # pragma: no cover - runtime fallback for typing
    PandasDataFrame = Any  # type: ignore[misc, assignment]

if sys.platform == "win32":
    try:
        import winreg
        WINREG_AVAILABLE = True
    except ImportError:
        WINREG_AVAILABLE = False
else:
    WINREG_AVAILABLE = False


_SESSION_STUDENT_PASSWORD: Optional[str] = None
_SESSION_STUDENT_FILE_ENCRYPTED: bool = False


def _set_session_student_encryption(encrypted: bool, password: Optional[str]) -> None:
    global _SESSION_STUDENT_PASSWORD, _SESSION_STUDENT_FILE_ENCRYPTED
    _SESSION_STUDENT_FILE_ENCRYPTED = bool(encrypted)
    _SESSION_STUDENT_PASSWORD = password if encrypted else None


def _get_session_student_encryption() -> tuple[bool, Optional[str]]:
    return _SESSION_STUDENT_FILE_ENCRYPTED, _SESSION_STUDENT_PASSWORD


# ---------- 缓存 ----------
_SPEECH_ENV_CACHE: tuple[float, str, List[str]] = (0.0, "", [])


# ---------- DPI ----------
def ensure_high_dpi_awareness() -> None:
    if sys.platform != "win32":
        return
    os.environ.setdefault("QT_ENABLE_HIGHDPI_SCALING", "1")
    os.environ.setdefault("QT_SCALE_FACTOR_ROUNDING_POLICY", "PassThrough")
    try:
        ctypes.windll.shcore.SetProcessDpiAwareness(2)
    except Exception:
        try:
            ctypes.windll.user32.SetProcessDPIAware()
        except Exception:
            pass


# ---------- 工具 ----------
def geometry_to_text(widget: QWidget) -> str:
    """以不含边框的尺寸记录窗口几何信息，避免重复放大。"""

    frame = widget.frameGeometry()
    inner = widget.geometry()
    width = inner.width() or frame.width()
    height = inner.height() or frame.height()
    return f"{width}x{height}+{frame.x()}+{frame.y()}"


def apply_geometry_from_text(widget: QWidget, geometry: str) -> None:
    if not geometry:
        return
    parts = geometry.split("+")
    if len(parts) != 3:
        return
    size_part, x_str, y_str = parts
    if "x" not in size_part:
        return
    width_str, height_str = size_part.split("x", 1)
    try:
        width = int(width_str)
        height = int(height_str)
        x = int(x_str)
        y = int(y_str)
    except ValueError:
        return

    base_min_width = getattr(widget, "_base_minimum_width", widget.minimumWidth())
    base_min_height = getattr(widget, "_base_minimum_height", widget.minimumHeight())

    custom_min_width = getattr(widget, "_ensure_min_width", 160)
    custom_min_height = getattr(widget, "_ensure_min_height", 120)

    min_width = max(base_min_width, custom_min_width)
    min_height = max(base_min_height, custom_min_height)

    screen = QApplication.screenAt(QPoint(x, y))
    if screen is None:
        try:
            screen = widget.screen() or QApplication.primaryScreen()
        except Exception:
            screen = QApplication.primaryScreen()
    if screen is not None:
        available = screen.availableGeometry()
        max_width = max(min_width, 320, int(available.width() * 0.9))
        max_height = max(min_height, 240, int(available.height() * 0.9))
        width = max(min_width, min(width, max_width))
        height = max(min_height, min(height, max_height))
        x = max(available.left(), min(x, available.right() - width))
        y = max(available.top(), min(y, available.bottom() - height))
    target_width = max(min_width, width)
    target_height = max(min_height, height)
    widget.resize(target_width, target_height)
    widget.move(x, y)


def ensure_widget_within_screen(widget: QWidget) -> None:
    screen = None
    try:
        screen = widget.screen()
    except Exception:
        screen = None
    if screen is None:
        screen = QApplication.primaryScreen()
    if screen is None:
        return
    base_min_width = getattr(widget, "_base_minimum_width", widget.minimumWidth())
    base_min_height = getattr(widget, "_base_minimum_height", widget.minimumHeight())

    custom_min_width = getattr(widget, "_ensure_min_width", 160)
    custom_min_height = getattr(widget, "_ensure_min_height", 120)

    min_width = max(base_min_width, custom_min_width)
    min_height = max(base_min_height, custom_min_height)

    available = screen.availableGeometry()
    geom = widget.frameGeometry()
    width = widget.width() or geom.width() or widget.sizeHint().width()
    height = widget.height() or geom.height() or widget.sizeHint().height()
    max_width = min(available.width(), max(min_width, int(available.width() * 0.9)))
    max_height = min(available.height(), max(min_height, int(available.height() * 0.9)))
    width = max(min_width, min(width, max_width))
    height = max(min_height, min(height, max_height))
    left_limit = available.x()
    top_limit = available.y()
    right_limit = max(left_limit, available.x() + available.width() - width)
    bottom_limit = max(top_limit, available.y() + available.height() - height)
    x = geom.x() if geom.width() else widget.x()
    y = geom.y() if geom.height() else widget.y()
    x = max(left_limit, min(x, right_limit))
    y = max(top_limit, min(y, bottom_limit))
    widget.resize(width, height)
    widget.move(x, y)


def str_to_bool(value: str, default: bool = False) -> bool:
    if isinstance(value, str):
        return value.strip().lower() in {"1", "true", "yes", "on"}
    return default


def bool_to_str(value: bool) -> str:
    return "True" if value else "False"


def dedupe_strings(values: List[str]) -> List[str]:
    seen: set[str] = set()
    unique: List[str] = []
    for value in values:
        normalized = value.strip() if isinstance(value, str) else ""
        if not normalized or normalized in seen:
            continue
        seen.add(normalized)
        unique.append(normalized)
    return unique


def _try_import_module(module: str) -> bool:
    try:
        importlib.import_module(module)
        return True
    except Exception:
        return False


def _count_windows_voice_tokens() -> tuple[int, Optional[str]]:
    if not WINREG_AVAILABLE:
        return -1, "无法访问 Windows 注册表"
    token_names: set[str] = set()
    path = r"SOFTWARE\\Microsoft\\Speech\\Voices\\Tokens"
    flags = {0}
    for attr in ("KEY_WOW64_32KEY", "KEY_WOW64_64KEY"):
        flag = getattr(winreg, attr, 0) if WINREG_AVAILABLE else 0  # type: ignore[name-defined]
        if flag:
            flags.add(flag)
    try:
        for hive in (winreg.HKEY_LOCAL_MACHINE, winreg.HKEY_CURRENT_USER):  # type: ignore[name-defined]
            for flag in flags:
                access = getattr(winreg, "KEY_READ", 0) | flag  # type: ignore[name-defined]
                try:
                    handle = winreg.OpenKey(hive, path, 0, access)  # type: ignore[name-defined]
                except FileNotFoundError:
                    continue
                except OSError as exc:
                    return 0, str(exc)
                with contextlib.closing(handle):
                    index = 0
                    while True:
                        try:
                            name = winreg.EnumKey(handle, index)  # type: ignore[name-defined]
                        except OSError:
                            break
                        token_names.add(str(name))
                        index += 1
    except Exception as exc:
        return 0, str(exc)
    return len(token_names), None


def _find_powershell_executable() -> Optional[str]:
    if sys.platform != "win32":
        return None
    path = shutil.which("pwsh") or shutil.which("powershell")
    if path:
        return path
    system_root = os.environ.get("SystemRoot") or os.environ.get("WINDIR")
    candidate_paths: List[str] = []
    if system_root:
        candidate_paths.extend(
            [
                os.path.join(system_root, "System32", "WindowsPowerShell", "v1.0", "pwsh.exe"),
                os.path.join(system_root, "System32", "WindowsPowerShell", "v1.0", "powershell.exe"),
                os.path.join(system_root, "SysWOW64", "WindowsPowerShell", "v1.0", "powershell.exe"),
            ]
        )
    candidate_paths.extend(
        [
            os.path.join("C:\\Program Files\\PowerShell\\7", "pwsh.exe"),
            os.path.join("C:\\Program Files\\PowerShell\\6", "pwsh.exe"),
        ]
    )
    for candidate in candidate_paths:
        if candidate and os.path.exists(candidate):
            return candidate
    return None


def _probe_powershell_speech_runtime(executable: Optional[str]) -> tuple[bool, Optional[str]]:
    if sys.platform != "win32" or not executable:
        return True, None
    script = (
        "try { "
        "Add-Type -AssemblyName System.Speech; "
        "[void][System.Speech.Synthesis.SpeechSynthesizer]::new().GetInstalledVoices().Count; "
        "\"OK\" } catch { $_.Exception.Message }"
    )
    startupinfo = None
    if os.name == "nt":
        startupinfo = subprocess.STARTUPINFO()
        startupinfo.dwFlags |= subprocess.STARTF_USESHOWWINDOW
    try:
        result = subprocess.run(
            [executable, "-NoLogo", "-NonInteractive", "-NoProfile", "-Command", script],
            capture_output=True,
            text=True,
            timeout=8,
            startupinfo=startupinfo,
        )
    except Exception as exc:
        return False, str(exc)
    output = (result.stdout or "").strip()
    if result.returncode != 0:
        message = output or (result.stderr or "").strip()
        return False, message or f"PowerShell exited with code {result.returncode}"
    if "OK" in output:
        return True, None
    if output:
        return False, output
    return True, None


def _detect_pyttsx3_driver_issue() -> Optional[str]:
    if pyttsx3 is None or sys.platform != "win32":
        return None
    try:
        drivers_spec = importlib.util.find_spec("pyttsx3.drivers")
        sapi_spec = importlib.util.find_spec("pyttsx3.drivers.sapi5")
    except Exception:
        return None
    if drivers_spec is None or sapi_spec is None:
        return "pyttsx3 �Ĳ��� sapi5 ����û���ý���ɵط���ϵͳ�޷�ʹ�� pyttsx3 ��������"
    return None


def detect_speech_environment_issues(
    force_refresh: bool = False,
    cache_seconds: float = 30.0,
) -> tuple[str, List[str]]:
    global _SPEECH_ENV_CACHE
    now = time.time()
    cached_at, cached_reason, cached_suggestions = _SPEECH_ENV_CACHE
    if not force_refresh and cached_at and now - cached_at < cache_seconds:
        return cached_reason, list(cached_suggestions)

    issues: List[str] = []
    suggestions: List[str] = []
    if sys.platform == "win32":
        missing: List[str] = []
        module_hints = (
            ("pyttsx3", "请安装 pyttsx3（命令：pip install pyttsx3）"),
            ("comtypes.client", "请安装 comtypes（命令：pip install comtypes）"),
            ("win32com.client", "请安装 pywin32（命令：pip install pywin32）"),
        )
        for module_name, hint in module_hints:
            if not _try_import_module(module_name):
                base_name = module_name.split(".")[0]
                if base_name not in missing:
                    missing.append(base_name)
                if hint not in suggestions:
                    suggestions.append(hint)
        if missing:
            issues.append(f"缺少依赖包{'、'.join(sorted(missing))}")
        token_count, token_error = _count_windows_voice_tokens()
        if token_error:
            issues.append(f"无法读取语音库信息：{token_error}")
        elif token_count == 0:
            issues.append("系统未检测到任何语音包")
            suggestions.append("请在 Windows 设置 -> 时间和语言 -> 语音 中下载并启用语音包")
        driver_issue = _detect_pyttsx3_driver_issue()
        if driver_issue:
            issues.append(driver_issue)
            suggestions.append("请确认 pyttsx3 的 SAPI5 驱动已随程序打包，或在命令提示窗运行：python -m pip install pyttsx3 comtypes pywin32")
        powershell_path = _find_powershell_executable()
        if not powershell_path:
            issues.append("未检测到 PowerShell，可用语音回退不可用")
            suggestions.append("请确保系统安装了 PowerShell 5+ 或 PowerShell 7，并能在 PATH 中访问")
        else:
            ps_ok, ps_reason = _probe_powershell_speech_runtime(powershell_path)
            if not ps_ok:
                detail = (ps_reason or "").strip()
                if detail:
                    issues.append(f"PowerShell 初始化语音失败：{detail}")
                else:
                    issues.append("PowerShell 初始化语音失败")
                suggestions.append("请在 PowerShell 中执行 Add-Type -AssemblyName System.Speech 检查错误，必要时启用 RemoteSigned 策略并安装最新 .NET 组件")
        if getattr(sys, "frozen", False):
            suggestions.append("如使用打包版，请确保 pyttsx3、comtypes、pywin32 被包含或在目标机器单独安装")
        suggestions.append("建议在命令提示窗执行：python -m pip install pyttsx3 comtypes pywin32（需管理员权限）")
        suggestions.append("若依旧失败，可尝试以管理员身份首次启动并重启系统")
    else:
        suggestions.append("请确认系统已安装可用的语音引擎（如 espeak 或系统自带语音）。")
    reason = "；".join(issues)
    deduped = dedupe_strings(suggestions)
    _SPEECH_ENV_CACHE = (now, reason, list(deduped))
    return reason, list(deduped)


class QuietInfoPopup(QWidget):
    """提供一个静音的小型提示窗口，避免系统提示音干扰课堂。"""

    _active_popups: List["QuietInfoPopup"] = []

    def __init__(self, parent: Optional[QWidget], text: str, title: str) -> None:
        flags = (
            Qt.WindowType.Tool
            | Qt.WindowType.WindowTitleHint
            | Qt.WindowType.WindowCloseButtonHint
            | Qt.WindowType.CustomizeWindowHint
        )
        super().__init__(parent, flags)
        self.setWindowTitle(title)
        self.setAttribute(Qt.WidgetAttribute.WA_DeleteOnClose, True)
        self.setWindowModality(Qt.WindowModality.ApplicationModal)
        self.setMinimumWidth(240)

        layout = QVBoxLayout(self)
        layout.setContentsMargins(18, 18, 18, 12)
        layout.setSpacing(12)

        self.message_label = QLabel(text, self)
        self.message_label.setWordWrap(True)
        self.message_label.setAlignment(Qt.AlignmentFlag.AlignLeft | Qt.AlignmentFlag.AlignTop)
        layout.addWidget(self.message_label)

        button_row = QHBoxLayout()
        button_row.addStretch(1)
        self.ok_button = QPushButton("确定", self)
        self.ok_button.setDefault(True)
        apply_button_style(
            self.ok_button,
            ButtonStyles.PRIMARY,
            height=recommended_control_height(self.ok_button.font(), extra=14, minimum=36),
        )
        self.ok_button.clicked.connect(self.close)
        button_row.addWidget(self.ok_button)
        layout.addLayout(button_row)

        QuietInfoPopup._active_popups.append(self)
        self.destroyed.connect(self._cleanup)

    def showEvent(self, event) -> None:  # type: ignore[override]
        super().showEvent(event)
        self.adjustSize()
        self._relocate()
        self.activateWindow()
        self.ok_button.setFocus(Qt.FocusReason.ActiveWindowFocusReason)

    def _relocate(self) -> None:
        target_rect: Optional[QRect] = None
        parent = self.parentWidget()
        if parent and parent.isVisible():
            target_rect = parent.frameGeometry()
        else:
            screen = QApplication.primaryScreen()
            if screen:
                target_rect = screen.availableGeometry()
        if not target_rect:
            return
        geo = self.frameGeometry()
        geo.moveCenter(target_rect.center())
        self.move(geo.topLeft())

    def _cleanup(self, *_args) -> None:
        try:
            QuietInfoPopup._active_popups.remove(self)
        except ValueError:
            pass


def show_quiet_information(parent: Optional[QWidget], text: str, title: str = "提示") -> None:
    popup = QuietInfoPopup(parent, text, title)
    popup.show()


class QuietQuestionDialog(QDialog):
    """静音确认对话框，避免系统默认的提示音。"""

    def __init__(self, parent: Optional[QWidget], text: str, title: str) -> None:
        super().__init__(parent)
        self.setWindowTitle(title)
        self.setModal(True)
        self.setWindowFlag(Qt.WindowType.WindowStaysOnTopHint, True)
        self.setAttribute(Qt.WidgetAttribute.WA_DeleteOnClose, True)
        self.setMinimumWidth(320)

        layout = QVBoxLayout(self)
        layout.setContentsMargins(24, 18, 24, 18)
        layout.setSpacing(12)

        label = QLabel(text, self)
        label.setWordWrap(True)
        label.setAlignment(Qt.AlignmentFlag.AlignLeft | Qt.AlignmentFlag.AlignVCenter)
        layout.addWidget(label)

        buttons = QHBoxLayout()
        buttons.addStretch(1)

        cancel = QPushButton("取消", self)
        control_height = recommended_control_height(cancel.font(), extra=14, minimum=36)
        apply_button_style(cancel, ButtonStyles.TOOLBAR, height=control_height)
        cancel.clicked.connect(self.reject)
        buttons.addWidget(cancel)

        ok = QPushButton("确定", self)
        ok.setDefault(True)
        apply_button_style(ok, ButtonStyles.PRIMARY, height=control_height)
        ok.clicked.connect(self.accept)
        buttons.addWidget(ok)

        target_width = max(cancel.sizeHint().width(), ok.sizeHint().width())
        cancel.setFixedWidth(target_width)
        ok.setFixedWidth(target_width)

        layout.addLayout(buttons)
        self._ok_button = ok

    def showEvent(self, event) -> None:  # type: ignore[override]
        super().showEvent(event)
        self._ok_button.setFocus(Qt.FocusReason.ActiveWindowFocusReason)


class PasswordPromptDialog(QDialog):
    """统一样式的密码输入窗口，确保按钮始终可见且尺寸一致。"""

    def __init__(self, parent: Optional[QWidget], title: str, prompt: str) -> None:
        super().__init__(parent)
        self.setWindowTitle(title)
        self.setModal(True)
        self.setAttribute(Qt.WidgetAttribute.WA_DeleteOnClose, True)
        self.setWindowFlag(Qt.WindowType.WindowStaysOnTopHint, True)
        self._captured_text: str = ""

        layout = QVBoxLayout(self)
        layout.setContentsMargins(24, 18, 24, 18)
        layout.setSpacing(12)

        label = QLabel(prompt, self)
        label.setWordWrap(True)
        label.setAlignment(Qt.AlignmentFlag.AlignLeft | Qt.AlignmentFlag.AlignVCenter)
        layout.addWidget(label)

        self.line_edit = QLineEdit(self)
        self.line_edit.setEchoMode(QLineEdit.EchoMode.Password)
        self.line_edit.setMinimumWidth(220)
        layout.addWidget(self.line_edit)

        self.error_label = QLabel("", self)
        self.error_label.setWordWrap(True)
        self.error_label.setObjectName("passwordPromptErrorLabel")
        self.error_label.setStyleSheet(
            "#passwordPromptErrorLabel { color: #d93025; font-size: 12px; margin-top: 4px; }"
        )
        self.error_label.hide()
        layout.addWidget(self.error_label)

        button_box = QDialogButtonBox(
            QDialogButtonBox.StandardButton.Ok | QDialogButtonBox.StandardButton.Cancel,
            Qt.Orientation.Horizontal,
            self,
        )
        button_box.accepted.connect(self.accept)
        button_box.rejected.connect(self.reject)
        style_dialog_buttons(
            button_box,
            {
                QDialogButtonBox.StandardButton.Ok: ButtonStyles.PRIMARY,
                QDialogButtonBox.StandardButton.Cancel: ButtonStyles.TOOLBAR,
            },
            extra_padding=12,
            minimum_height=34,
            uniform_width=True,
        )
        layout.addWidget(button_box)

        self.line_edit.returnPressed.connect(self.accept)
        self.line_edit.textChanged.connect(self._clear_error)

    @classmethod
    def get_password(
        cls,
        parent: Optional[QWidget],
        title: str,
        prompt: str,
        *,
        allow_empty: bool = True,
    ) -> tuple[str, bool]:
        dialog = cls(parent, title, prompt)
        dialog._allow_empty = allow_empty  # type: ignore[attr-defined]
        accepted = dialog.exec() == QDialog.DialogCode.Accepted
        value = dialog._captured_text if accepted else ""
        return value, accepted

    def showEvent(self, event) -> None:  # type: ignore[override]
        super().showEvent(event)
        self.line_edit.setFocus(Qt.FocusReason.ActiveWindowFocusReason)

    def accept(self) -> None:  # type: ignore[override]
        text = self.line_edit.text()
        if not getattr(self, "_allow_empty", True) and not text.strip():
            self._show_error("密码不能为空，请重新输入。")
            return
        self._captured_text = text
        super().accept()

    def reject(self) -> None:  # type: ignore[override]
        self._captured_text = ""
        super().reject()

    def _show_error(self, message: str) -> None:
        self.error_label.setText(message)
        self.error_label.show()
        self.line_edit.setFocus(Qt.FocusReason.ActiveWindowFocusReason)

    def _clear_error(self, _: str) -> None:
        if self.error_label.isVisible():
            self.error_label.hide()


class PasswordSetupDialog(QDialog):
    """一次性采集两次输入的新密码，避免外部循环引发界面阻塞。"""

    def __init__(self, parent: Optional[QWidget], title: str, prompt: str, confirm_prompt: str) -> None:
        super().__init__(parent)
        self.setWindowTitle(title)
        self.setModal(True)
        self.setAttribute(Qt.WidgetAttribute.WA_DeleteOnClose, True)
        self.setWindowFlag(Qt.WindowType.WindowStaysOnTopHint, True)
        self._password: str = ""

        layout = QVBoxLayout(self)
        layout.setContentsMargins(24, 18, 24, 18)
        layout.setSpacing(12)

        prompt_label = QLabel(prompt, self)
        prompt_label.setWordWrap(True)
        prompt_label.setAlignment(Qt.AlignmentFlag.AlignLeft | Qt.AlignmentFlag.AlignVCenter)
        layout.addWidget(prompt_label)

        self.password_edit = QLineEdit(self)
        self.password_edit.setEchoMode(QLineEdit.EchoMode.Password)
        self.password_edit.setMinimumWidth(220)
        layout.addWidget(self.password_edit)

        confirm_label = QLabel(confirm_prompt, self)
        confirm_label.setWordWrap(True)
        confirm_label.setAlignment(Qt.AlignmentFlag.AlignLeft | Qt.AlignmentFlag.AlignVCenter)
        layout.addWidget(confirm_label)

        self.confirm_edit = QLineEdit(self)
        self.confirm_edit.setEchoMode(QLineEdit.EchoMode.Password)
        self.confirm_edit.setMinimumWidth(220)
        layout.addWidget(self.confirm_edit)

        self.error_label = QLabel("", self)
        self.error_label.setWordWrap(True)
        self.error_label.setObjectName("passwordSetupErrorLabel")
        self.error_label.setStyleSheet(
            "#passwordSetupErrorLabel { color: #d93025; font-size: 12px; margin-top: 4px; }"
        )
        self.error_label.hide()
        layout.addWidget(self.error_label)

        button_box = QDialogButtonBox(
            QDialogButtonBox.StandardButton.Ok | QDialogButtonBox.StandardButton.Cancel,
            Qt.Orientation.Horizontal,
            self,
        )
        button_box.accepted.connect(self.accept)
        button_box.rejected.connect(self.reject)
        style_dialog_buttons(
            button_box,
            {
                QDialogButtonBox.StandardButton.Ok: ButtonStyles.PRIMARY,
                QDialogButtonBox.StandardButton.Cancel: ButtonStyles.TOOLBAR,
            },
            extra_padding=12,
            minimum_height=34,
            uniform_width=True,
        )
        layout.addWidget(button_box)

        self.password_edit.returnPressed.connect(self._focus_confirm)
        self.confirm_edit.returnPressed.connect(self.accept)
        self.password_edit.textChanged.connect(self._clear_error)
        self.confirm_edit.textChanged.connect(self._clear_error)

    @classmethod
    def get_new_password(
        cls,
        parent: Optional[QWidget],
        title: str,
        prompt: str,
        confirm_prompt: str,
    ) -> tuple[str, bool]:
        dialog = cls(parent, title, prompt, confirm_prompt)
        accepted = dialog.exec() == QDialog.DialogCode.Accepted
        value = dialog._password if accepted else ""
        return value, accepted

    def showEvent(self, event) -> None:  # type: ignore[override]
        super().showEvent(event)
        self.password_edit.setFocus(Qt.FocusReason.ActiveWindowFocusReason)

    def accept(self) -> None:  # type: ignore[override]
        password = self.password_edit.text().strip()
        confirm = self.confirm_edit.text().strip()
        if not password:
            self._show_error("密码不能为空，请重新输入。", focus_widget=self.password_edit)
            return
        if password != confirm:
            self._show_error("两次输入的密码不一致，请重新设置。", focus_widget=self.confirm_edit)
            return
        self._password = password
        super().accept()

    def reject(self) -> None:  # type: ignore[override]
        self._password = ""
        super().reject()

    def _show_error(self, message: str, *, focus_widget: Optional[QWidget] = None) -> None:
        self.error_label.setText(message)
        self.error_label.show()
        target = focus_widget or self.password_edit
        target.setFocus(Qt.FocusReason.ActiveWindowFocusReason)

    def _clear_error(self, _: str) -> None:
        if self.error_label.isVisible():
            self.error_label.hide()

    def _focus_confirm(self) -> None:
        self.confirm_edit.setFocus(Qt.FocusReason.TabFocusReason)


def ask_quiet_confirmation(parent: Optional[QWidget], text: str, title: str = "确认") -> bool:
    dialog = QuietQuestionDialog(parent, text, title)
    return dialog.exec() == QDialog.DialogCode.Accepted


def recommended_control_height(font: QFont, *, extra: int = 12, minimum: int = 32) -> int:
    """Return a DPI-aware button height based on the supplied font metrics."""

    metrics = QFontMetrics(font)
    text_height = metrics.boundingRect("Ag").height()
    line_height = metrics.height()
    base_height = max(text_height, line_height)
    return max(minimum, int(math.ceil(base_height + extra)))


class ButtonStyles:
    """Centralised QPushButton样式，避免各窗口重复定义造成视觉不一致。"""

    TOOLBAR = (
        "QPushButton {\n"
        "    padding: 4px 12px;\n"
        "    border-radius: 12px;\n"
        "    border: 1px solid #c4c8d0;\n"
        "    background-color: #ffffff;\n"
        "    color: #202124;\n"
        "}\n"
        "QPushButton:disabled {\n"
        "    color: rgba(32, 33, 36, 0.45);\n"
        "    background-color: #f3f5f9;\n"
        "    border-color: #d9dde3;\n"
        "}\n"
        "QPushButton:hover {\n"
        "    border-color: #1a73e8;\n"
        "    background-color: #eaf2ff;\n"
        "}\n"
        "QPushButton:pressed {\n"
        "    background-color: #d7e7ff;\n"
        "}\n"
        "QPushButton:checked {\n"
        "    background-color: #1a73e8;\n"
        "    border-color: #1a73e8;\n"
        "    color: #ffffff;\n"
        "}\n"
    )

    GRID = (
        "QPushButton {\n"
        "    padding: 6px 12px;\n"
        "    border-radius: 10px;\n"
        "    border: 1px solid #c4c8d0;\n"
        "    background-color: #ffffff;\n"
        "    color: #202124;\n"
        "}\n"
        "QPushButton:hover {\n"
        "    border-color: #1a73e8;\n"
        "    background-color: #eaf2ff;\n"
        "}\n"
        "QPushButton:pressed {\n"
        "    background-color: #d7e7ff;\n"
        "}\n"
    )

    PRIMARY = (
        "QPushButton {\n"
        "    padding: 6px 20px;\n"
        "    border-radius: 20px;\n"
        "    background-color: #1a73e8;\n"
        "    color: #ffffff;\n"
        "    border: 1px solid #1a73e8;\n"
        "}\n"
        "QPushButton:hover {\n"
        "    background-color: #185abc;\n"
        "    border-color: #185abc;\n"
        "}\n"
        "QPushButton:pressed {\n"
        "    background-color: #174ea6;\n"
        "}\n"
        "QPushButton:disabled {\n"
        "    background-color: #aac6ff;\n"
        "    border-color: #aac6ff;\n"
        "    color: rgba(255, 255, 255, 0.8);\n"
        "}\n"
    )

    ORDER_TOGGLE = (
        "QPushButton {\n"
        "    padding: 4px 18px;\n"
        "    border-radius: 22px;\n"
        "    border: 1px solid rgba(16, 61, 115, 0.28);\n"
        "    background-color: rgba(255, 255, 255, 0.96);\n"
        "    color: #0b3d91;\n"
        "}\n"
        "QPushButton:hover {\n"
        "    border-color: #1a73e8;\n"
        "    background-color: rgba(26, 115, 232, 0.16);\n"
        "}\n"
        "QPushButton:checked {\n"
        "    background-color: #1a73e8;\n"
        "    border-color: #1a73e8;\n"
        "    color: #ffffff;\n"
        "}\n"
    )


def apply_button_style(button: QPushButton, style: str, *, height: Optional[int] = None) -> None:
    """Apply a reusable QPushButton stylesheet and pointer cursor."""

    button.setCursor(Qt.CursorShape.PointingHandCursor)
    if height is not None:
        button.setMinimumHeight(height)
        button.setMaximumHeight(height)
        button.setSizePolicy(QSizePolicy.Policy.Minimum, QSizePolicy.Policy.Fixed)
    button.setStyleSheet(style)


def style_dialog_buttons(
    button_box: QDialogButtonBox,
    styles: Mapping[QDialogButtonBox.StandardButton, str],
    *,
    extra_padding: int = 10,
    minimum_height: int = 34,
    uniform_width: bool = False,
) -> None:
    """Apply shared styling to all buttons contained in a QDialogButtonBox."""

    styled_buttons: list[QPushButton] = []
    for standard_button, style in styles.items():
        button = button_box.button(standard_button)
        if button is None:
            continue
        control_height = recommended_control_height(
            button.font(), extra=extra_padding, minimum=minimum_height
        )
        apply_button_style(button, style, height=control_height)
        styled_buttons.append(button)
    if uniform_width and styled_buttons:
        target_width = max(button.sizeHint().width() for button in styled_buttons)
        for button in styled_buttons:
            button.setFixedWidth(target_width)


# ---------- 配置 ----------
class SettingsManager:
    """负责读取/写入配置文件的轻量封装。"""

    def __init__(self, filename: str = "settings.ini") -> None:
        # 统一维护配置文件的存放路径，优先使用用户配置目录，保证跨次启动仍能读取到历史点名状态。
        self._mirror_targets: set[str] = set()
        self.filename = self._prepare_storage_path(filename)
        self._mirror_targets.add(self.filename)
        self.config = configparser.ConfigParser()
        self.config.optionxform = str
        self._settings_cache: Optional[Dict[str, Dict[str, str]]] = None
        self.defaults: Dict[str, Dict[str, str]] = {
            "Launcher": {
                "x": "120",
                "y": "120",
                "minimized": "False",
                "bubble_x": "120",
                "bubble_y": "120",
            },
            "Startup": {"autostart_enabled": "False"},
            "RollCallTimer": {
                "geometry": "480x280+180+180",
                "show_id": "True",
                "show_name": "True",
                "speech_enabled": "False",
                "speech_voice_id": "",
                "current_group": "全部",
                "timer_countdown_minutes": "5",
                "timer_countdown_seconds": "0",
                "timer_sound_enabled": "True",
                "mode": "roll_call",
                "timer_mode": "countdown",
                "timer_seconds_left": "300",
                "timer_stopwatch_seconds": "0",
                "timer_running": "False",
                "id_font_size": "48",
                "name_font_size": "60",
                "timer_font_size": "56",
                "scoreboard_order": "rank",
            },
            "Paint": {"x": "260", "y": "260", "brush_size": "12", "brush_color": "#ff0000"},
        }

    def _get_config_dir(self) -> str:
        """返回当前系统下建议的配置目录。"""

        home = os.path.expanduser("~")
        if sys.platform.startswith("win"):
            base = os.environ.get("APPDATA") or os.path.join(home, "AppData", "Roaming")
            return os.path.join(base, "ClassroomTools")
        if sys.platform == "darwin":
            return os.path.join(home, "Library", "Application Support", "ClassroomTools")
        base = os.environ.get("XDG_CONFIG_HOME") or os.path.join(home, ".config")
        return os.path.join(base, "ClassroomTools")

    def _prepare_storage_path(self, filename: str) -> str:
        """根据平台选择合适的设置文件路径，并在需要时迁移旧文件。"""

        base_name = os.path.basename(filename) or "settings.ini"
        legacy_path = os.path.abspath(filename)
        config_dir = self._get_config_dir()
        try:
            os.makedirs(config_dir, exist_ok=True)
        except OSError:
            config_dir = os.path.dirname(legacy_path) or os.getcwd()
        target_path = os.path.join(config_dir, base_name)

        if os.path.exists(legacy_path):
            same_file = False
            try:
                same_file = os.path.samefile(legacy_path, target_path)
            except (OSError, FileNotFoundError):
                same_file = False
            if not same_file and not os.path.exists(target_path):
                try:
                    shutil.copy2(legacy_path, target_path)
                except Exception:
                    target_path = legacy_path
            if not same_file:
                legacy_dir = os.path.dirname(legacy_path) or os.getcwd()
                if os.access(legacy_dir, os.W_OK):
                    self._mirror_targets.add(legacy_path)

        try:
            with open(target_path, "a", encoding="utf-8"):
                pass
        except OSError:
            target_path = legacy_path

        return target_path

    def get_defaults(self) -> Dict[str, Dict[str, str]]:
        return {section: values.copy() for section, values in self.defaults.items()}

    def load_settings(self) -> Dict[str, Dict[str, str]]:
        if self._settings_cache is not None:
            return {section: values.copy() for section, values in self._settings_cache.items()}

        settings = self.get_defaults()
        if os.path.exists(self.filename):
            try:
                self.config.read(self.filename, encoding="utf-8")
                for section in self.config.sections():
                    if section not in settings:
                        settings[section] = {}
                    for key, value in self.config.items(section):
                        settings[section][key] = value
            except configparser.Error:
                settings = self.get_defaults()

        self._settings_cache = {section: values.copy() for section, values in settings.items()}
        return {section: values.copy() for section, values in self._settings_cache.items()}

    def _write_atomic(self, path: str, data: str) -> None:
        directory = os.path.dirname(path)
        if directory and not os.path.exists(directory):
            os.makedirs(directory, exist_ok=True)
        target_dir = directory or os.getcwd()
        fd, tmp_path = tempfile.mkstemp(prefix="ctools_", suffix=".tmp", dir=target_dir)
        try:
            with os.fdopen(fd, "w", encoding="utf-8") as handle:
                handle.write(data)
            os.replace(tmp_path, path)
        except Exception:
            try:
                os.remove(tmp_path)
            except OSError:
                pass
            raise

    def save_settings(self, settings: Dict[str, Dict[str, str]]) -> None:
        config = configparser.ConfigParser()
        config.optionxform = str
        snapshot: Dict[str, Dict[str, str]] = {}
        for section, options in settings.items():
            snapshot[section] = {key: str(value) for key, value in options.items()}
            config[section] = snapshot[section]

        buffer = io.StringIO()
        config.write(buffer)
        data = buffer.getvalue()
        buffer.close()

        failed: List[str] = []
        for path in sorted(self._mirror_targets):
            try:
                self._write_atomic(path, data)
            except Exception:
                failed.append(path)
        if failed and self.filename not in failed:
            print(f"无法写入备用配置文件: {failed}")

        self._settings_cache = {section: values.copy() for section, values in snapshot.items()}

    def clear_roll_call_history(self) -> None:
        """清除点名历史信息，仅在用户主动重置时调用。"""

        settings = self.load_settings()
        section = settings.get("RollCallTimer", {})
        removed = False
        for key in ("group_remaining", "group_last", "global_drawn"):
            if key in section:
                section.pop(key, None)
                removed = True
        if removed:
            settings["RollCallTimer"] = section
            self.save_settings(settings)


# ---------- 自绘置顶 ToolTip ----------
class TipWindow(QWidget):
    """一个轻量的自绘 ToolTip，确保位于所有置顶窗之上。"""
    def __init__(self) -> None:
        super().__init__(None, Qt.WindowType.Tool | Qt.WindowType.FramelessWindowHint | Qt.WindowType.WindowStaysOnTopHint)
        self.setAttribute(Qt.WidgetAttribute.WA_TransparentForMouseEvents, True)
        self.setAttribute(Qt.WidgetAttribute.WA_ShowWithoutActivating, True)
        self.setStyleSheet(
            """
            QLabel {
                color: #f1f3f4;
                background: rgba(32, 33, 36, 230);
                border: 1px solid rgba(255, 255, 255, 45);
                border-radius: 6px;
                padding: 4px 8px;
                font-size: 12px;
            }
            """
        )
        self._label = QLabel("", self)
        self._label.setAlignment(Qt.AlignmentFlag.AlignLeft | Qt.AlignmentFlag.AlignVCenter)
        self._hide_timer = QTimer(self); self._hide_timer.setSingleShot(True); self._hide_timer.timeout.connect(self.hide)

    def show_tip(self, text: str, pos: QPoint, duration_ms: int = 2500) -> None:
        self._label.setText(text or "")
        self._label.adjustSize()
        self.resize(self._label.size())
        self.move(pos + QPoint(12, 16))
        self.show()
        self.raise_()
        self._hide_timer.start(duration_ms)

    def hide_tip(self) -> None:
        self._hide_timer.stop()
        self.hide()


# ---------- 对话框 ----------
class PenSettingsDialog(QDialog):
    """画笔粗细与颜色选择对话框。"""
    COLORS = {
        "#FFFF00": "黄",
        "#FFA500": "橙",
        "#24B47E": "绿",
        "#800080": "紫",
        "#FFFFFF": "白",
    }

    def __init__(self, parent: Optional[QWidget] = None, initial_size: int = 12, initial_color: str = "#FF0000") -> None:
        super().__init__(parent)
        self.setWindowTitle("画笔设置")
        self.setWindowFlag(Qt.WindowType.WindowStaysOnTopHint, True)
        self.pen_color = QColor(initial_color)

        layout = QVBoxLayout(self)
        layout.setContentsMargins(8, 8, 8, 8)
        layout.setSpacing(6)

        size_layout = QHBoxLayout()
        size_label = QLabel("粗细:")
        self.size_slider = QSlider(Qt.Orientation.Horizontal)
        self.size_slider.setRange(2, 40)
        self.size_slider.setValue(int(initial_size))
        self.size_slider.setMinimumWidth(120)
        self.size_value = QLabel(str(initial_size))
        self.size_slider.valueChanged.connect(lambda value: self.size_value.setText(str(value)))

        size_layout.addWidget(size_label)
        size_layout.addWidget(self.size_slider, 1)
        size_layout.addWidget(self.size_value)
        layout.addLayout(size_layout)

        layout.addWidget(QLabel("颜色:"))
        color_layout = QGridLayout()
        color_layout.setContentsMargins(0, 0, 0, 0)
        color_layout.setSpacing(6)
        for index, (color_hex, name) in enumerate(self.COLORS.items()):
            button = QPushButton()
            button.setFixedSize(24, 24)
            button.setCursor(Qt.CursorShape.PointingHandCursor)
            button.setStyleSheet(
                f"background-color: {color_hex}; border: 1px solid rgba(0, 0, 0, 60); border-radius: 12px;"
            )
            button.setToolTip(name)
            button.clicked.connect(lambda _checked, c=color_hex: self._select_color(c))
            color_layout.addWidget(button, index // 3, index % 3)
        layout.addLayout(color_layout)

        buttons = QDialogButtonBox(QDialogButtonBox.StandardButton.Ok | QDialogButtonBox.StandardButton.Cancel)
        buttons.accepted.connect(self.accept)
        buttons.rejected.connect(self.reject)
        style_dialog_buttons(
            buttons,
            {
                QDialogButtonBox.StandardButton.Ok: ButtonStyles.PRIMARY,
                QDialogButtonBox.StandardButton.Cancel: ButtonStyles.TOOLBAR,
            },
            extra_padding=10,
            minimum_height=32,
        )
        layout.addWidget(buttons)

        self.setFixedSize(self.sizeHint())

    def _select_color(self, color_hex: str) -> None:
        self.pen_color = QColor(color_hex)

    def get_settings(self) -> tuple[int, QColor]:
        return self.size_slider.value(), self.pen_color

    def showEvent(self, event) -> None:  # type: ignore[override]
        super().showEvent(event)
        ensure_widget_within_screen(self)


class ShapeSettingsDialog(QDialog):
    """图形工具的快捷选择窗口。"""
    SHAPES = {"line": "直线", "dashed_line": "虚线", "rect": "矩形", "circle": "圆形"}

    def __init__(self, parent: Optional[QWidget] = None) -> None:
        super().__init__(parent)
        self.setWindowTitle("选择图形")
        self.setWindowFlag(Qt.WindowType.WindowStaysOnTopHint, True)
        self.selected_shape: Optional[str] = None

        layout = QGridLayout(self)
        layout.setContentsMargins(10, 10, 10, 10)
        layout.setHorizontalSpacing(6)
        layout.setVerticalSpacing(6)

        for index, (shape_key, name) in enumerate(self.SHAPES.items()):
            button = QPushButton(name)
            button.setMinimumWidth(68)
            apply_button_style(
                button,
                ButtonStyles.TOOLBAR,
                height=recommended_control_height(button.font(), extra=10, minimum=32),
            )
            button.clicked.connect(lambda _checked, key=shape_key: self._select_shape(key))
            layout.addWidget(button, index // 2, index % 2)

        self.setFixedSize(self.sizeHint())

    def _select_shape(self, shape: str) -> None:
        self.selected_shape = shape
        self.accept()

    def get_shape(self) -> Optional[str]:
        return self.selected_shape

    def showEvent(self, event) -> None:  # type: ignore[override]
        super().showEvent(event)
        ensure_widget_within_screen(self)


class BoardColorDialog(QDialog):
    """白板背景颜色选择对话框。"""
    COLORS = {"#FFFFFF": "白板", "#000000": "黑板", "#0E4020": "绿板"}

    def __init__(self, parent: Optional[QWidget] = None) -> None:
        super().__init__(parent)
        self.setWindowTitle("选择颜色")
        self.setWindowFlag(Qt.WindowType.WindowStaysOnTopHint, True)
        self.selected_color: Optional[QColor] = None

        layout = QHBoxLayout(self)
        layout.setContentsMargins(10, 10, 10, 10)
        layout.setSpacing(6)

        for color_hex, name in self.COLORS.items():
            button = QPushButton(name)
            button.setCursor(Qt.CursorShape.PointingHandCursor)
            button.setFixedSize(72, 28)
            button.clicked.connect(lambda _checked, c=color_hex: self._select_color(c))
            layout.addWidget(button)

        self.setFixedSize(self.sizeHint())

    def _select_color(self, color_hex: str) -> None:
        self.selected_color = QColor(color_hex)
        self.accept()

    def get_color(self) -> Optional[QColor]:
        return self.selected_color

    def showEvent(self, event) -> None:  # type: ignore[override]
        super().showEvent(event)
        ensure_widget_within_screen(self)


# ---------- 标题栏 ----------
class TitleBar(QWidget):
    """浮动工具条的标题栏，负责拖拽移动。"""

    def __init__(self, toolbar: "FloatingToolbar") -> None:
        super().__init__(toolbar)
        self.toolbar = toolbar
        self._dragging = False
        self._drag_offset = QPoint()
        self.setCursor(Qt.CursorShape.OpenHandCursor)

        self.setAutoFillBackground(True)
        palette = self.palette()
        palette.setColor(self.backgroundRole(), QColor(36, 37, 41, 235))
        self.setPalette(palette)
        self.setFixedHeight(22)

        layout = QHBoxLayout(self)
        layout.setContentsMargins(6, 0, 6, 0)
        title = QLabel("屏幕画笔")
        font = title.font()
        font.setBold(True)
        title.setFont(font)
        title.setStyleSheet("color: #f1f3f4; font-size: 10.5px;")
        layout.addWidget(title)
        layout.addStretch()

    def mousePressEvent(self, event) -> None:
        if event.button() == Qt.MouseButton.LeftButton:
            self._dragging = True
            self._drag_offset = event.globalPosition().toPoint() - self.toolbar.pos()
            self.setCursor(Qt.CursorShape.ClosedHandCursor)
            event.accept()
        super().mousePressEvent(event)

    def mouseMoveEvent(self, event) -> None:
        if self._dragging:
            self.toolbar.move(event.globalPosition().toPoint() - self._drag_offset)
            event.accept()
        super().mouseMoveEvent(event)

    def mouseReleaseEvent(self, event) -> None:
        if self._dragging:
            self.toolbar.overlay.save_window_position()
        self._dragging = False
        self.setCursor(Qt.CursorShape.OpenHandCursor)
        try:
            self.toolbar.overlay.raise_toolbar()
        except Exception:
            pass
        event.accept()
        super().mouseReleaseEvent(event)


# ---------- 浮动工具条（画笔/白板） ----------
class FloatingToolbar(QWidget):
    """悬浮工具条：提供画笔、图形、白板等常用按钮。"""

    def __init__(self, overlay: "OverlayWindow", settings_manager: SettingsManager) -> None:
        super().__init__(
            None,
            Qt.WindowType.Tool | Qt.WindowType.FramelessWindowHint | Qt.WindowType.WindowStaysOnTopHint,
        )
        self.overlay = overlay
        self.settings_manager = settings_manager
        self.setAttribute(Qt.WidgetAttribute.WA_TranslucentBackground)
        self.setAttribute(Qt.WidgetAttribute.WA_AlwaysShowToolTips, True)
        self.setWindowFlag(Qt.WindowType.WindowDoesNotAcceptFocus, True)
        self._tip = TipWindow()
        self._build_ui()

        settings = self.settings_manager.load_settings().get("Paint", {})
        self.move(int(settings.get("x", "260")), int(settings.get("y", "260")))
        self.adjustSize()
        self.setFixedSize(self.sizeHint())
        self._base_minimum_width = self.width()
        self._base_minimum_height = self.height()
        self._ensure_min_width = self.width()
        self._ensure_min_height = self.height()

    def _build_ui(self) -> None:
        self.setStyleSheet(
            """
            #container {
                background-color: rgba(28, 29, 32, 235);
                border-radius: 10px;
                border: 1px solid rgba(255, 255, 255, 45);
            }
            QPushButton {
                color: #f1f3f4;
                background: rgba(60, 64, 67, 240);
                border: 1px solid rgba(255, 255, 255, 45);
                border-radius: 6px;
                padding: 3px;
                min-width: 28px;
                min-height: 28px;
            }
            QPushButton:hover {
                background: rgba(138, 180, 248, 245);
                border-color: rgba(138, 180, 248, 255);
                color: #202124;
            }
            QPushButton:checked {
                background: rgba(138, 180, 248, 255);
                color: #202124;
            }
            QPushButton#eraserButton {
                background: rgba(241, 243, 244, 235);
                color: #3c4043;
                border-color: rgba(138, 180, 248, 170);
            }
            QPushButton#eraserButton:hover,
            QPushButton#eraserButton:checked {
                background: rgba(202, 225, 255, 255);
                border-color: #1a73e8;
                color: #174ea6;
            }
            QPushButton#clearButton {
                background: rgba(255, 236, 232, 240);
                color: #a03a1e;
                border-color: rgba(255, 173, 153, 230);
            }
            QPushButton#clearButton:hover,
            QPushButton#clearButton:checked {
                background: rgba(255, 210, 204, 255);
                border-color: rgba(255, 138, 101, 255);
                color: #5f2121;
            }
            #whiteboardButtonActive {
                background: rgba(255, 214, 102, 240);
                border-color: rgba(251, 188, 5, 255);
                color: #202124;
            }
            """
        )

        root = QVBoxLayout(self)
        root.setContentsMargins(0, 0, 0, 0)
        container = QWidget(self)
        container.setObjectName("container")
        root.addWidget(container)

        layout = QVBoxLayout(container)
        layout.setContentsMargins(6, 5, 6, 6)
        layout.setSpacing(5)
        self.title_bar = TitleBar(self)
        layout.addWidget(self.title_bar)

        button_row = QHBoxLayout()
        button_row.setContentsMargins(0, 0, 0, 0)
        button_row.setSpacing(3)

        self.btn_cursor = QPushButton(IconManager.get_icon("cursor"), "")
        self.brush_color_buttons: Dict[str, QPushButton] = {}
        brush_configs = [
            ("#000000", "黑色画笔"),
            ("#FF0000", "红色画笔"),
            ("#1E90FF", "蓝色画笔"),
        ]  # 预设的高频画笔颜色
        brush_buttons = []
        for color_hex, name in brush_configs:
            button = QPushButton(IconManager.get_brush_icon(color_hex), "")
            button.setToolTip(name)
            self.brush_color_buttons[color_hex.lower()] = button
            brush_buttons.append(button)
        self.btn_shape = QPushButton(IconManager.get_icon("shape"), "")
        self.btn_undo = QPushButton(IconManager.get_icon("undo"), "")
        self.btn_eraser = QPushButton(IconManager.get_icon("eraser"), "")
        self.btn_eraser.setObjectName("eraserButton")
        self.btn_clear_all = QPushButton(IconManager.get_icon("clear_all"), "")
        self.btn_clear_all.setObjectName("clearButton")
        self.btn_whiteboard = QPushButton(IconManager.get_icon("whiteboard"), "")
        self.btn_settings = QPushButton(IconManager.get_icon("settings"), "")

        buttons = (
            [self.btn_cursor]
            + brush_buttons
            + [
                self.btn_shape,
                self.btn_undo,
                self.btn_eraser,
                self.btn_clear_all,
                self.btn_whiteboard,
                self.btn_settings,
            ]
        )
        for btn in buttons:
            btn.setIconSize(QSize(18, 18))
            btn.setCursor(Qt.CursorShape.PointingHandCursor)
            btn.setFocusPolicy(Qt.FocusPolicy.NoFocus)
            button_row.addWidget(btn)
        layout.addLayout(button_row)

        tooltip_text = {
            self.btn_cursor: "光标",
            self.btn_shape: "图形",
            self.btn_undo: "撤销",
            self.btn_eraser: "橡皮（再次点击恢复画笔）",
            self.btn_clear_all: "清除（并恢复画笔）",
            self.btn_whiteboard: "白板（单击开关 / 双击换色）",
            self.btn_settings: "画笔设置",
        }
        for button in brush_buttons:
            tooltip_text[button] = button.toolTip() or "画笔"
        for btn, tip_text in tooltip_text.items():
            btn.setToolTip(tip_text)
            btn.installEventFilter(self)

        self.tool_buttons = QButtonGroup(self)
        for btn in (self.btn_cursor, *brush_buttons, self.btn_shape, self.btn_eraser):
            btn.setCheckable(True)
            self.tool_buttons.addButton(btn)
        self.tool_buttons.setExclusive(True)

        self.btn_cursor.clicked.connect(self.overlay.toggle_cursor_mode)
        for color_hex, button in zip([c for c, _ in brush_configs], brush_buttons):
            button.clicked.connect(lambda _checked, c=color_hex: self.overlay.use_brush_color(c))
        self.btn_shape.clicked.connect(self._select_shape)
        self.btn_undo.clicked.connect(self.overlay.undo_last_action)
        self.btn_eraser.clicked.connect(self.overlay.toggle_eraser_mode)
        self.btn_clear_all.clicked.connect(self.overlay.clear_all)
        self.btn_settings.clicked.connect(self.overlay.open_pen_settings)
        self.btn_whiteboard.clicked.connect(self._handle_whiteboard_click)

        self._wb_click_timer = QTimer(self)
        self._wb_click_timer.setInterval(QApplication.instance().doubleClickInterval())
        self._wb_click_timer.setSingleShot(True)
        # 使用单次定时器来区分白板按钮的单击与双击行为
        self._wb_click_timer.timeout.connect(self.overlay.toggle_whiteboard)

        self.btn_undo.setEnabled(False)

        for widget in (self, container, self.title_bar):
            widget.installEventFilter(self)

    def update_tool_states(self, mode: str, pen_color: QColor) -> None:
        color_key = pen_color.name().lower()
        for hex_key, button in self.brush_color_buttons.items():
            prev = button.blockSignals(True)
            button.setChecked(mode == "brush" and hex_key == color_key)
            button.blockSignals(prev)
        for tool, button in (
            ("cursor", self.btn_cursor),
            ("shape", self.btn_shape),
            ("eraser", self.btn_eraser),
        ):
            prev = button.blockSignals(True)
            button.setChecked(mode == tool)
            button.blockSignals(prev)
        if mode == "brush" and color_key not in self.brush_color_buttons:
            for button in (self.btn_cursor, self.btn_shape, self.btn_eraser):
                prev = button.blockSignals(True)
                button.setChecked(False)
                button.blockSignals(prev)

    def update_undo_state(self, enabled: bool) -> None:
        self.btn_undo.setEnabled(enabled)

    def eventFilter(self, obj, event):
        event_type = event.type()
        if isinstance(obj, QPushButton) and event_type == QEvent.Type.ToolTip:
            try:
                self.overlay.raise_toolbar()
            except Exception:
                pass
            self._tip.show_tip(obj.toolTip(), QCursor.pos())
            return True
        if event_type in (
            QEvent.Type.Leave,
            QEvent.Type.MouseButtonPress,
            QEvent.Type.MouseButtonDblClick,
        ):
            self._tip.hide_tip()
        return super().eventFilter(obj, event)

    def _select_shape(self) -> None:
        dialog = ShapeSettingsDialog(self)
        if dialog.exec():
            shape = dialog.get_shape()
            if shape:
                self.overlay.set_mode("shape", shape_type=shape)
        else:
            self.overlay.update_toolbar_state()

    def _handle_whiteboard_click(self) -> None:
        if self._wb_click_timer.isActive():
            self._wb_click_timer.stop()
            self.overlay.open_board_color_dialog()
        else:
            self._wb_click_timer.start()

    def update_whiteboard_button_state(self, active: bool) -> None:
        self.btn_whiteboard.setObjectName("whiteboardButtonActive" if active else "")
        self.style().polish(self.btn_whiteboard)

    def enterEvent(self, event) -> None:
        self.overlay.raise_toolbar()
        super().enterEvent(event)

    def showEvent(self, event) -> None:  # type: ignore[override]
        super().showEvent(event)
        ensure_widget_within_screen(self)


# ---------- 叠加层（画笔/白板） ----------


class _PresentationForwarder:
    """在绘图模式下将特定输入事件转发给下层演示窗口。"""

    __slots__ = ("overlay", "_last_target_hwnd")

    _KNOWN_PRESENTATION_CLASSES: Set[str] = (
        {
            "screenclass",
            "pptframeclass",
            "pptviewwndclass",
            "powerpntframeclass",
            "powerpointframeclass",
            "opusapp",
            "acrobatsdiwindow",
            "kwppframeclass",
            "kwppmainframe",
            "kwpsframeclass",
            "wpsframeclass",
            "wpsmainframe",
        }
        if win32gui is not None
        else set()
    )
    _KNOWN_PRESENTATION_PREFIXES: Tuple[str, ...] = (
        ("kwpp", "kwps", "wpsframe", "wpsmain") if win32gui is not None else tuple()
    )
    _KEY_FORWARD_MAP: Dict[int, int] = (
        {
            int(Qt.Key.Key_PageUp): win32con.VK_PRIOR,
            int(Qt.Key.Key_PageDown): win32con.VK_NEXT,
            int(Qt.Key.Key_Up): win32con.VK_UP,
            int(Qt.Key.Key_Down): win32con.VK_DOWN,
            int(Qt.Key.Key_Left): win32con.VK_LEFT,
            int(Qt.Key.Key_Right): win32con.VK_RIGHT,
        }
        if win32con is not None
        else {}
    )
    _EXTENDED_KEY_CODES: Set[int] = (
        {
            win32con.VK_UP,
            win32con.VK_DOWN,
            win32con.VK_LEFT,
            win32con.VK_RIGHT,
        }
        if win32con is not None
        else set()
    )

    @staticmethod
    def is_supported() -> bool:
        return bool(win32api and win32con and win32gui)

    def __init__(self, overlay: "OverlayWindow") -> None:
        self.overlay = overlay
        self._last_target_hwnd: Optional[int] = None

    def clear_cached_target(self) -> None:
        self._last_target_hwnd = None

    # ---- 公共接口 ----
    def forward_wheel(self, event: QWheelEvent) -> bool:
        if not self._can_forward():
            self.clear_cached_target()
            return False
        delta_vec = event.angleDelta()
        delta = int(delta_vec.y() or delta_vec.x())
        if delta == 0:
            pixel_vec = event.pixelDelta()
            delta = int(pixel_vec.y() or pixel_vec.x())
        if delta == 0:
            return False
        target = self._resolve_presentation_target()
        if not target:
            return False
        keys = self._translate_mouse_modifiers(event)
        delta_word = ctypes.c_short(delta).value & 0xFFFF
        w_param = (ctypes.c_ushort(keys).value & 0xFFFF) | (delta_word << 16)
        global_pos = event.globalPosition().toPoint()
        x_word = ctypes.c_short(global_pos.x()).value & 0xFFFF
        y_word = ctypes.c_short(global_pos.y()).value & 0xFFFF
        l_param = x_word | (y_word << 16)
        try:
            return bool(win32api.PostMessage(target, win32con.WM_MOUSEWHEEL, w_param, l_param))
        except Exception:
            return False

    def forward_key(self, event: QKeyEvent, *, is_press: bool) -> bool:
        if not self._can_forward():
            self.clear_cached_target()
            return False
        vk_code = self._KEY_FORWARD_MAP.get(event.key())
        if vk_code is None:
            return False
        target = self._resolve_presentation_target()
        if not target:
            return False
        return self._post_key_event(target, vk_code, event, is_press=is_press)

    # ---- 内部工具方法 ----
    def _can_forward(self) -> bool:
        if not self.is_supported():
            return False
        if getattr(self.overlay, "mode", "cursor") == "cursor":
            return False
        if getattr(self.overlay, "whiteboard_active", False):
            return False
        return True

    def _translate_mouse_modifiers(self, event: QWheelEvent) -> int:
        keys = 0
        modifiers = event.modifiers()
        if modifiers & Qt.KeyboardModifier.ShiftModifier:
            keys |= win32con.MK_SHIFT
        if modifiers & Qt.KeyboardModifier.ControlModifier:
            keys |= win32con.MK_CONTROL
        buttons = event.buttons()
        if buttons & Qt.MouseButton.LeftButton:
            keys |= win32con.MK_LBUTTON
        if buttons & Qt.MouseButton.RightButton:
            keys |= win32con.MK_RBUTTON
        if buttons & Qt.MouseButton.MiddleButton:
            keys |= win32con.MK_MBUTTON
        return keys

    def _post_key_event(self, hwnd: int, vk_code: int, event: QKeyEvent, *, is_press: bool) -> bool:
        if win32api is None or win32con is None:
            return False
        repeat_count = max(1, int(getattr(event, "count", lambda: 1)()))
        l_param = repeat_count & 0xFFFF
        map_vk = getattr(win32api, "MapVirtualKey", None)
        scan_code = int(map_vk(vk_code, 0)) if callable(map_vk) else 0
        l_param |= (scan_code & 0xFF) << 16
        if vk_code in self._EXTENDED_KEY_CODES:
            l_param |= 1 << 24
        if is_press:
            if event.isAutoRepeat():
                l_param |= 1 << 30
        else:
            l_param |= 1 << 30
            l_param |= 1 << 31
        message = win32con.WM_KEYDOWN if is_press else win32con.WM_KEYUP
        try:
            return bool(win32api.PostMessage(hwnd, message, vk_code, l_param))
        except Exception:
            return False

    def _overlay_rect_tuple(self) -> Optional[Tuple[int, int, int, int]]:
        rect = self.overlay.geometry()
        if rect.isNull():
            return None
        left = rect.left()
        top = rect.top()
        right = left + rect.width()
        bottom = top + rect.height()
        return left, top, right, bottom

    def _rect_intersects_overlay(self, rect: Tuple[int, int, int, int]) -> bool:
        overlay_rect = self._overlay_rect_tuple()
        if overlay_rect is None:
            return False
        left, top, right, bottom = rect
        o_left, o_top, o_right, o_bottom = overlay_rect
        return not (right <= o_left or left >= o_right or bottom <= o_top or top >= o_bottom)

    def _is_target_window_valid(self, hwnd: int) -> bool:
        if win32gui is None:
            return False
        try:
            if hwnd == 0:
                return False
            if hwnd == int(self.overlay.winId()):
                return False
            if not win32gui.IsWindow(hwnd) or not win32gui.IsWindowVisible(hwnd):
                return False
            if win32gui.IsIconic(hwnd):
                return False
            rect = win32gui.GetWindowRect(hwnd)
        except Exception:
            return False
        if not rect:
            return False
        return self._rect_intersects_overlay(rect)

    def _is_candidate_window(self, hwnd: int) -> bool:
        if win32gui is None:
            return False
        try:
            class_name = win32gui.GetClassName(hwnd)
        except Exception:
            class_name = ""
        class_name = class_name.strip().lower()
        if not class_name:
            return False
        if class_name in self._KNOWN_PRESENTATION_CLASSES:
            return True
        if any(class_name.startswith(prefix) for prefix in self._KNOWN_PRESENTATION_PREFIXES):
            return True
        try:
            rect = win32gui.GetWindowRect(hwnd)
        except Exception:
            return False
        if not rect:
            return False
        left, top, right, bottom = rect
        width = max(0, right - left)
        height = max(0, bottom - top)
        overlay_rect = self._overlay_rect_tuple()
        if overlay_rect is None:
            return False
        o_width = overlay_rect[2] - overlay_rect[0]
        o_height = overlay_rect[3] - overlay_rect[1]
        if o_width <= 0 or o_height <= 0:
            return False
        width_diff = abs(width - o_width)
        height_diff = abs(height - o_height)
        return width >= 400 and height >= 300 and width_diff <= 64 and height_diff <= 64

    def _detect_presentation_window(self) -> Optional[int]:
        if win32gui is None:
            return None
        overlay_hwnd = int(self.overlay.winId()) if self.overlay.winId() else 0
        try:
            foreground = win32gui.GetForegroundWindow()
        except Exception:
            foreground = 0
        if foreground and foreground != overlay_hwnd and self._is_candidate_window(foreground):
            return foreground

        candidates: List[int] = []

        def _enum_callback(hwnd: int, acc: List[int]) -> bool:
            if hwnd == overlay_hwnd:
                return True
            try:
                if not win32gui.IsWindowVisible(hwnd) or win32gui.IsIconic(hwnd):
                    return True
                rect = win32gui.GetWindowRect(hwnd)
            except Exception:
                return True
            if not rect or not self._rect_intersects_overlay(rect):
                return True
            acc.append(hwnd)
            return True

        try:
            win32gui.EnumWindows(_enum_callback, candidates)
        except Exception:
            return None
        for hwnd in candidates:
            if self._is_candidate_window(hwnd):
                return hwnd
        return None

    def _resolve_presentation_target(self) -> Optional[int]:
        if win32gui is None:
            return None
        hwnd = self._last_target_hwnd
        if hwnd and self._is_target_window_valid(hwnd):
            return hwnd
        hwnd = self._detect_presentation_window()
        if hwnd and self._is_target_window_valid(hwnd):
            self._last_target_hwnd = hwnd
            return hwnd
        self._last_target_hwnd = None
        return None


class OverlayWindow(QWidget):
<<<<<<< HEAD
=======
    _KNOWN_PRESENTATION_CLASSES: Set[str] = (
        {
            "screenclass",
            "pptframeclass",
            "powerpntframeclass",
            "opusapp",
            "acrobatsdiwindow",
        }
        if win32gui is not None
        else set()
    )
    _KEY_FORWARD_MAP: Dict[int, int] = (
        {
            int(Qt.Key.Key_PageUp): win32con.VK_PRIOR,
            int(Qt.Key.Key_PageDown): win32con.VK_NEXT,
            int(Qt.Key.Key_Up): win32con.VK_UP,
            int(Qt.Key.Key_Down): win32con.VK_DOWN,
            int(Qt.Key.Key_Left): win32con.VK_LEFT,
            int(Qt.Key.Key_Right): win32con.VK_RIGHT,
        }
        if win32con is not None
        else {}
    )
>>>>>>> bdc6de17

    def __init__(self, settings_manager: SettingsManager) -> None:
        super().__init__(None, Qt.WindowType.FramelessWindowHint | Qt.WindowType.WindowStaysOnTopHint)
        self.setAttribute(Qt.WidgetAttribute.WA_TranslucentBackground)
        self.settings_manager = settings_manager
        s = self.settings_manager.load_settings().get("Paint", {})
        self.pen_size = int(s.get("brush_size", "12"))
        self.pen_color = QColor(s.get("brush_color", "#ff0000"))
        self.mode = "brush"
        self.current_shape: Optional[str] = None
        self.shape_start_point: Optional[QPoint] = None
        self.drawing = False
        self.last_point = QPointF(); self.prev_point = QPointF()
        self.last_width = float(self.pen_size); self.last_time = time.time()
        self._last_brush_color = QColor(self.pen_color)
        self._last_brush_size = max(1, self.pen_size)
        self._last_draw_mode = "brush"
        self._last_shape_type: Optional[str] = None
        self._restoring_tool = False
        self._eraser_last_point: Optional[QPoint] = None
        self._stroke_points: deque[QPointF] = deque(maxlen=8)
        self._stroke_timestamps: deque[float] = deque(maxlen=8)
        self._stroke_speed: float = 0.0
        self._stroke_last_midpoint: Optional[QPointF] = None
        self._stroke_filter_point: Optional[QPointF] = None
        self._brush_painter: Optional[QPainter] = None
        self._eraser_painter: Optional[QPainter] = None
        self._last_target_hwnd: Optional[int] = None
        base_width = float(max(1, self.pen_size))
        self._brush_pen = QPen(
            self.pen_color,
            base_width,
            Qt.PenStyle.SolidLine,
            Qt.PenCapStyle.RoundCap,
            Qt.PenJoinStyle.RoundJoin,
        )
        fade_color = QColor(self.pen_color)
        fade_color.setAlpha(160)
        self._brush_shadow_pen = QPen(
            fade_color,
            base_width * 1.2,
            Qt.PenStyle.SolidLine,
            Qt.PenCapStyle.RoundCap,
            Qt.PenJoinStyle.RoundJoin,
        )
        self._last_preview_bounds: Optional[QRect] = None
        self.whiteboard_active = False
        self.whiteboard_color = QColor(0, 0, 0, 0); self.last_board_color = QColor("#ffffff")
        self.cursor_pixmap = QPixmap()
        self._eraser_stroker = QPainterPathStroker()
        self._eraser_stroker.setCapStyle(Qt.PenCapStyle.RoundCap)
        self._eraser_stroker.setJoinStyle(Qt.PenJoinStyle.RoundJoin)
        self._eraser_stroker_width = 0.0
        self._forwarder: Optional[_PresentationForwarder] = (
            _PresentationForwarder(self) if _PresentationForwarder.is_supported() else None
        )
        self.setFocusPolicy(Qt.FocusPolicy.StrongFocus)
        self.setMouseTracking(True)

        self._build_scene()
        self.history: List[QPixmap] = []
        self._history_limit = 30
        self.toolbar = FloatingToolbar(self, self.settings_manager)
        self.set_mode("brush", initial=True)
        self.toolbar.update_undo_state(False)

    def raise_toolbar(self) -> None:
        if getattr(self, "toolbar", None) is not None:
            self.toolbar.show()
            self.toolbar.raise_()

    def _build_scene(self) -> None:
        virtual = QRect()
        for screen in QApplication.screens():
            virtual = virtual.united(screen.geometry())
        self.setGeometry(virtual)
        self.canvas = QPixmap(self.size()); self.canvas.fill(Qt.GlobalColor.transparent)
        self.temp_canvas = QPixmap(self.size()); self.temp_canvas.fill(Qt.GlobalColor.transparent)

    # ---- ͼ��ͼ����� ----
    def _ensure_brush_painter(self) -> QPainter:
        painter = self._brush_painter
        if painter is None:
            painter = QPainter(self.canvas)
            painter.setRenderHint(QPainter.RenderHint.Antialiasing)
            self._brush_painter = painter
        return painter

    def _release_brush_painter(self) -> None:
        if self._brush_painter is not None:
            self._brush_painter.end()
            self._brush_painter = None

    def _ensure_eraser_painter(self) -> QPainter:
        painter = self._eraser_painter
        if painter is None:
            painter = QPainter(self.canvas)
            painter.setRenderHint(QPainter.RenderHint.Antialiasing)
            painter.setCompositionMode(QPainter.CompositionMode.CompositionMode_Clear)
            self._eraser_painter = painter
        return painter

    def _release_eraser_painter(self) -> None:
        if self._eraser_painter is not None:
            self._eraser_painter.end()
            self._eraser_painter = None

    def _release_canvas_painters(self) -> None:
        self._release_brush_painter()
        self._release_eraser_painter()

    def _update_brush_pen_appearance(self, width: float, fade_alpha: int) -> None:
        width = max(0.6, float(width))
        fade_alpha = max(0, min(255, int(fade_alpha)))
        self._brush_pen.setColor(self.pen_color)
        self._brush_pen.setWidthF(width)
        fade_color = QColor(self.pen_color)
        fade_color.setAlpha(fade_alpha)
        self._brush_shadow_pen.setColor(fade_color)
        self._brush_shadow_pen.setWidthF(width * 1.25)

    def show_overlay(self) -> None:
        self.show(); self.toolbar.show(); self.raise_toolbar()
        self.set_mode(self.mode, self.current_shape)

    def hide_overlay(self) -> None:
        self.hide(); self.toolbar.hide()
        self.save_settings(); self.save_window_position()

    def open_pen_settings(self) -> None:
        pm, ps = self.mode, self.current_shape
        d = PenSettingsDialog(self.toolbar, self.pen_size, self.pen_color.name())
        if d.exec():
            self.pen_size, self.pen_color = d.get_settings()
            self._update_brush_pen_appearance(max(1.0, float(self.pen_size)), 180)
            self.update_cursor()
        self.set_mode(pm, ps)
        self.raise_toolbar()

    def open_board_color_dialog(self) -> None:
        d = BoardColorDialog(self.toolbar)
        if d.exec():
            c = d.get_color()
            if c:
                self.last_board_color = c
                self.whiteboard_color = c
                self.whiteboard_active = True
                if self._forwarder:
                    self._forwarder.clear_cached_target()
                self.toolbar.update_whiteboard_button_state(True)
                self._update_visibility_for_mode(initial=False)
                self.raise_toolbar()
                self.update()

    def toggle_whiteboard(self) -> None:
        self.whiteboard_active = not self.whiteboard_active
        self.whiteboard_color = self.last_board_color if self.whiteboard_active else QColor(0, 0, 0, 0)
        if self._forwarder and self.whiteboard_active:
            self._forwarder.clear_cached_target()
        self._update_visibility_for_mode(initial=False)
        self.raise_toolbar()
        self.toolbar.update_whiteboard_button_state(self.whiteboard_active)
        self.update()

    def set_mode(self, mode: str, shape_type: Optional[str] = None, *, initial: bool = False) -> None:
        prev_mode = getattr(self, "mode", None)
        if prev_mode != mode:
            self._release_canvas_painters()
        self.mode = mode
        if shape_type is not None or mode != "shape":
            self.current_shape = shape_type
        if mode != "shape":
            self.shape_start_point = None
            self._last_preview_bounds = None
        if self.mode != "eraser":
            self._eraser_last_point = None
        if self._forwarder and mode == "cursor":
            self._forwarder.clear_cached_target()
        if self.mode in {"brush", "shape"} and not self._restoring_tool:
            self._update_last_tool_snapshot()
        self._update_visibility_for_mode(initial=initial)
        if not initial:
            self.raise_toolbar()
        self.update_toolbar_state()
        self.update_cursor()

    def update_toolbar_state(self) -> None:
        if not getattr(self, 'toolbar', None):
            return
        self.toolbar.update_tool_states(self.mode, self.pen_color)

    def _update_last_tool_snapshot(self) -> None:
        if self.pen_color.isValid():
            self._last_brush_color = QColor(self.pen_color)
        if self.pen_size > 0:
            self._last_brush_size = max(1, int(self.pen_size))
        if self.mode in {"brush", "shape"}:
            self._last_draw_mode = self.mode
            if self.mode == "shape":
                self._last_shape_type = self.current_shape

    def _restore_last_tool(self) -> None:
        if isinstance(self._last_brush_color, QColor) and self._last_brush_color.isValid():
            self.pen_color = QColor(self._last_brush_color)
        if isinstance(self._last_brush_size, int) and self._last_brush_size > 0:
            self.pen_size = max(1, int(self._last_brush_size))
        target_mode = self._last_draw_mode if self._last_draw_mode in {"brush", "shape"} else "brush"
        target_shape = self._last_shape_type if target_mode == "shape" else None
        self._restoring_tool = True
        try:
            self.set_mode(target_mode, shape_type=target_shape)
        finally:
            self._restoring_tool = False
        self._update_last_tool_snapshot()

    def toggle_eraser_mode(self) -> None:
        """切换橡皮模式；再次点击会恢复上一次的画笔配置。"""
        if self.mode == "eraser":
            self._restore_last_tool()
        else:
            self._update_last_tool_snapshot()
            self.set_mode("eraser")

    def toggle_cursor_mode(self) -> None:
        """切换光标模式；再次点击恢复最近的画笔或图形设置。"""
        if self.mode == "cursor":
            self._restore_last_tool()
            return
        self._update_last_tool_snapshot()
        self.set_mode("cursor")

    def update_cursor(self) -> None:
        if self.mode == "cursor":
            self.setCursor(Qt.CursorShape.ArrowCursor); return
        if self.mode == "shape":
            self.setCursor(Qt.CursorShape.CrossCursor); return
        d = max(10, int(self.pen_size * (3.2 if self.mode == "eraser" else 2.2)))
        self.cursor_pixmap = QPixmap(d, d); self.cursor_pixmap.fill(Qt.GlobalColor.transparent)
        p = QPainter(self.cursor_pixmap); p.setRenderHint(QPainter.RenderHint.Antialiasing)
        if self.mode == "eraser":
            p.setBrush(QBrush(Qt.GlobalColor.white)); p.setPen(QPen(QColor("#555"), 2))
        else:
            p.setBrush(QBrush(self.pen_color)); p.setPen(QPen(Qt.GlobalColor.black, 2))
        p.drawEllipse(1, 1, d - 2, d - 2); p.end()
        self.setCursor(QCursor(self.cursor_pixmap, d // 2, d // 2))

    def _apply_dirty_region(self, region: Optional[Union[QRect, QRectF]]) -> None:
        if not region:
            return
        if isinstance(region, QRectF):
            rect = region.toAlignedRect()
        else:
            rect = QRect(region)
        if rect.isNull() or rect.width() <= 0 or rect.height() <= 0:
            return
        inflated = rect.adjusted(-4, -4, 4, 4)
        target = inflated.intersected(self.rect())
        if target.isValid() and not target.isNull():
            self.update(target)
        else:
            self.update()

    def _shape_dirty_bounds(
        self,
        start_point: Optional[QPoint],
        end_point: Optional[Union[QPoint, QPointF]],
        pen_width: int,
    ) -> Optional[QRect]:
        if start_point is None or end_point is None:
            return None
        if isinstance(end_point, QPointF):
            end = end_point.toPoint()
        else:
            end = end_point
        rect = QRect(start_point, end).normalized()
        if rect.isNull():
            rect = QRect(end, end)
        margin = max(4, int(max(1, pen_width) * 2))
        return rect.adjusted(-margin, -margin, margin, margin)

    # ---- 系统级穿透 ----
    def _apply_input_passthrough(self, enabled: bool) -> None:
        # 开启后可让鼠标穿透画布，方便回到课件操作
        self.setAttribute(Qt.WidgetAttribute.WA_TransparentForMouseEvents, enabled)
        self.setWindowFlag(Qt.WindowType.WindowTransparentForInput, enabled)
        if self.isVisible():
            super().show()  # 立即生效

    def _overlay_rect_tuple(self) -> Optional[Tuple[int, int, int, int]]:
        rect = self.geometry()
        if rect.isNull():
            return None
        left = rect.left()
        top = rect.top()
        right = left + rect.width()
        bottom = top + rect.height()
        return left, top, right, bottom

    def _rect_intersects_overlay(self, rect: Tuple[int, int, int, int]) -> bool:
        overlay = self._overlay_rect_tuple()
        if overlay is None:
            return False
        left, top, right, bottom = rect
        o_left, o_top, o_right, o_bottom = overlay
        return not (right <= o_left or left >= o_right or bottom <= o_top or top >= o_bottom)

    def _is_target_window_valid(self, hwnd: int) -> bool:
        if win32gui is None:
            return False
        try:
            if hwnd == 0 or hwnd == int(self.winId()):
                return False
            if not win32gui.IsWindow(hwnd) or not win32gui.IsWindowVisible(hwnd):
                return False
            if win32gui.IsIconic(hwnd):
                return False
            rect = win32gui.GetWindowRect(hwnd)
        except Exception:
            return False
        if not rect:
            return False
        return self._rect_intersects_overlay(rect)

    def _detect_presentation_window(self) -> Optional[int]:
        if win32gui is None:
            return None
        overlay_hwnd = int(self.winId()) if self.winId() else 0
        try:
            foreground = win32gui.GetForegroundWindow()
        except Exception:
            foreground = 0
        if foreground and foreground != overlay_hwnd:
            if self._is_candidate_presentation_window(foreground):
                return foreground
        candidates: List[int] = []

        def _enum_callback(hwnd: int, result: List[int]) -> bool:
            if hwnd == overlay_hwnd:
                return True
            try:
                if not win32gui.IsWindowVisible(hwnd) or win32gui.IsIconic(hwnd):
                    return True
                rect = win32gui.GetWindowRect(hwnd)
            except Exception:
                return True
            if not rect or not self._rect_intersects_overlay(rect):
                return True
            result.append(hwnd)
            return True

        try:
            win32gui.EnumWindows(_enum_callback, candidates)
        except Exception:
            return None
        for hwnd in candidates:
            if self._is_candidate_presentation_window(hwnd):
                return hwnd
        return None

    def _resolve_presentation_target(self) -> Optional[int]:
        if win32gui is None:
            return None
        hwnd = self._last_target_hwnd
        if hwnd and self._is_target_window_valid(hwnd):
            return hwnd
        hwnd = self._detect_presentation_window()
        if hwnd and self._is_target_window_valid(hwnd):
            self._last_target_hwnd = hwnd
            return hwnd
        self._last_target_hwnd = None
        return None

    def _is_candidate_presentation_window(self, hwnd: int) -> bool:
        if win32gui is None:
            return False
        try:
            class_name = win32gui.GetClassName(hwnd).lower()
        except Exception:
            class_name = ""
        if class_name in self._KNOWN_PRESENTATION_CLASSES:
            return True
        try:
            rect = win32gui.GetWindowRect(hwnd)
        except Exception:
            return False
        if not rect:
            return False
        left, top, right, bottom = rect
        width = max(0, right - left)
        height = max(0, bottom - top)
        overlay = self._overlay_rect_tuple()
        if overlay is None:
            return False
        o_width = overlay[2] - overlay[0]
        o_height = overlay[3] - overlay[1]
        if o_width <= 0 or o_height <= 0:
            return False
        width_diff = abs(width - o_width)
        height_diff = abs(height - o_height)
        return width >= 400 and height >= 300 and width_diff <= 64 and height_diff <= 64

    def _forward_wheel_event(self, event) -> bool:
        if (
            self.mode == "cursor"
            or self.whiteboard_active
            or win32api is None
            or win32con is None
            or win32gui is None
        ):
            return False
        delta = int(event.angleDelta().y())
        if delta == 0:
            return False
        target = self._resolve_presentation_target()
        if not target:
            return False
        modifiers = event.modifiers()
        keys = 0
        if modifiers & Qt.KeyboardModifier.ShiftModifier:
            keys |= win32con.MK_SHIFT
        if modifiers & Qt.KeyboardModifier.ControlModifier:
            keys |= win32con.MK_CONTROL
        buttons = event.buttons()
        if buttons & Qt.MouseButton.LeftButton:
            keys |= win32con.MK_LBUTTON
        if buttons & Qt.MouseButton.RightButton:
            keys |= win32con.MK_RBUTTON
        if buttons & Qt.MouseButton.MiddleButton:
            keys |= win32con.MK_MBUTTON
        delta_word = ctypes.c_short(delta).value & 0xFFFF
        w_param = (ctypes.c_ushort(keys).value & 0xFFFF) | (delta_word << 16)
        global_pos = event.globalPosition().toPoint()
        x_word = ctypes.c_short(global_pos.x()).value & 0xFFFF
        y_word = ctypes.c_short(global_pos.y()).value & 0xFFFF
        l_param = x_word | (y_word << 16)
        try:
            return bool(win32api.PostMessage(target, win32con.WM_MOUSEWHEEL, w_param, l_param))
        except Exception:
            return False

    def _handle_navigation_key(self, event: QKeyEvent, *, is_press: bool) -> bool:
        if (
            self.mode == "cursor"
            or self.whiteboard_active
            or win32api is None
            or win32con is None
            or win32gui is None
        ):
            return False
        vk_code = self._KEY_FORWARD_MAP.get(event.key())
        if vk_code is None:
            return False
        target = self._resolve_presentation_target()
        if not target:
            return False
        try:
            return self._post_key_event(target, vk_code, event, is_press=is_press)
        except Exception:
            return False

    def _post_key_event(self, hwnd: int, vk_code: int, event: QKeyEvent, *, is_press: bool) -> bool:
        if win32api is None or win32con is None:
            return False
        message = win32con.WM_KEYDOWN if is_press else win32con.WM_KEYUP
        repeat_flag = 0x40000000 if event.isAutoRepeat() else 0
        transition_flag = 0 if is_press else 0xC0000000
        l_param = repeat_flag | transition_flag | 1
        return bool(win32api.PostMessage(hwnd, message, vk_code, l_param))

    def _update_visibility_for_mode(self, *, initial: bool = False) -> None:
        passthrough = (self.mode == "cursor") and (not self.whiteboard_active)
        self._apply_input_passthrough(passthrough)
        if initial:
            return
        if not passthrough:
            self.show(); self.raise_()
            self.setFocus(Qt.FocusReason.ActiveWindowFocusReason)
        else:
            if not self.isVisible():
                self.show()

    def _push_history(self) -> None:
        if not isinstance(self.canvas, QPixmap):
            return
        self.history.append(self.canvas.copy())
        if len(self.history) > self._history_limit:
            self.history.pop(0)
        self._update_undo_button()

    def _update_undo_button(self) -> None:
        if getattr(self, "toolbar", None):
            self.toolbar.update_undo_state(bool(self.history))

    def clear_all(self) -> None:
        """清除整块画布，同时根据需要恢复画笔模式。"""
        restore_needed = self.mode not in {"brush", "shape"}
        self._push_history()
        self._release_canvas_painters()
        self.canvas.fill(Qt.GlobalColor.transparent)
        self.temp_canvas.fill(Qt.GlobalColor.transparent)
        self._last_preview_bounds = None
        self.update()
        self._eraser_last_point = None
        if restore_needed:
            self._restore_last_tool()
        else:
            if self.mode in {"brush", "shape"}:
                self._update_last_tool_snapshot()
            self.raise_toolbar()
        self._update_undo_button()

    def use_brush_color(self, color_hex: str) -> None:
        """根据传入的十六进制颜色值启用画笔模式。"""
        color = QColor(color_hex)
        if not color.isValid():
            return
        self.pen_color = color
        base_width = max(1.0, float(self.pen_size))
        self._update_brush_pen_appearance(base_width, 180)
        self.set_mode("brush")

    def undo_last_action(self) -> None:
        if not self.history:
            return
        last = self.history.pop()
        if isinstance(last, QPixmap):
            self._release_canvas_painters()
            self.canvas = last
        else:
            self._update_undo_button()
            return
        self.temp_canvas.fill(Qt.GlobalColor.transparent)
        self.drawing = False
        self._last_preview_bounds = None
        self.update()
        self.raise_toolbar()
        self._update_undo_button()

    def save_settings(self) -> None:
        settings = self.settings_manager.load_settings()
        paint = settings.get("Paint", {})
        paint["brush_size"] = str(self.pen_size)
        paint["brush_color"] = self.pen_color.name()
        settings["Paint"] = paint
        self.settings_manager.save_settings(settings)

    def save_window_position(self) -> None:
        settings = self.settings_manager.load_settings()
        paint = settings.get("Paint", {})
        pos = self.toolbar.pos()
        paint["x"] = str(pos.x()); paint["y"] = str(pos.y())
        settings["Paint"] = paint
        self.settings_manager.save_settings(settings)

    # ---- 画图事件 ----
    def wheelEvent(self, e) -> None:
<<<<<<< HEAD
        if self._forwarder and self._forwarder.forward_wheel(e):
=======
        if self._forward_wheel_event(e):
>>>>>>> bdc6de17
            e.accept()
            return
        super().wheelEvent(e)

    def mousePressEvent(self, e) -> None:
        if e.button() == Qt.MouseButton.LeftButton and self.mode != "cursor":
            self._push_history()
            self.drawing = True
            pointf = e.position(); self.last_point = pointf; self.prev_point = pointf
            now = time.time()
            self.last_time = now
            self._stroke_points.clear()
            self._stroke_timestamps.clear()
            self._stroke_points.append(QPointF(pointf))
            self._stroke_timestamps.append(now)
            self._stroke_speed = 0.0
            self._stroke_last_midpoint = QPointF(pointf)
            self._stroke_filter_point = QPointF(pointf)
            self.last_width = max(1.0, float(self.pen_size) * 0.4)
            self.shape_start_point = e.pos() if self.mode == "shape" else None
            if self.mode == "shape":
                self._last_preview_bounds = None
            self._eraser_last_point = e.pos() if self.mode == "eraser" else None
            if self.mode == "brush":
                self._ensure_brush_painter()
                self._update_brush_pen_appearance(max(1.0, float(self.pen_size)), 180)
            elif self.mode == "eraser":
                self._ensure_eraser_painter()
            self.raise_toolbar()
            e.accept()
        super().mousePressEvent(e)

    def mouseMoveEvent(self, e) -> None:
        if self.drawing and self.mode != "cursor":
            p = e.pos(); pf = e.position()
            dirty_region = None
            if self.mode == "brush":
                dirty_region = self._draw_brush_line(pf)
            elif self.mode == "eraser":
                dirty_region = self._erase_at(p)
            elif self.mode == "shape" and self.current_shape:
                dirty_region = self._draw_shape_preview(p)
            self._apply_dirty_region(dirty_region)
            self.raise_toolbar()
        super().mouseMoveEvent(e)

    def mouseReleaseEvent(self, e) -> None:
        if e.button() == Qt.MouseButton.LeftButton and self.drawing:
            dirty_region = None
            if self.mode == "shape" and self.current_shape:
                dirty_region = self._draw_shape_final(e.pos())
            self.drawing = False
            self.shape_start_point = None
            if self.mode == "eraser":
                self._eraser_last_point = None
                self._release_eraser_painter()
            if self.mode == "brush":
                self._stroke_points.clear(); self._stroke_timestamps.clear()
                self._stroke_last_midpoint = None; self._stroke_speed = 0.0
                self._stroke_filter_point = None
                self._release_brush_painter()
            if dirty_region is not None:
                self._apply_dirty_region(dirty_region)
            self.raise_toolbar()
        super().mouseReleaseEvent(e)

    def keyPressEvent(self, e: QKeyEvent) -> None:
<<<<<<< HEAD
        if self._forwarder and self._forwarder.forward_key(e, is_press=True):
=======
        if self._handle_navigation_key(e, is_press=True):
>>>>>>> bdc6de17
            e.accept()
            return
        if e.key() == Qt.Key.Key_Escape:
            self.set_mode("cursor"); return
        super().keyPressEvent(e)

    def keyReleaseEvent(self, e: QKeyEvent) -> None:
<<<<<<< HEAD
        if self._forwarder and self._forwarder.forward_key(e, is_press=False):
=======
        if self._handle_navigation_key(e, is_press=False):
>>>>>>> bdc6de17
            e.accept()
            return
        super().keyReleaseEvent(e)

    def _draw_brush_line(self, cur: QPointF) -> Optional[QRectF]:
        now = time.time()
        cur_point = QPointF(cur)
        if not self._stroke_points:
            self._stroke_points.clear()
            self._stroke_timestamps.clear()
            self._stroke_points.append(QPointF(cur_point))
            self._stroke_timestamps.append(now)
            self.prev_point = QPointF(cur_point)
            self.last_point = QPointF(cur_point)
            self._stroke_last_midpoint = QPointF(cur_point)
            self._stroke_filter_point = QPointF(cur_point)
            self.last_time = now
            self._ensure_brush_painter()
            return None

        painter = self._ensure_brush_painter()
        last_point = QPointF(self._stroke_points[-1])
        filter_point = QPointF(self._stroke_filter_point) if self._stroke_filter_point else QPointF(last_point)
        smoothing = 0.68
        smoothed_x = filter_point.x() + (cur_point.x() - filter_point.x()) * smoothing
        smoothed_y = filter_point.y() + (cur_point.y() - filter_point.y()) * smoothing
        cur_point = QPointF(smoothed_x, smoothed_y)
        self._stroke_filter_point = QPointF(cur_point)

        self._stroke_points.append(cur_point)
        self._stroke_timestamps.append(now)
        if len(self._stroke_timestamps) < 2:
            return None

        elapsed = max(1e-4, now - self._stroke_timestamps[-2])
        distance = math.hypot(cur_point.x() - last_point.x(), cur_point.y() - last_point.y())
        if distance < 0.08 and elapsed < 0.012:
            return None
        speed = distance / elapsed
        self._stroke_speed = self._stroke_speed * 0.6 + speed * 0.4

        curvature = 0.0
        if len(self._stroke_points) >= 3:
            p0 = self._stroke_points[-3]
            p1 = self._stroke_points[-2]
            p2 = self._stroke_points[-1]
            v1x, v1y = p1.x() - p0.x(), p1.y() - p0.y()
            v2x, v2y = p2.x() - p1.x(), p2.y() - p1.y()
            denom = math.hypot(v1x, v1y) * math.hypot(v2x, v2y)
            if denom > 1e-5:
                curvature = abs(v1x * v2y - v1y * v2x) / denom

        base_size = float(max(1, self.pen_size))
        travel = distance / max(1.0, base_size)
        pressure = min(1.0, (now - self.last_time) * 3.5 + travel * 0.25)
        self.last_time = now

        speed_scale = 1.0 / (1.0 + self._stroke_speed / (base_size * 16.0 + 24.0))
        curve_scale = min(1.0, curvature * base_size * 0.7)
        target_w = base_size * (0.45 + 0.4 * speed_scale + 0.25 * curve_scale)
        target_w *= 1.0 + 0.28 * pressure
        cur_w = self.last_width * 0.52 + target_w * 0.48

        last_mid = QPointF(self._stroke_last_midpoint) if self._stroke_last_midpoint else QPointF(last_point)
        current_mid = (last_point + cur_point) / 2.0

        path = QPainterPath(last_mid)
        path.quadTo(last_point, current_mid)

        fade_alpha = int(max(40, min(230, 220 * speed_scale + 60 * curve_scale)))
        self._update_brush_pen_appearance(cur_w, fade_alpha)
        painter.setPen(self._brush_shadow_pen)
        painter.drawPath(path)
        painter.setPen(self._brush_pen)
        painter.drawPath(path)

        self.prev_point = QPointF(last_point)
        self.last_point = QPointF(cur_point)
        self._stroke_last_midpoint = QPointF(current_mid)
        self.last_width = cur_w

        dirty = path.boundingRect()
        margin = cur_w * 0.9 + 4.0
        return dirty.adjusted(-margin, -margin, margin, margin)

    def _erase_at(self, pos) -> Optional[QRectF]:
        current = QPointF(pos) if isinstance(pos, QPointF) else QPointF(QPoint(pos))
        if isinstance(self._eraser_last_point, QPoint):
            start_point = QPointF(self._eraser_last_point)
            distance = math.hypot(current.x() - start_point.x(), current.y() - start_point.y())
        else:
            start_point = QPointF(current)
            distance = 0.0

        radius = max(8.0, float(self.pen_size) * 1.6)
        target_width = max(12.0, radius * 2.0)
        if abs(target_width - self._eraser_stroker_width) > 0.5:
            self._eraser_stroker.setWidth(target_width)
            self._eraser_stroker_width = target_width

        path = QPainterPath(start_point)
        if distance >= 0.35:
            path.lineTo(current)

        erase_path = QPainterPath()
        if distance >= 0.35:
            erase_path = self._eraser_stroker.createStroke(path)
        erase_path.addEllipse(current, radius, radius)
        if distance >= 0.35:
            erase_path.addEllipse(start_point, radius, radius)

        painter = self._ensure_eraser_painter()
        painter.fillPath(erase_path, QColor(0, 0, 0, 0))

        self._eraser_last_point = current.toPoint()

        dirty = erase_path.boundingRect()
        if dirty.isNull():
            return None
        margin = max(radius * 0.5, 6.0)
        return dirty.adjusted(-margin, -margin, margin, margin)

    def _draw_shape_preview(self, end_point) -> Optional[QRect]:
        if not self.shape_start_point:
            return None
        self.temp_canvas.fill(Qt.GlobalColor.transparent)
        p = QPainter(self.temp_canvas); p.setRenderHint(QPainter.RenderHint.Antialiasing)
        pen = QPen(self.pen_color, self.pen_size)
        if self.current_shape and "dashed" in self.current_shape: pen.setStyle(Qt.PenStyle.DashLine)
        p.setPen(pen); self._draw_shape(p, self.shape_start_point, end_point); p.end()
        self.raise_toolbar()
        bounds = self._shape_dirty_bounds(self.shape_start_point, end_point, self.pen_size)
        if bounds is not None and self._last_preview_bounds is not None:
            bounds = bounds.united(self._last_preview_bounds)
        self._last_preview_bounds = bounds
        return bounds

    def _draw_shape_final(self, end_point) -> Optional[QRect]:
        if not self.shape_start_point:
            return None
        bounds = self._shape_dirty_bounds(self.shape_start_point, end_point, self.pen_size)
        p = QPainter(self.canvas); p.setRenderHint(QPainter.RenderHint.Antialiasing)
        pen = QPen(self.pen_color, self.pen_size)
        if self.current_shape and "dashed" in self.current_shape: pen.setStyle(Qt.PenStyle.DashLine)
        p.setPen(pen); self._draw_shape(p, self.shape_start_point, end_point); p.end()
        self.temp_canvas.fill(Qt.GlobalColor.transparent)
        self.raise_toolbar()
        last_bounds = self._last_preview_bounds
        self._last_preview_bounds = None
        if bounds is not None and last_bounds is not None:
            bounds = bounds.united(last_bounds)
        return bounds

    def _draw_shape(self, painter: QPainter, start_point, end_point) -> None:
        rect = QRect(start_point, end_point)
        shape = (self.current_shape or "line").replace("dashed_", "")
        if shape == "rect": painter.drawRect(rect.normalized())
        elif shape == "circle": painter.drawEllipse(rect.normalized())
        else: painter.drawLine(start_point, end_point)

    def paintEvent(self, e) -> None:
        p = QPainter(self)
        if self.whiteboard_active:
            p.fillRect(self.rect(), self.whiteboard_color)
        else:
            p.fillRect(self.rect(), QColor(0, 0, 0, 1))
        p.drawPixmap(0, 0, self.canvas)
        if self.drawing and self.mode == "shape": p.drawPixmap(0, 0, self.temp_canvas)
        p.end()

    def showEvent(self, e) -> None:
        super().showEvent(e)
        self.raise_toolbar()

    def closeEvent(self, e) -> None:
        self._release_canvas_painters()
        self.save_settings()
        self.save_window_position()
        super().closeEvent(e)


# ---------- 语音 ----------
class TTSManager(QObject):
    """简单封装语音播报，优先使用 pyttsx3，必要时回退到 PowerShell。"""

    def __init__(self, preferred_voice_id: str = "", parent: Optional[QObject] = None) -> None:
        super().__init__(parent)
        self.engine = None
        self.voice_ids: List[str] = []
        self.default_voice_id = ""
        self.current_voice_id = ""
        self.failure_reason = ""
        self.failure_suggestions: List[str] = []
        self.supports_voice_selection = False
        self._mode: str = "none"
        self._powershell_path = ""
        self._powershell_busy = False
        self._queue: Queue[str] = Queue()
        self._timer = QTimer(self)
        self._timer.timeout.connect(self._pump)
        missing_reason = ""
        if pyttsx3 is not None:
            try:
                init_kwargs = {"driverName": "sapi5"} if sys.platform == "win32" else {}
                self.engine = pyttsx3.init(**init_kwargs)
                voices = self.engine.getProperty("voices") or []
                self.voice_ids = [v.id for v in voices if getattr(v, "id", None)]
                if not self.voice_ids:
                    self._record_failure("未检测到任何可用的发音人")
                    self.engine = None
                else:
                    self.default_voice_id = self.voice_ids[0]
                    self.current_voice_id = (
                        preferred_voice_id if preferred_voice_id in self.voice_ids else self.default_voice_id
                    )
                    if self.current_voice_id:
                        try:
                            self.engine.setProperty("voice", self.current_voice_id)
                        except Exception as exc:
                            self._record_failure("无法设置默认发音人", exc)
                            self.engine = None
                    if self.engine is not None:
                        self.supports_voice_selection = True
                        self._mode = "pyttsx3"
                        self.engine.startLoop(False)
                        self._timer.start(100)
                        return
            except Exception as exc:
                self._record_failure("初始化语音引擎失败", exc)
                self.engine = None
        else:
            missing_reason = "未检测到 pyttsx3 模块"
        self._init_powershell_fallback()
        if self.available:
            return
        if missing_reason:
            if self.failure_reason:
                if missing_reason not in self.failure_reason:
                    self.failure_reason = f"{self.failure_reason}；{missing_reason}"
            else:
                self.failure_reason = missing_reason
        if not self.failure_reason:
            self.failure_reason = "未检测到可用的语音播报方式"
        env_reason, env_suggestions = detect_speech_environment_issues(force_refresh=True)
        if env_reason:
            if env_reason not in self.failure_reason:
                self.failure_reason = f"{self.failure_reason}；{env_reason}" if self.failure_reason else env_reason
        if env_suggestions:
            combined = list(self.failure_suggestions)
            combined.extend(env_suggestions)
            self.failure_suggestions = dedupe_strings(combined)

    @property
    def available(self) -> bool:
        return self._mode in {"pyttsx3", "powershell"}

    def diagnostics(self) -> tuple[str, List[str]]:
        reason = self.failure_reason
        suggestions = list(self.failure_suggestions)
        env_reason, env_suggestions = detect_speech_environment_issues()
        if env_reason:
            if reason:
                if env_reason not in reason:
                    reason = f"{reason}；{env_reason}"
            else:
                reason = env_reason
        suggestions.extend(env_suggestions)
        return reason, dedupe_strings(suggestions)

    def _init_powershell_fallback(self) -> None:
        if sys.platform != "win32":
            return
        path = _find_powershell_executable()
        if not path:
            if not self.failure_reason:
                self._record_failure("未检测到 PowerShell，可用的语音播报方式受限")
            return
        self._powershell_path = os.path.abspath(path)
        ps_ok, ps_reason = _probe_powershell_speech_runtime(self._powershell_path)
        if not ps_ok:
            message = ps_reason or "PowerShell 语音环境检测失败"
            self._record_failure(message)
            return
        self.engine = object()
        self.voice_ids = []
        self.default_voice_id = ""
        self.current_voice_id = ""
        self.supports_voice_selection = False
        self.failure_reason = ""
        self.failure_suggestions = []
        self._mode = "powershell"
        self._timer.start(120)

    def _record_failure(self, fallback: str, exc: Optional[Exception] = None) -> None:
        message = ""
        if exc is not None:
            message = str(exc).strip()
        if message and message not in fallback:
            reason = f"{fallback}：{message}"
        else:
            reason = fallback
        self.failure_reason = reason
        suggestions: List[str] = []
        lower = message.lower()
        if "comtypes" in lower:
            suggestions.append("请安装 comtypes（pip install comtypes）后重新启动程序。")
        if "pywin32" in lower or "win32" in lower:
            suggestions.append("请安装 pywin32（pip install pywin32）后重新启动程序。")
        platform_hint = []
        if sys.platform == "win32":
            platform_hint.append("请确认 Windows 已启用 SAPI5 中文语音包。")
        elif sys.platform == "darwin":
            platform_hint.append("请在系统“辅助功能 -> 语音”中启用所需的语音包。")
        else:
            platform_hint.append("请确保系统已安装可用的语音引擎（如 espeak）并重新启动程序。")
        platform_hint.append("可尝试重新安装 pyttsx3 或检查语音服务状态后重启软件。")
        for hint in platform_hint:
            if hint not in suggestions:
                suggestions.append(hint)
        self.failure_suggestions = suggestions

    def set_voice(self, voice_id: str) -> None:
        if not self.supports_voice_selection:
            return
        if voice_id in self.voice_ids:
            self.current_voice_id = voice_id
            if self.engine:
                try:
                    self.engine.setProperty("voice", voice_id)
                except Exception:
                    pass

    def speak(self, text: str) -> None:
        if not self.available:
            return
        while not self._queue.empty():
            try:
                self._queue.get_nowait()
            except Empty:
                break
        self._queue.put(text)

    def _pump(self) -> None:
        if self._mode == "pyttsx3":
            if not self.engine:
                return
            try:
                text = self._queue.get_nowait()
                self.engine.stop()
                if self.current_voice_id:
                    self.engine.setProperty("voice", self.current_voice_id)
                self.engine.say(text)
            except Empty:
                pass
            try:
                self.engine.iterate()
            except Exception as exc:
                self._record_failure("语音引擎运行异常", exc)
                self.shutdown()
        elif self._mode == "powershell":
            if self._powershell_busy:
                return
            try:
                text = self._queue.get_nowait()
            except Empty:
                return
            self._powershell_busy = True
            worker = threading.Thread(target=self._run_powershell_speech, args=(text,), daemon=True)
            worker.start()

    def _run_powershell_speech(self, text: str) -> None:
        try:
            if not text or not self._powershell_path:
                return
            payload = base64.b64encode(text.encode("utf-8")).decode("ascii")
            script = (
                "$msg = [System.Text.Encoding]::UTF8.GetString([System.Convert]::FromBase64String('" + payload + "'));"
                "Add-Type -AssemblyName System.Speech;"
                "$sp = New-Object System.Speech.Synthesis.SpeechSynthesizer;"
                "$sp.Speak($msg);"
            )
            startupinfo = None
            if os.name == "nt":
                startupinfo = subprocess.STARTUPINFO()
                startupinfo.dwFlags |= subprocess.STARTF_USESHOWWINDOW
            subprocess.run(
                [self._powershell_path, "-NoLogo", "-NonInteractive", "-NoProfile", "-Command", script],
                check=True,
                timeout=30,
                startupinfo=startupinfo,
            )
        except Exception as exc:
            self._record_failure("PowerShell 语音播报失败", exc)
            QTimer.singleShot(0, self.shutdown)
        finally:
            self._powershell_busy = False

    def shutdown(self) -> None:
        if self._mode == "pyttsx3" and self.engine:
            try:
                self.engine.endLoop()
            except Exception:
                pass
            try:
                self.engine.stop()
            except Exception:
                pass
        self.engine = None
        self._mode = "none"
        self._powershell_busy = False
        self._timer.stop()


# ---------- 点名/计时 ----------
class CountdownSettingsDialog(QDialog):
    """设置倒计时分钟和秒数的小窗口。"""

    def __init__(self, parent: Optional[QWidget], minutes: int, seconds: int) -> None:
        super().__init__(parent)
        self.setWindowTitle("设置倒计时")
        self.setWindowFlag(Qt.WindowType.WindowStaysOnTopHint, True)
        self.result: Optional[tuple[int, int]] = None

        layout = QVBoxLayout(self); layout.setContentsMargins(10, 10, 10, 10); layout.setSpacing(6)

        ml = QHBoxLayout(); ml.addWidget(QLabel("分钟 (0-25):"))
        self.minutes_spin = QSpinBox(); self.minutes_spin.setRange(0, 300); self.minutes_spin.setValue(max(0, min(300, minutes)))
        minute_slider = QSlider(Qt.Orientation.Horizontal); minute_slider.setRange(0, 25)
        minute_slider.setValue(min(self.minutes_spin.value(), minute_slider.maximum()))
        minute_slider.valueChanged.connect(self.minutes_spin.setValue)

        def sync(v: int, slider=minute_slider):
            if v <= slider.maximum():
                prev = slider.blockSignals(True); slider.setValue(v); slider.blockSignals(prev)
        self.minutes_spin.valueChanged.connect(sync)
        ml.addWidget(self.minutes_spin); layout.addLayout(ml); layout.addWidget(minute_slider)

        sl = QHBoxLayout(); sl.addWidget(QLabel("秒 (0-59):"))
        self.seconds_spin = QSpinBox(); self.seconds_spin.setRange(0, 59); self.seconds_spin.setValue(max(0, min(59, seconds)))
        second_slider = QSlider(Qt.Orientation.Horizontal); second_slider.setRange(0, 59)
        second_slider.setValue(self.seconds_spin.value())
        second_slider.valueChanged.connect(self.seconds_spin.setValue); self.seconds_spin.valueChanged.connect(second_slider.setValue)
        sl.addWidget(self.seconds_spin); layout.addLayout(sl); layout.addWidget(second_slider)

        buttons = QDialogButtonBox(QDialogButtonBox.StandardButton.Ok | QDialogButtonBox.StandardButton.Cancel)
        buttons.accepted.connect(self._accept); buttons.rejected.connect(self.reject)
        style_dialog_buttons(
            buttons,
            {
                QDialogButtonBox.StandardButton.Ok: ButtonStyles.PRIMARY,
                QDialogButtonBox.StandardButton.Cancel: ButtonStyles.TOOLBAR,
            },
            extra_padding=12,
            minimum_height=34,
        )
        layout.addWidget(buttons)
        self.setFixedSize(self.sizeHint())

    def _accept(self) -> None:
        self.result = (self.minutes_spin.value(), self.seconds_spin.value()); self.accept()

    def showEvent(self, event) -> None:  # type: ignore[override]
        super().showEvent(event)
        ensure_widget_within_screen(self)


class ClickableFrame(QFrame):
    clicked = pyqtSignal()
    def mousePressEvent(self, e) -> None:
        if e.button() == Qt.MouseButton.LeftButton: self.clicked.emit()
        super().mousePressEvent(e)


def preferred_calligraphy_font(default: str = "Microsoft YaHei UI") -> str:
    """返回系统中更具书法风格的字体，若不可用则回退到默认字体。"""

    try:
        families = set(QFontDatabase().families())
    except Exception:
        return default
    for candidate in ("楷体", "KaiTi", "Kaiti SC", "STKaiti", "DFKai-SB", "FZKai-Z03S"):
        if candidate in families:
            return candidate
    return default


class StudentListDialog(QDialog):
    def __init__(self, parent: Optional[QWidget], students: List[tuple[str, str, int]]) -> None:
        super().__init__(parent)
        self.setWindowTitle("学生名单")
        self.setModal(True)
        self._selected_index: Optional[int] = None

        layout = QVBoxLayout(self)
        layout.setContentsMargins(12, 12, 12, 12)
        layout.setSpacing(12)

        grid = QGridLayout()
        grid.setContentsMargins(0, 0, 0, 0)
        grid.setHorizontalSpacing(6)
        grid.setVerticalSpacing(6)
        grid.setAlignment(Qt.AlignmentFlag.AlignTop | Qt.AlignmentFlag.AlignHCenter)

        button_font = QFont("Microsoft YaHei UI", 10, QFont.Weight.Medium)
        metrics = QFontMetrics(button_font)
        max_text = max((metrics.horizontalAdvance(f"{sid} {name}") for sid, name, _ in students), default=120)
        min_button_width = max(120, max_text + 24)
        button_height = recommended_control_height(button_font, extra=16, minimum=38)

        screen = QApplication.primaryScreen()
        available_width = screen.availableGeometry().width() if screen else 1280
        max_width_per_button = max(96, int((available_width * 0.9 - 40) / 10))
        button_width = min(min_button_width, max_width_per_button)
        button_size = QSize(button_width, button_height)

        total_rows = max(1, math.ceil(len(students) / 10))

        for column in range(10):
            grid.setColumnStretch(column, 0)
            grid.setColumnMinimumWidth(column, button_width)

        for row in range(total_rows):
            grid.setRowStretch(row, 0)
            grid.setRowMinimumHeight(row, button_height)

        for position, (sid, name, data_index) in enumerate(students):
            row = position // 10
            column = position % 10
            button = QPushButton(f"{sid} {name}")
            button.setFont(button_font)
            button.setFixedSize(button_size)
            button.setSizePolicy(QSizePolicy.Policy.Fixed, QSizePolicy.Policy.Fixed)
            apply_button_style(button, ButtonStyles.GRID, height=button_height)
            button.clicked.connect(lambda _checked=False, value=data_index: self._select_student(value))
            grid.addWidget(button, row, column, Qt.AlignmentFlag.AlignCenter)

        layout.addLayout(grid)

        box = QDialogButtonBox(QDialogButtonBox.StandardButton.Close, parent=self)
        box.rejected.connect(self.reject)
        close_button = box.button(QDialogButtonBox.StandardButton.Close)
        if close_button is not None:
            close_button.setText("关闭")
            apply_button_style(
                close_button,
                ButtonStyles.PRIMARY,
                height=recommended_control_height(close_button.font(), extra=14, minimum=36),
            )
        layout.addWidget(box)

        if screen is not None:
            available = screen.availableGeometry()
            rows = total_rows
            h_spacing = grid.horizontalSpacing() if grid.horizontalSpacing() is not None else 6
            v_spacing = grid.verticalSpacing() if grid.verticalSpacing() is not None else 6
            preferred_width = min(int(available.width() * 0.9), button_width * 10 + h_spacing * 9 + 40)
            preferred_height = min(
                int(available.height() * 0.85),
                rows * button_height + max(0, rows - 1) * v_spacing + box.sizeHint().height() + 48,
            )
            self.resize(preferred_width, preferred_height)

    def _select_student(self, index: int) -> None:
        self._selected_index = index
        self.accept()

    @property
    def selected_index(self) -> Optional[int]:
        return self._selected_index


class ScoreboardDialog(QDialog):
    ORDER_RANK = "rank"
    ORDER_ID = "id"

    @dataclass
    class _CardMetrics:
        count: int
        columns: int
        rows: int
        card_width: int
        card_height: int
        padding_h: int
        padding_v: int
        inner_spacing: int
        font_size: int
        horizontal_spacing: int
        vertical_spacing: int

    def __init__(
        self,
        parent: Optional[QWidget],
        students: List[tuple[str, str, int]],
        order: str = "rank",
        order_changed: Optional[Callable[[str], None]] = None,
    ) -> None:
        super().__init__(parent)
        self.setWindowTitle("成绩展示")
        self.setModal(True)
        self.setObjectName("ScoreboardDialog")
        self._pending_maximize = True

        self.students = list(students)
        self._order_changed_callback = order_changed
        self._order = order if order in {self.ORDER_RANK, self.ORDER_ID} else self.ORDER_RANK
        self._grid_row_count = 0
        self._grid_column_count = 0
        self._card_metrics: Optional[ScoreboardDialog._CardMetrics] = None
        self._card_metrics_key: Optional[tuple[int, int, int]] = None

        calligraphy_font = preferred_calligraphy_font()
        self._calligraphy_font = calligraphy_font

        layout = QVBoxLayout(self)
        layout.setContentsMargins(32, 32, 32, 32)
        layout.setSpacing(24)

        title = QLabel("成绩展示")
        title.setObjectName("ScoreboardHeader")
        title.setAlignment(Qt.AlignmentFlag.AlignCenter)
        title.setFont(QFont(calligraphy_font, 44, QFont.Weight.Bold))
        layout.addWidget(title)

        order_layout = QHBoxLayout()
        order_layout.setContentsMargins(0, 0, 0, 0)
        order_layout.setSpacing(12)
        order_label = QLabel("排序方式：")
        order_label.setFont(QFont(calligraphy_font, 28, QFont.Weight.Bold))
        order_layout.addWidget(order_label, 0, Qt.AlignmentFlag.AlignLeft)

        button_font = QFont(calligraphy_font, 22, QFont.Weight.Bold)
        self.order_button_group = QButtonGroup(self)
        self.order_button_group.setExclusive(True)
        self.order_buttons: Dict[str, QPushButton] = {}
        for key, text in ((self.ORDER_RANK, "按排名"), (self.ORDER_ID, "按学号")):
            button = QPushButton(text)
            button.setCheckable(True)
            button.setFont(button_font)
            height = recommended_control_height(button_font, extra=16, minimum=44)
            apply_button_style(button, ButtonStyles.ORDER_TOGGLE, height=height)
            button.setMinimumWidth(140)
            button.setSizePolicy(QSizePolicy.Policy.Fixed, QSizePolicy.Policy.Fixed)
            self.order_button_group.addButton(button)
            button.clicked.connect(lambda _checked=False, value=key: self._on_order_button_clicked(value))
            order_layout.addWidget(button, 0, Qt.AlignmentFlag.AlignLeft)
            self.order_buttons[key] = button
        order_layout.addStretch(1)
        layout.addLayout(order_layout)

        grid_container = QWidget()
        grid_container.setObjectName("ScoreboardGridContainer")
        grid_container.setSizePolicy(QSizePolicy.Policy.Expanding, QSizePolicy.Policy.Expanding)
        self.grid_layout = QGridLayout(grid_container)
        self.grid_layout.setContentsMargins(18, 18, 18, 18)
        self.grid_layout.setHorizontalSpacing(20)
        self.grid_layout.setVerticalSpacing(20)
        layout.addWidget(grid_container, 1)

        box = QDialogButtonBox(QDialogButtonBox.StandardButton.Close, parent=self)
        box.setFont(QFont(calligraphy_font, 22, QFont.Weight.Bold))
        close_button = box.button(QDialogButtonBox.StandardButton.Close)
        if close_button is not None:
            close_button.setText("关闭")
            close_button.setFont(QFont(calligraphy_font, 22, QFont.Weight.Bold))
            apply_button_style(
                close_button,
                ButtonStyles.PRIMARY,
                height=recommended_control_height(close_button.font(), extra=18, minimum=46),
            )
        box.rejected.connect(self.reject)
        layout.addWidget(box)

        self.setStyleSheet(
            "#ScoreboardDialog {"
            "    background-color: qlineargradient(x1:0, y1:0, x2:0, y2:1,"
            "        stop:0 #f7f9fc, stop:1 #e3edff);"
            "}"
            "#ScoreboardGridContainer {"
            "    background-color: rgba(255, 255, 255, 0.85);"
            "    border-radius: 24px;"
            "}"
            "QLabel#ScoreboardHeader {"
            "    color: #0b3d91;"
            "}"
            "QLabel[class=\"scoreboardName\"] {"
            "    color: #103d73;"
            "}"
            "QLabel[class=\"scoreboardScore\"] {"
            "    color: #103d73;"
            "}"
            "QWidget[class=\"scoreboardWrapper\"] {"
            "    background-color: rgba(255, 255, 255, 0.95);"
            "    border-radius: 18px;"
            "    border: 1px solid rgba(16, 61, 115, 0.12);"
            "}"
            "QPushButton[class=\"orderButton\"] {"
            "    background-color: rgba(255, 255, 255, 0.88);"
            "    border-radius: 22px;"
            "    border: 1px solid rgba(16, 61, 115, 0.24);"
            "    padding: 4px 18px;"
            "    color: #0b3d91;"
            "}"
            "QPushButton[class=\"orderButton\"]:hover {"
            "    border-color: #1a73e8;"
            "    background-color: rgba(26, 115, 232, 0.12);"
            "}"
            "QPushButton[class=\"orderButton\"]:checked {"
            "    background-color: #1a73e8;"
            "    border-color: #1a73e8;"
            "    color: #ffffff;"
            "}"
        )

        screen = QApplication.primaryScreen()
        self._available_geometry = screen.availableGeometry() if screen is not None else QRect(0, 0, 1920, 1080)

        self._update_order_buttons()
        self._populate_grid()

        if screen is not None:
            self.setGeometry(self._available_geometry)

    def _update_order_buttons(self) -> None:
        for key, button in self.order_buttons.items():
            block = button.blockSignals(True)
            button.setChecked(key == self._order)
            button.blockSignals(block)

    def _on_order_button_clicked(self, order: str) -> None:
        if order not in {self.ORDER_RANK, self.ORDER_ID}:
            self._update_order_buttons()
            return
        if order == self._order:
            self._update_order_buttons()
            return
        self._order = order
        if callable(self._order_changed_callback):
            try:
                self._order_changed_callback(order)
            except Exception:
                pass
        self._update_order_buttons()
        self._populate_grid()

    def _clear_grid(self) -> None:
        while self.grid_layout.count():
            item = self.grid_layout.takeAt(0)
            widget = item.widget()
            if widget is not None:
                widget.deleteLater()
        for row in range(self._grid_row_count):
            self.grid_layout.setRowStretch(row, 0)
            self.grid_layout.setRowMinimumHeight(row, 0)
        for column in range(self._grid_column_count):
            self.grid_layout.setColumnStretch(column, 0)
            self.grid_layout.setColumnMinimumWidth(column, 0)
        self._grid_row_count = 0
        self._grid_column_count = 0

    def _collect_display_candidates(self) -> tuple[List[tuple[int, str, str]], List[str], List[str]]:
        sorted_students = self._sort_students()
        alternate_order = (
            self.ORDER_ID if self._order == self.ORDER_RANK else self.ORDER_RANK
        )
        alternate_students = self._sort_students(alternate_order)

        display_entries: List[tuple[int, str, str]] = []
        display_candidates: List[str] = []
        score_candidates: List[str] = []

        for idx, (sid, name, score) in enumerate(sorted_students):
            display_text = self._format_display_text(idx, sid, name)
            score_text = self._format_score_text(score)
            display_entries.append((idx, display_text, score_text))
            display_candidates.append(display_text)
            score_candidates.append(score_text)

        for idx, (sid, name, score) in enumerate(alternate_students):
            display_candidates.append(
                self._format_display_text_for_order(
                    alternate_order, idx, sid, name
                )
            )
            score_candidates.append(self._format_score_text(score))

        return display_entries, display_candidates, score_candidates

    def _compute_card_metrics(self) -> Optional[_CardMetrics]:
        count = len(self.students)
        if count == 0:
            return None

        available = self._available_geometry
        key = (count, available.width(), available.height())
        if self._card_metrics is not None and self._card_metrics_key == key:
            return self._card_metrics

        columns = 10
        rows = max(1, math.ceil(count / columns))

        usable_width = max(available.width() - 160, 640)
        usable_height = max(available.height() - 240, 520)

        margins = self.grid_layout.contentsMargins()
        horizontal_spacing = max(14, int(usable_width * 0.01))
        vertical_spacing = max(18, int(usable_height * 0.035 / rows))

        spacing_total_x = horizontal_spacing * max(0, columns - 1)
        spacing_total_y = vertical_spacing * max(0, rows - 1)

        available_width_for_cards = (
            usable_width - margins.left() - margins.right() - spacing_total_x
        )
        available_height_for_cards = (
            usable_height - margins.top() - margins.bottom() - spacing_total_y
        )

        per_card_width = max(1.0, available_width_for_cards / columns)
        per_card_height = max(1.0, available_height_for_cards / rows)

        card_width = int(math.floor(per_card_width))
        card_height = int(math.floor(per_card_height))

        if per_card_width >= 120:
            card_width = max(card_width, 120)
        if per_card_height >= 180:
            card_height = max(card_height, 180)

        padding_h = max(12, int(card_width * 0.08))
        padding_v = max(14, int(card_height * 0.1))
        inner_spacing = max(6, int(card_height * 0.045))

        display_entries, display_candidates, score_candidates = self._collect_display_candidates()

        if not display_candidates:
            return None

        calligraphy_font = self._calligraphy_font or QApplication.font().family()
        if not calligraphy_font:
            calligraphy_font = QFont().family()

        try:
            probe_font = QFont(calligraphy_font, 64, QFont.Weight.Bold)
            metrics = QFontMetrics(probe_font)
        except Exception:
            probe_font = QFont()
            metrics = QFontMetrics(probe_font)

        widest_display = max(
            display_candidates,
            key=lambda text: metrics.tightBoundingRect(text).width(),
        )
        widest_score = max(
            score_candidates,
            key=lambda text: metrics.tightBoundingRect(text).width(),
        )

        usable_name_width = max(60, card_width - 2 * padding_h)
        content_height = max(80, card_height - 2 * padding_v - inner_spacing)
        name_height = int(content_height * 0.58)
        score_height = max(32, content_height - name_height)

        font_upper_bound = int(min(card_width * 0.28, card_height * 0.36))
        font_upper_bound = max(20, font_upper_bound)
        fit_minimum = 14

        name_fit = self._fit_font_size(
            widest_display,
            calligraphy_font,
            QFont.Weight.Bold,
            usable_name_width,
            name_height,
            fit_minimum,
            font_upper_bound,
        )
        score_fit = self._fit_font_size(
            widest_score,
            calligraphy_font,
            QFont.Weight.Bold,
            usable_name_width,
            score_height,
            fit_minimum,
            font_upper_bound,
        )

        final_font_size = max(fit_minimum, min(name_fit, score_fit, font_upper_bound))

        self._card_metrics = ScoreboardDialog._CardMetrics(
            count=count,
            columns=columns,
            rows=rows,
            card_width=card_width,
            card_height=card_height,
            padding_h=padding_h,
            padding_v=padding_v,
            inner_spacing=inner_spacing,
            font_size=final_font_size,
            horizontal_spacing=horizontal_spacing,
            vertical_spacing=vertical_spacing,
        )
        self._card_metrics_key = key
        return self._card_metrics

    def _ensure_metrics(self) -> Optional[_CardMetrics]:
        metrics = self._compute_card_metrics()
        if metrics is not None:
            return metrics
        self._card_metrics = None
        self._card_metrics_key = None
        return None

    def _sort_students(self, order: Optional[str] = None) -> List[tuple[str, str, int]]:
        data = list(self.students)
        current_order = self._order if order is None else order
        if current_order == self.ORDER_ID:
            def _id_key(item: tuple[str, str, int]) -> tuple[int, str, str]:
                sid_text = str(item[0]).strip()
                try:
                    sid_value = int(sid_text)
                except (TypeError, ValueError):
                    sid_value = sys.maxsize
                return (sid_value, sid_text, item[1])

            data.sort(key=_id_key)
        else:
            def _rank_key(item: tuple[str, str, int]) -> tuple[int, int, str]:
                sid_text = str(item[0]).strip()
                try:
                    sid_value = int(sid_text)
                except (TypeError, ValueError):
                    sid_value = sys.maxsize
                return (-item[2], sid_value, item[1])

            data.sort(key=_rank_key)
        return data

    def _create_card(
        self,
        display_text: str,
        score_text: str,
        card_width: int,
        card_height: int,
        font_size: int,
        padding_h: int,
        padding_v: int,
        inner_spacing: int,
    ) -> QWidget:
        calligraphy_font = self._calligraphy_font
        wrapper = QWidget()
        wrapper.setProperty("class", "scoreboardWrapper")
        wrapper.setFixedSize(card_width, card_height)
        wrapper.setSizePolicy(QSizePolicy.Policy.Fixed, QSizePolicy.Policy.Fixed)

        layout = QVBoxLayout(wrapper)
        layout.setContentsMargins(padding_h, padding_v, padding_h, padding_v)
        layout.setSpacing(inner_spacing)

        name_label = QLabel(display_text or "未命名")
        name_label.setProperty("class", "scoreboardName")
        name_label.setAlignment(Qt.AlignmentFlag.AlignCenter)
        name_label.setWordWrap(False)
        name_label.setSizePolicy(
            QSizePolicy.Policy.Expanding, QSizePolicy.Policy.Fixed
        )
        name_label.setFont(QFont(calligraphy_font, font_size, QFont.Weight.Bold))
        name_label.setStyleSheet("margin: 0px; padding: 0px;")
        layout.addWidget(name_label)

        score_label = QLabel(score_text)
        score_label.setProperty("class", "scoreboardScore")
        score_label.setAlignment(Qt.AlignmentFlag.AlignCenter)
        score_label.setWordWrap(False)
        score_label.setSizePolicy(
            QSizePolicy.Policy.Expanding, QSizePolicy.Policy.Fixed
        )
        score_label.setFont(QFont(calligraphy_font, font_size, QFont.Weight.Bold))
        score_label.setStyleSheet(f"margin-top: {max(6, inner_spacing // 2)}px;")
        layout.addWidget(score_label)

        layout.addStretch(1)
        return wrapper

    def _format_display_text(self, index: int, sid: str, name: str) -> str:
        return self._format_display_text_for_order(self._order, index, sid, name)

    def _format_display_text_for_order(
        self, order: str, index: int, sid: str, name: str
    ) -> str:
        clean_name = (name or "").strip() or "未命名"
        if order == self.ORDER_ID:
            sid_display = str(sid).strip() or "—"
            return f"{sid_display}.{clean_name}"
        return f"{index + 1}.{clean_name}"

    @staticmethod
    def _format_score_text(score: int | float | str) -> str:
        text = "—"
        try:
            value = float(score)
        except (TypeError, ValueError):
            score_str = str(score).strip()
            if score_str and score_str.lower() != "none":
                text = score_str
        else:
            if math.isfinite(value):
                if abs(value - int(value)) < 1e-6:
                    text = str(int(round(value)))
                else:
                    text = f"{value:.2f}".rstrip("0").rstrip(".")
        return f"{text} 分"

    @staticmethod
    def _fit_font_size(
        text: str,
        family: str,
        weight: QFont.Weight,
        max_width: int,
        max_height: int,
        minimum: int,
        maximum: int,
    ) -> int:
        if not text:
            return max(6, min(minimum, maximum))
        if max_width <= 0 or max_height <= 0:
            return max(6, min(minimum, maximum))
        lower = max(6, min(minimum, maximum))
        upper = max(6, max(minimum, maximum))
        for size in range(upper, lower - 1, -1):
            font = QFont(family, size, weight)
            metrics = QFontMetrics(font)
            rect = metrics.tightBoundingRect(text)
            if rect.width() <= max_width and rect.height() <= max_height:
                return size
        return lower

    def _populate_grid(self) -> None:
        self._clear_grid()
        count = len(self.students)
        layout = self.grid_layout
        calligraphy_font = self._calligraphy_font

        screen = QApplication.primaryScreen()
        self._available_geometry = screen.availableGeometry() if screen is not None else QRect(0, 0, 1920, 1080)

        self._update_order_buttons()
        self._populate_grid()

        if screen is not None:
            self.setGeometry(self._available_geometry)

    def _update_order_buttons(self) -> None:
        for key, button in self.order_buttons.items():
            block = button.blockSignals(True)
            button.setChecked(key == self._order)
            button.blockSignals(block)

    def _on_order_button_clicked(self, order: str) -> None:
        if order not in {self.ORDER_RANK, self.ORDER_ID}:
            self._update_order_buttons()
            return
        if order == self._order:
            self._update_order_buttons()
            return
        self._order = order
        if callable(self._order_changed_callback):
            try:
                self._order_changed_callback(order)
            except Exception:
                pass
        self._update_order_buttons()
        self._populate_grid()

    def _clear_grid(self) -> None:
        while self.grid_layout.count():
            item = self.grid_layout.takeAt(0)
            widget = item.widget()
            if widget is not None:
                widget.deleteLater()
        for row in range(self._grid_row_count):
            self.grid_layout.setRowStretch(row, 0)
            self.grid_layout.setRowMinimumHeight(row, 0)
        for column in range(self._grid_column_count):
            self.grid_layout.setColumnStretch(column, 0)
            self.grid_layout.setColumnMinimumWidth(column, 0)
        self._grid_row_count = 0
        self._grid_column_count = 0

    def _collect_display_candidates(self) -> tuple[List[tuple[int, str, str]], List[str], List[str]]:
        sorted_students = self._sort_students()
        alternate_order = (
            self.ORDER_ID if self._order == self.ORDER_RANK else self.ORDER_RANK
        )
        alternate_students = self._sort_students(alternate_order)

        display_entries: List[tuple[int, str, str]] = []
        display_candidates: List[str] = []
        score_candidates: List[str] = []

        for idx, (sid, name, score) in enumerate(sorted_students):
            display_text = self._format_display_text(idx, sid, name)
            score_text = self._format_score_text(score)
            display_entries.append((idx, display_text, score_text))
            display_candidates.append(display_text)
            score_candidates.append(score_text)

        for idx, (sid, name, score) in enumerate(alternate_students):
            display_candidates.append(
                self._format_display_text_for_order(
                    alternate_order, idx, sid, name
                )
            )
            score_candidates.append(self._format_score_text(score))

        return display_entries, display_candidates, score_candidates

    def _compute_card_metrics(self) -> Optional[_CardMetrics]:
        count = len(self.students)
        if count == 0:
            return None

        available = self._available_geometry
        key = (count, available.width(), available.height())
        if self._card_metrics is not None and self._card_metrics_key == key:
            return self._card_metrics

        columns = 10
        rows = max(1, math.ceil(count / columns))

        usable_width = max(available.width() - 160, 640)
        usable_height = max(available.height() - 240, 520)

        margins = self.grid_layout.contentsMargins()
        horizontal_spacing = max(14, int(usable_width * 0.01))
        vertical_spacing = max(18, int(usable_height * 0.035 / rows))

        spacing_total_x = horizontal_spacing * max(0, columns - 1)
        spacing_total_y = vertical_spacing * max(0, rows - 1)

        available_width_for_cards = (
            usable_width - margins.left() - margins.right() - spacing_total_x
        )
        available_height_for_cards = (
            usable_height - margins.top() - margins.bottom() - spacing_total_y
        )

        per_card_width = max(1.0, available_width_for_cards / columns)
        per_card_height = max(1.0, available_height_for_cards / rows)

        card_width = int(math.floor(per_card_width))
        card_height = int(math.floor(per_card_height))

        if per_card_width >= 120:
            card_width = max(card_width, 120)
        if per_card_height >= 180:
            card_height = max(card_height, 180)

        padding_h = max(12, int(card_width * 0.08))
        padding_v = max(14, int(card_height * 0.1))
        inner_spacing = max(6, int(card_height * 0.045))

        display_entries, display_candidates, score_candidates = self._collect_display_candidates()

        if not display_candidates:
            return None

        calligraphy_font = self._calligraphy_font or QApplication.font().family()
        if not calligraphy_font:
            calligraphy_font = QFont().family()

        try:
            probe_font = QFont(calligraphy_font, 64, QFont.Weight.Bold)
            metrics = QFontMetrics(probe_font)
        except Exception:
            probe_font = QFont()
            metrics = QFontMetrics(probe_font)

        widest_display = max(
            display_candidates,
            key=lambda text: metrics.tightBoundingRect(text).width(),
        )
        widest_score = max(
            score_candidates,
            key=lambda text: metrics.tightBoundingRect(text).width(),
        )

        usable_name_width = max(60, card_width - 2 * padding_h)
        content_height = max(80, card_height - 2 * padding_v - inner_spacing)
        name_height = int(content_height * 0.58)
        score_height = max(32, content_height - name_height)

        font_upper_bound = int(min(card_width * 0.28, card_height * 0.36))
        font_upper_bound = max(20, font_upper_bound)
        fit_minimum = 14

        name_fit = self._fit_font_size(
            widest_display,
            calligraphy_font,
            QFont.Weight.Bold,
            usable_name_width,
            name_height,
            fit_minimum,
            font_upper_bound,
        )
        score_fit = self._fit_font_size(
            widest_score,
            calligraphy_font,
            QFont.Weight.Bold,
            usable_name_width,
            score_height,
            fit_minimum,
            font_upper_bound,
        )

        final_font_size = max(fit_minimum, min(name_fit, score_fit, font_upper_bound))

        self._card_metrics = ScoreboardDialog._CardMetrics(
            count=count,
            columns=columns,
            rows=rows,
            card_width=card_width,
            card_height=card_height,
            padding_h=padding_h,
            padding_v=padding_v,
            inner_spacing=inner_spacing,
            font_size=final_font_size,
            horizontal_spacing=horizontal_spacing,
            vertical_spacing=vertical_spacing,
        )
        self._card_metrics_key = key
        return self._card_metrics

    def _ensure_metrics(self) -> Optional[_CardMetrics]:
        metrics = self._compute_card_metrics()
        if metrics is not None:
            return metrics
        self._card_metrics = None
        self._card_metrics_key = None
        return None

    def _sort_students(self, order: Optional[str] = None) -> List[tuple[str, str, int]]:
        data = list(self.students)
        current_order = self._order if order is None else order
        if current_order == self.ORDER_ID:
            def _id_key(item: tuple[str, str, int]) -> tuple[int, str, str]:
                sid_text = str(item[0]).strip()
                try:
                    sid_value = int(sid_text)
                except (TypeError, ValueError):
                    sid_value = sys.maxsize
                return (sid_value, sid_text, item[1])

            data.sort(key=_id_key)
        else:
            def _rank_key(item: tuple[str, str, int]) -> tuple[int, int, str]:
                sid_text = str(item[0]).strip()
                try:
                    sid_value = int(sid_text)
                except (TypeError, ValueError):
                    sid_value = sys.maxsize
                return (-item[2], sid_value, item[1])

            data.sort(key=_rank_key)
        return data

    def _create_card(
        self,
        display_text: str,
        score_text: str,
        card_width: int,
        card_height: int,
        font_size: int,
        padding_h: int,
        padding_v: int,
        inner_spacing: int,
    ) -> QWidget:
        calligraphy_font = self._calligraphy_font
        wrapper = QWidget()
        wrapper.setProperty("class", "scoreboardWrapper")
        wrapper.setFixedSize(card_width, card_height)
        wrapper.setSizePolicy(QSizePolicy.Policy.Fixed, QSizePolicy.Policy.Fixed)

        layout = QVBoxLayout(wrapper)
        layout.setContentsMargins(padding_h, padding_v, padding_h, padding_v)
        layout.setSpacing(inner_spacing)

        name_label = QLabel(display_text or "未命名")
        name_label.setProperty("class", "scoreboardName")
        name_label.setAlignment(Qt.AlignmentFlag.AlignCenter)
        name_label.setWordWrap(False)
        name_label.setSizePolicy(
            QSizePolicy.Policy.Expanding, QSizePolicy.Policy.Fixed
        )
        name_label.setFont(QFont(calligraphy_font, font_size, QFont.Weight.Bold))
        name_label.setStyleSheet("margin: 0px; padding: 0px;")
        layout.addWidget(name_label)

        score_label = QLabel(score_text)
        score_label.setProperty("class", "scoreboardScore")
        score_label.setAlignment(Qt.AlignmentFlag.AlignCenter)
        score_label.setWordWrap(False)
        score_label.setSizePolicy(
            QSizePolicy.Policy.Expanding, QSizePolicy.Policy.Fixed
        )
        score_label.setFont(QFont(calligraphy_font, font_size, QFont.Weight.Bold))
        score_label.setStyleSheet(f"margin-top: {max(6, inner_spacing // 2)}px;")
        layout.addWidget(score_label)

        layout.addStretch(1)
        return wrapper

    def _format_display_text(self, index: int, sid: str, name: str) -> str:
        return self._format_display_text_for_order(self._order, index, sid, name)

    def _format_display_text_for_order(
        self, order: str, index: int, sid: str, name: str
    ) -> str:
        clean_name = (name or "").strip() or "未命名"
        if order == self.ORDER_ID:
            sid_display = str(sid).strip() or "—"
            return f"{sid_display}.{clean_name}"
        return f"{index + 1}.{clean_name}"

    @staticmethod
    def _format_score_text(score: int | float | str) -> str:
        text = "—"
        try:
            value = float(score)
        except (TypeError, ValueError):
            score_str = str(score).strip()
            if score_str and score_str.lower() != "none":
                text = score_str
        else:
            if math.isfinite(value):
                if abs(value - int(value)) < 1e-6:
                    text = str(int(round(value)))
                else:
                    text = f"{value:.2f}".rstrip("0").rstrip(".")
        return f"{text} 分"

    @staticmethod
    def _fit_font_size(
        text: str,
        family: str,
        weight: QFont.Weight,
        max_width: int,
        max_height: int,
        minimum: int,
        maximum: int,
    ) -> int:
        if not text:
            return max(6, min(minimum, maximum))
        if max_width <= 0 or max_height <= 0:
            return max(6, min(minimum, maximum))
        lower = max(6, min(minimum, maximum))
        upper = max(6, max(minimum, maximum))
        for size in range(upper, lower - 1, -1):
            font = QFont(family, size, weight)
            metrics = QFontMetrics(font)
            rect = metrics.tightBoundingRect(text)
            if rect.width() <= max_width and rect.height() <= max_height:
                return size
        return lower

    def _populate_grid(self) -> None:
        self._clear_grid()
        count = len(self.students)
        layout = self.grid_layout
        calligraphy_font = self._calligraphy_font

        if count == 0:
            empty = QLabel("暂无成绩数据")
            empty.setAlignment(Qt.AlignmentFlag.AlignCenter)
            empty.setFont(QFont(calligraphy_font, 28, QFont.Weight.Bold))
            empty.setStyleSheet("color: #103d73;")
            layout.addWidget(empty, 0, 0, Qt.AlignmentFlag.AlignCenter)
            layout.setRowStretch(0, 1)
            layout.setColumnStretch(0, 1)
            self._grid_row_count = 1
            self._grid_column_count = 1
            return

        metrics = self._ensure_metrics()
        if metrics is None:
            return

        layout.setHorizontalSpacing(metrics.horizontal_spacing)
        layout.setVerticalSpacing(metrics.vertical_spacing)

        for column in range(metrics.columns):
            layout.setColumnStretch(column, 1)
            layout.setColumnMinimumWidth(column, metrics.card_width)
        for row in range(metrics.rows):
            layout.setRowStretch(row, 1)
            layout.setRowMinimumHeight(row, metrics.card_height)

        self._grid_row_count = metrics.rows
        self._grid_column_count = metrics.columns

        container = layout.parentWidget()
        if container is not None:
            margins = layout.contentsMargins()
            total_width = (
                metrics.columns * metrics.card_width
                + metrics.horizontal_spacing * max(0, metrics.columns - 1)
                + margins.left()
                + margins.right()
            )
            total_height = (
                metrics.rows * metrics.card_height
                + metrics.vertical_spacing * max(0, metrics.rows - 1)
                + margins.top()
                + margins.bottom()
            )
            container.setMinimumSize(total_width, total_height)

        display_entries, _, _ = self._collect_display_candidates()

        for idx, display_text, score_text in display_entries:
            row = idx // metrics.columns
            column = idx % metrics.columns
            card = self._create_card(
                display_text,
                score_text,
                metrics.card_width,
                metrics.card_height,
                metrics.font_size,
                metrics.padding_h,
                metrics.padding_v,
                metrics.inner_spacing,
            )
            layout.addWidget(card, row, column, Qt.AlignmentFlag.AlignCenter)

    def showEvent(self, event) -> None:  # type: ignore[override]
        super().showEvent(event)
        if self._pending_maximize:
            self._pending_maximize = False
            self.setWindowState(self.windowState() | Qt.WindowState.WindowMaximized)


@dataclass
class ClassRollState:
    current_group: str
    group_remaining: Dict[str, List[int]]
    group_last: Dict[str, Optional[int]]
    global_drawn: List[int]
    current_student: Optional[int] = None
    pending_student: Optional[int] = None

    def to_json(self) -> Dict[str, Any]:
        payload: Dict[str, Any] = {
            "current_group": self.current_group,
            "group_remaining": {group: list(values) for group, values in self.group_remaining.items()},
            "group_last": {group: value for group, value in self.group_last.items()},
            "global_drawn": list(self.global_drawn),
            "current_student": self.current_student,
            "pending_student": self.pending_student,
        }
        return payload

    @classmethod
    def from_mapping(cls, data: Mapping[str, Any]) -> Optional["ClassRollState"]:
        if not isinstance(data, Mapping):
            return None

        current_group = str(data.get("current_group", "") or "")

        remaining_raw = data.get("group_remaining", {})
        remaining: Dict[str, List[int]] = {}
        if isinstance(remaining_raw, Mapping):
            for key, values in remaining_raw.items():
                if not isinstance(key, str):
                    continue
                if isinstance(values, Iterable) and not isinstance(values, (str, bytes)):
                    cleaned: List[int] = []
                    for value in values:
                        try:
                            cleaned.append(int(value))
                        except (TypeError, ValueError):
                            continue
                    remaining[key] = cleaned

        last_raw = data.get("group_last", {})
        last: Dict[str, Optional[int]] = {}
        if isinstance(last_raw, Mapping):
            for key, value in last_raw.items():
                if not isinstance(key, str):
                    continue
                if value is None:
                    last[key] = None
                    continue
                try:
                    last[key] = int(value)
                except (TypeError, ValueError):
                    continue

        global_raw = data.get("global_drawn", [])
        global_drawn: List[int] = []
        if isinstance(global_raw, Iterable) and not isinstance(global_raw, (str, bytes)):
            for value in global_raw:
                try:
                    global_drawn.append(int(value))
                except (TypeError, ValueError):
                    continue

        def _parse_optional_int(value: Any) -> Optional[int]:
            if value is None:
                return None
            try:
                return int(value)
            except (TypeError, ValueError):
                return None

        current_student = _parse_optional_int(data.get("current_student"))
        pending_student = _parse_optional_int(data.get("pending_student"))

        return cls(
            current_group=current_group,
            group_remaining=remaining,
            group_last=last,
            global_drawn=global_drawn,
            current_student=current_student,
            pending_student=pending_student,
        )


class RollCallTimerWindow(QWidget):
    """集成点名与计时的主功能窗口。"""
    window_closed = pyqtSignal()
    visibility_changed = pyqtSignal(bool)

    STUDENT_FILE = "students.xlsx"
    ENCRYPTED_STUDENT_FILE = "students.xlsx.enc"
    MIN_FONT_SIZE = 5
    MAX_FONT_SIZE = 220

    def __init__(
        self,
        settings_manager: SettingsManager,
        student_workbook: Optional[StudentWorkbook],
        parent: Optional[QWidget] = None,
        *,
        defer_password_prompt: bool = False,
    ) -> None:
        super().__init__(parent)
        self.setWindowTitle("点名 / 计时")
        flags = (
            Qt.WindowType.Window
            | Qt.WindowType.WindowTitleHint
            | Qt.WindowType.WindowCloseButtonHint
            | Qt.WindowType.WindowStaysOnTopHint
            | Qt.WindowType.CustomizeWindowHint
        )
        self.setWindowFlags(flags)
        self.setAttribute(Qt.WidgetAttribute.WA_DeleteOnClose)
        self.settings_manager = settings_manager
        self._encrypted_file_path = self.ENCRYPTED_STUDENT_FILE
        self.student_workbook: Optional[StudentWorkbook] = student_workbook
        base_dataframe: Optional[PandasDataFrame] = None
        if PANDAS_READY and self.student_workbook is not None:
            try:
                base_dataframe = self.student_workbook.get_active_dataframe()
            except Exception:
                base_dataframe = pd.DataFrame(columns=["学号", "姓名", "分组", "成绩"])
        if base_dataframe is None and PANDAS_READY:
            base_dataframe = pd.DataFrame(columns=["学号", "姓名", "分组", "成绩"])
        self.student_data = base_dataframe
        self._student_data_pending_load = False
        encrypted_state, encrypted_password = _get_session_student_encryption()
        self._student_file_encrypted = bool(encrypted_state)
        self._student_password = encrypted_password
        if defer_password_prompt:
            base_empty = True
            if PANDAS_READY and isinstance(self.student_data, pd.DataFrame):
                base_empty = getattr(self.student_data, "empty", True)
            elif self.student_data is not None:
                base_empty = False
            if base_empty:
                has_plain = os.path.exists(self.STUDENT_FILE)
                has_encrypted = os.path.exists(self._encrypted_file_path)
                if has_plain or has_encrypted:
                    self._student_data_pending_load = True
                    if self.student_data is None and PANDAS_READY:
                        self.student_data = pd.DataFrame(columns=["学号", "姓名", "分组", "成绩"])
        try:
            self._rng = random.SystemRandom()
        except NotImplementedError:
            self._rng = random.Random()

        s = self.settings_manager.load_settings().get("RollCallTimer", {})
        def _get_int(key: str, default: int) -> int:
            try:
                return int(s.get(key, str(default)))
            except (TypeError, ValueError):
                return default
        apply_geometry_from_text(self, s.get("geometry", "420x240+180+180"))
        self.setMinimumSize(260, 160)
        # 记录初始最小宽高，供后续还原窗口尺寸时使用
        self._base_minimum_width = self.minimumWidth()
        self._base_minimum_height = self.minimumHeight()
        self._ensure_min_width = self._base_minimum_width
        self._ensure_min_height = self._base_minimum_height

        self.mode = s.get("mode", "roll_call") if s.get("mode", "roll_call") in {"roll_call", "timer"} else "roll_call"
        self.timer_modes = ["countdown", "stopwatch", "clock"]
        self.timer_mode_index = self.timer_modes.index(s.get("timer_mode", "countdown")) if s.get("timer_mode", "countdown") in self.timer_modes else 0
        self._active_timer_mode: Optional[str] = None

        self.timer_countdown_minutes = _get_int("timer_countdown_minutes", 5)
        self.timer_countdown_seconds = _get_int("timer_countdown_seconds", 0)
        self.timer_sound_enabled = str_to_bool(s.get("timer_sound_enabled", "True"), True)

        self.show_id = str_to_bool(s.get("show_id", "True"), True)
        self.show_name = str_to_bool(s.get("show_name", "True"), True)
        if not self.show_id and not self.show_name: self.show_id = True

        self.current_class_name = str(s.get("current_class", "")).strip()
        self.current_group_name = s.get("current_group", "全部")
        self.groups = ["全部"]

        self.current_student_index: Optional[int] = None
        self._placeholder_on_show = True
        self._group_all_indices: Dict[str, List[int]] = {}
        self._group_remaining_indices: Dict[str, List[int]] = {}
        self._group_last_student: Dict[str, Optional[int]] = {}
        # 记录各分组初始的随机顺序，便于在界面切换时保持未点名名单不被重新洗牌
        self._group_initial_sequences: Dict[str, List[int]] = {}
        # 记录每个分组已点过名的学生索引，便于核对剩余名单
        self._group_drawn_history: Dict[str, set[int]] = {}
        # 统一维护一个全局已点名集合，确保“全部”分组与子分组状态一致
        self._global_drawn_students: set[int] = set()
        self._student_groups: Dict[int, set[str]] = {}
        self._class_roll_states: Dict[str, ClassRollState] = {}
        self.timer_seconds_left = max(0, _get_int("timer_seconds_left", self.timer_countdown_minutes * 60 + self.timer_countdown_seconds))
        self.timer_stopwatch_seconds = max(0, _get_int("timer_stopwatch_seconds", 0))
        self.timer_running = str_to_bool(s.get("timer_running", "False"), False)

        order_value = str(s.get("scoreboard_order", "rank")).strip().lower()
        self.scoreboard_order = order_value if order_value in {"rank", "id"} else "rank"
        saved_encrypted = str_to_bool(s.get("students_encrypted", bool_to_str(self._student_file_encrypted)), self._student_file_encrypted)
        disk_encrypted = os.path.exists(self._encrypted_file_path) and not os.path.exists(self.STUDENT_FILE)
        if disk_encrypted:
            self._student_file_encrypted = True
        elif not saved_encrypted:
            self._student_file_encrypted = False
            self._student_password = None

        self.last_id_font_size = max(self.MIN_FONT_SIZE, _get_int("id_font_size", 48))
        self.last_name_font_size = max(self.MIN_FONT_SIZE, _get_int("name_font_size", 60))
        self.last_timer_font_size = max(self.MIN_FONT_SIZE, _get_int("timer_font_size", 56))

        self.count_timer = QTimer(self); self.count_timer.setInterval(1000); self.count_timer.timeout.connect(self._on_count_timer)
        self.clock_timer = QTimer(self); self.clock_timer.setInterval(1000); self.clock_timer.timeout.connect(self._update_clock)

        self.tts_manager: Optional[TTSManager] = None
        self.speech_enabled = str_to_bool(s.get("speech_enabled", "False"), False)
        self.selected_voice_id = s.get("speech_voice_id", "")
        manager = TTSManager(self.selected_voice_id, parent=self)
        self.tts_manager = manager
        if not manager.available:
            self.speech_enabled = False
        self._speech_issue_reported = False
        self._speech_check_scheduled = False
        self._pending_passive_student: Optional[int] = None
        self._score_persist_failed = False
        self._score_write_lock = threading.Lock()

        # QFontDatabase 在 Qt 6 中以静态方法为主，这里直接调用类方法避免实例化失败
        families_list = []
        get_families = getattr(QFontDatabase, "families", None)
        if callable(get_families):
            try:
                families_list = list(get_families())
            except TypeError:
                # 个别绑定版本可能要求显式写入枚举参数
                try:
                    families_list = list(get_families(QFontDatabase.WritingSystem.Any))  # type: ignore[arg-type]
                except Exception:
                    families_list = []
        families = set(families_list)
        self.name_font_family = "楷体" if "楷体" in families else ("KaiTi" if "KaiTi" in families else "Microsoft YaHei UI")

        # 使用轻量级的延迟写入机制，避免频繁操作磁盘。
        self._save_timer = QTimer(self)
        self._save_timer.setSingleShot(True)
        self._save_timer.setInterval(250)
        self._save_timer.timeout.connect(self.save_settings)

        self._build_ui()
        if self.student_workbook is not None and not self._student_data_pending_load:
            self._apply_student_workbook(self.student_workbook, propagate=False)
        else:
            self._set_student_dataframe(self.student_data, propagate=False)
        self._apply_saved_fonts()
        self._update_menu_state()
        self._restore_group_state(s)
        self.update_mode_ui(force_timer_reset=self.mode == "timer")
        self.on_group_change(initial=True)
        self.display_current_student()
        self._update_encryption_button()

    def _build_ui(self) -> None:
        self.setStyleSheet("background-color: #f4f5f7;")
        layout = QVBoxLayout(self)
        layout.setContentsMargins(8, 8, 8, 8)
        layout.setSpacing(6)

        toolbar_layout = QVBoxLayout()
        toolbar_layout.setContentsMargins(0, 0, 0, 0)
        toolbar_layout.setSpacing(2)

        top = QHBoxLayout()
        top.setContentsMargins(0, 0, 0, 0)
        top.setSpacing(4)
        self.title_label = QLabel("点名"); f = QFont("Microsoft YaHei UI", 10, QFont.Weight.Bold)
        self.title_label.setFont(f); self.title_label.setStyleSheet("color: #202124;")
        self.title_label.setSizePolicy(QSizePolicy.Policy.Fixed, QSizePolicy.Policy.Fixed)
        top.addWidget(self.title_label, 0, Qt.AlignmentFlag.AlignLeft)

        self.mode_button = QPushButton("切换到计时")
        mode_font = QFont("Microsoft YaHei UI", 9, QFont.Weight.Medium)
        self.mode_button.setFont(mode_font)
        fm = self.mode_button.fontMetrics()
        max_text = max(("切换到计时", "切换到点名"), key=lambda t: fm.horizontalAdvance(t))
        target_width = fm.horizontalAdvance(max_text) + 28
        self.mode_button.setMinimumWidth(target_width)
        self.mode_button.setSizePolicy(QSizePolicy.Policy.Minimum, QSizePolicy.Policy.Fixed)
        control_height = recommended_control_height(mode_font, extra=14, minimum=36)
        apply_button_style(self.mode_button, ButtonStyles.TOOLBAR, height=control_height)
        self.mode_button.clicked.connect(self.toggle_mode)
        top.addWidget(self.mode_button, 0, Qt.AlignmentFlag.AlignLeft)

        compact_font = QFont("Microsoft YaHei UI", 9, QFont.Weight.Medium)
        toolbar_height = recommended_control_height(compact_font, extra=14, minimum=36)

        def _setup_secondary_button(button: QPushButton) -> None:
            apply_button_style(button, ButtonStyles.TOOLBAR, height=toolbar_height)
            button.setSizePolicy(QSizePolicy.Policy.Minimum, QSizePolicy.Policy.Fixed)
            button.setFont(compact_font)

        def _lock_button_width(button: QPushButton) -> None:
            """将按钮的宽度锁定在推荐值，避免随布局波动。"""

            hint = button.sizeHint()
            width = max(hint.width(), button.minimumSizeHint().width())
            button.setMinimumWidth(width)
            button.setMaximumWidth(width)
            button.setSizePolicy(QSizePolicy.Policy.Fixed, button.sizePolicy().verticalPolicy())

        control_bar = QWidget()
        control_bar.setSizePolicy(QSizePolicy.Policy.Preferred, QSizePolicy.Policy.Fixed)
        control_layout = QHBoxLayout(control_bar)
        control_layout.setContentsMargins(0, 0, 0, 0)
        control_layout.setSpacing(2)

        def _recycle_button(button: Optional[QPushButton]) -> None:
            if button is None:
                return
            parent = button.parentWidget()
            layout = parent.layout() if parent is not None else None
            if isinstance(layout, QHBoxLayout):
                layout.removeWidget(button)
            button.setParent(None)
            button.deleteLater()

        existing_class_button = getattr(self, "class_button", None)
        if isinstance(existing_class_button, QPushButton):
            _recycle_button(existing_class_button)
        # 仅保留一个班级切换按钮，并将其固定在“重置”按钮左侧。
        self.class_button = QPushButton("班级"); _setup_secondary_button(self.class_button)
        self.class_button.clicked.connect(self.show_class_selector)
        control_layout.addWidget(self.class_button)

        self.reset_button = QPushButton("重置"); _setup_secondary_button(self.reset_button)
        self.reset_button.clicked.connect(self.reset_roll_call_pools)
        _lock_button_width(self.reset_button)
        control_layout.addWidget(self.reset_button)

        self.showcase_button = QPushButton("展示"); _setup_secondary_button(self.showcase_button)
        self.showcase_button.clicked.connect(self.show_scoreboard)
        control_layout.addWidget(self.showcase_button)

        self.encrypt_button = QPushButton(""); _setup_secondary_button(self.encrypt_button)
        self.encrypt_button.clicked.connect(self._on_encrypt_button_clicked)
        control_layout.addWidget(self.encrypt_button)

        top.addWidget(control_bar, 0, Qt.AlignmentFlag.AlignLeft)
        top.addStretch(1)

        self.menu_button = QToolButton(); self.menu_button.setText("..."); self.menu_button.setPopupMode(QToolButton.ToolButtonPopupMode.InstantPopup)
        self.menu_button.setFixedSize(toolbar_height, toolbar_height)
        self.menu_button.setStyleSheet("font-size: 18px; padding-bottom: 6px;")
        self.main_menu = self._build_menu(); self.menu_button.setMenu(self.main_menu)
        top.addWidget(self.menu_button, 0, Qt.AlignmentFlag.AlignRight)
        toolbar_layout.addLayout(top)

        group_row = QHBoxLayout()
        group_row.setContentsMargins(0, 0, 0, 0)
        group_row.setSpacing(2)

        self.group_label = QLabel("分组")
        self.group_label.setFont(QFont("Microsoft YaHei UI", 9, QFont.Weight.Medium))
        self.group_label.setStyleSheet("color: #3c4043;")
        self.group_label.setFixedHeight(toolbar_height)
        self.group_label.setAlignment(Qt.AlignmentFlag.AlignVCenter | Qt.AlignmentFlag.AlignLeft)
        self.group_label.setSizePolicy(QSizePolicy.Policy.Fixed, QSizePolicy.Policy.Fixed)
        group_row.addWidget(self.group_label, 0, Qt.AlignmentFlag.AlignLeft)

        group_container = QWidget()
        group_container.setFixedHeight(toolbar_height)
        group_container.setSizePolicy(QSizePolicy.Policy.Preferred, QSizePolicy.Policy.Fixed)
        group_container_layout = QHBoxLayout(group_container)
        group_container_layout.setContentsMargins(0, 0, 0, 0)
        group_container_layout.setSpacing(4)

        self.group_container = group_container

        self.group_bar = QWidget(group_container)
        self.group_bar.setFixedHeight(toolbar_height)
        self.group_bar.setSizePolicy(QSizePolicy.Policy.Expanding, QSizePolicy.Policy.Fixed)
        self.group_bar_layout = QHBoxLayout(self.group_bar)
        self.group_bar_layout.setContentsMargins(0, 0, 0, 0)
        self.group_bar_layout.setSpacing(1)
        self.group_button_group = QButtonGroup(self)
        self.group_button_group.setExclusive(True)
        self.group_buttons: Dict[str, QPushButton] = {}
        self._rebuild_group_buttons_ui()
        group_container_layout.addWidget(self.group_bar, 1, Qt.AlignmentFlag.AlignLeft)

        self.list_button = QPushButton("名单"); _setup_secondary_button(self.list_button)
        self.list_button.clicked.connect(self.show_student_selector)
        _lock_button_width(self.list_button)
        group_container_layout.addWidget(self.list_button, 0, Qt.AlignmentFlag.AlignLeft)

        self.add_score_button = QPushButton("加分"); _setup_secondary_button(self.add_score_button)
        self.add_score_button.setEnabled(False)
        self.add_score_button.clicked.connect(self.increment_current_score)
        self.add_score_button.setMinimumWidth(self.add_score_button.sizeHint().width())
        group_container_layout.addWidget(self.add_score_button, 0, Qt.AlignmentFlag.AlignLeft)

        group_row.addWidget(group_container, 1, Qt.AlignmentFlag.AlignLeft)
        group_row.addStretch(1)
        toolbar_layout.addLayout(group_row)
        layout.addLayout(toolbar_layout)

        self.stack = QStackedWidget(); layout.addWidget(self.stack, 1)

        self.roll_call_frame = ClickableFrame(); self.roll_call_frame.setFrameShape(QFrame.Shape.NoFrame)
        rl = QGridLayout(self.roll_call_frame); rl.setContentsMargins(6, 6, 6, 6); rl.setSpacing(6)
        self.id_label = QLabel(""); self.name_label = QLabel("")
        for lab in (self.id_label, self.name_label):
            lab.setAlignment(Qt.AlignmentFlag.AlignCenter)
            lab.setStyleSheet("color: #ffffff; background-color: #1a73e8; border-radius: 8px; padding: 8px;")
            lab.setSizePolicy(QSizePolicy.Policy.Expanding, QSizePolicy.Policy.Expanding)
        self.score_label = QLabel("成绩：--")
        self.score_label.setAlignment(Qt.AlignmentFlag.AlignCenter)
        self.score_label.setFont(QFont("Microsoft YaHei UI", 24, QFont.Weight.DemiBold))
        self.score_label.setStyleSheet(
            "color: #0b57d0;"
            " background-color: #e8f0fe;"
            " border-radius: 12px;"
            " padding: 2px 16px;"
            " margin: 0px;"
        )

        rl.addWidget(self.id_label, 0, 0); rl.addWidget(self.name_label, 0, 1)
        rl.addWidget(self.score_label, 1, 0, 1, 2)
        self.stack.addWidget(self.roll_call_frame)

        self.timer_frame = QWidget(); tl = QVBoxLayout(self.timer_frame); tl.setContentsMargins(6, 6, 6, 6); tl.setSpacing(8)
        self.time_display_label = QLabel("00:00"); self.time_display_label.setAlignment(Qt.AlignmentFlag.AlignCenter)
        self.time_display_label.setStyleSheet("color: #ffffff; background-color: #202124; border-radius: 8px; padding: 8px;")
        self.time_display_label.setSizePolicy(QSizePolicy.Policy.Expanding, QSizePolicy.Policy.Expanding)
        tl.addWidget(self.time_display_label, 1)

        ctrl = QHBoxLayout(); ctrl.setSpacing(4)
        self.timer_mode_button = QPushButton("倒计时"); self.timer_mode_button.clicked.connect(self.toggle_timer_mode)
        self.timer_start_pause_button = QPushButton("开始"); self.timer_start_pause_button.clicked.connect(self.start_pause_timer)
        self.timer_reset_button = QPushButton("重置"); self.timer_reset_button.clicked.connect(self.reset_timer)
        self.timer_set_button = QPushButton("设定"); self.timer_set_button.clicked.connect(self.set_countdown_time)
        for b in (self.timer_mode_button, self.timer_start_pause_button, self.timer_reset_button, self.timer_set_button):
            b.setFont(compact_font)
        timer_height = recommended_control_height(compact_font, extra=14, minimum=36)
        for b in (self.timer_mode_button, self.timer_start_pause_button, self.timer_reset_button, self.timer_set_button):
            apply_button_style(b, ButtonStyles.TOOLBAR, height=timer_height)
            b.setSizePolicy(QSizePolicy.Policy.Expanding, QSizePolicy.Policy.Fixed)
            ctrl.addWidget(b)
        tl.addLayout(ctrl); self.stack.addWidget(self.timer_frame)

        self.roll_call_frame.clicked.connect(self.roll_student)
        self.id_label.installEventFilter(self); self.name_label.installEventFilter(self)

    def _update_encryption_button(self) -> None:
        if not hasattr(self, "encrypt_button"):
            return
        disk_encrypted = os.path.exists(self._encrypted_file_path) and not os.path.exists(self.STUDENT_FILE)
        if disk_encrypted and not self._student_file_encrypted:
            self._student_file_encrypted = True
        elif not disk_encrypted and self._student_file_encrypted and not os.path.exists(self._encrypted_file_path):
            self._student_file_encrypted = False
            self._student_password = None
        self.encrypt_button.setText("解密" if self._student_file_encrypted else "加密")
        if self._student_file_encrypted:
            self.encrypt_button.setToolTip("当前学生数据已加密，点击输入密码以解密或更新。")
        else:
            self.encrypt_button.setToolTip("点击为 students.xlsx 设置密码并生成加密文件。")

    def _on_encrypt_button_clicked(self) -> None:
        if self._student_file_encrypted:
            self._handle_decrypt_student_file()
        else:
            self._handle_encrypt_student_file()

    def _prompt_new_encryption_password(self) -> Optional[str]:
        password, ok = PasswordSetupDialog.get_new_password(
            self,
            "设置加密密码",
            "请输入新的加密密码：",
            "请再次输入密码以确认：",
        )
        if not ok or not password:
            show_quiet_information(self, "未能成功设置密码，已取消加密操作。")
            return None
        return password

    def _prompt_existing_encryption_password(self, title: str) -> Optional[str]:
        attempts = 0
        while attempts < 3:
            password, ok = PasswordPromptDialog.get_password(
                self,
                title,
                "请输入当前的加密密码：",
                allow_empty=False,
            )
            if not ok:
                return None
            password = password.strip()
            if not password:
                show_quiet_information(self, "密码不能为空，请重新输入。")
                attempts += 1
                continue
            return password
        show_quiet_information(self, "密码输入次数过多，操作已取消。")
        return None

    def _set_student_dataframe(self, df: Optional[PandasDataFrame], *, propagate: bool = True) -> None:
        if not PANDAS_READY:
            self.student_data = df
            return
        if df is None:
            df = pd.DataFrame(columns=["学号", "姓名", "分组", "成绩"])
        try:
            working = df.copy()
        except Exception:
            working = pd.DataFrame(df)
        self.student_data = working
        self.groups = ["全部"]
        if not working.empty:
            group_values = {
                str(g).strip().upper()
                for g in working.get("分组", pd.Series([], dtype="object")).dropna()
                if str(g).strip()
            }
            self.groups.extend(sorted(group_values))
        if self.current_group_name not in self.groups:
            self.current_group_name = "全部"
        self._group_all_indices = {}
        self._group_remaining_indices = {}
        self._group_last_student = {}
        self._group_initial_sequences = {}
        self._group_drawn_history = {}
        self._global_drawn_students = set()
        self._student_groups = {}
        self._rebuild_group_buttons_ui()
        self._rebuild_group_indices()
        self._ensure_group_pool(self.current_group_name, force_reset=True)
        self.current_student_index = None
        self._pending_passive_student = None
        self._restore_active_class_state()
        self._store_active_class_state()
        self._update_class_button_label()
        if propagate:
            self._propagate_student_dataframe()
        self.display_current_student()

    def _apply_student_workbook(self, workbook: StudentWorkbook, *, propagate: bool) -> None:
        self.student_workbook = workbook
        self._prune_orphan_class_states()
        if not PANDAS_READY:
            self.current_class_name = workbook.active_class
            self.student_data = None
            return
        if self.current_class_name:
            workbook.set_active_class(self.current_class_name)
        self.current_class_name = workbook.active_class
        df = workbook.get_active_dataframe()
        self._set_student_dataframe(df, propagate=propagate)

    def _snapshot_current_class(self) -> None:
        if not PANDAS_READY:
            return
        if self.student_workbook is None:
            return
        if self.student_data is None or not isinstance(self.student_data, pd.DataFrame):
            return
        class_name = (self.current_class_name or self.student_workbook.active_class or "").strip()
        if not class_name:
            available = self.student_workbook.class_names()
            class_name = available[0] if available else self.student_workbook.active_class
        if class_name not in self.student_workbook.class_names():
            class_name = self.student_workbook.active_class
        try:
            snapshot = self.student_data.copy()
        except Exception:
            snapshot = pd.DataFrame(self.student_data)
        self.student_workbook.update_class(class_name, snapshot)
        self.student_workbook.set_active_class(class_name)
        self.current_class_name = class_name
        self._store_active_class_state(class_name)

    def _resolve_active_class_name(self) -> str:
        base = self.current_class_name
        if not base and self.student_workbook is not None:
            base = self.student_workbook.active_class
        return str(base or "").strip()

    def _capture_roll_state(self) -> Optional[ClassRollState]:
        if not PANDAS_READY:
            return None
        if not isinstance(self.student_data, pd.DataFrame):
            return None

        base_sets: Dict[str, Set[int]] = {}
        for group, indices in self._group_all_indices.items():
            base_list = self._collect_base_indices(indices)
            base_sets[group] = set(base_list)

        if "全部" not in base_sets:
            try:
                base_sets["全部"] = set(self._collect_base_indices(list(self.student_data.index)))
            except Exception:
                base_sets["全部"] = set()

        all_set = base_sets.get("全部", set())

        remaining_payload: Dict[str, List[int]] = {}
        for group, indices in self._group_remaining_indices.items():
            base_set = base_sets.get(group, all_set)
            if base_set:
                restored = self._normalize_indices(indices, allowed=base_set)
            else:
                restored = []
            remaining_payload[group] = restored

        last_payload: Dict[str, Optional[int]] = {}
        for group, value in self._group_last_student.items():
            base_set = base_sets.get(group, all_set)
            if value is None:
                last_payload[group] = None
                continue
            try:
                idx = int(value)
            except (TypeError, ValueError):
                last_payload[group] = None
                continue
            if base_set and idx not in base_set:
                last_payload[group] = None
            else:
                last_payload[group] = idx

        global_drawn_payload: List[int] = []
        for value in sorted(self._global_drawn_students):
            try:
                idx = int(value)
            except (TypeError, ValueError):
                continue
            if not all_set or idx in all_set:
                global_drawn_payload.append(idx)

        if self.groups:
            if self.current_group_name in self.groups:
                target_group = self.current_group_name
            elif "全部" in self.groups:
                target_group = "全部"
            else:
                target_group = self.groups[0]
        else:
            target_group = ""

        def _sanitize_index(value: Any) -> Optional[int]:
            if value is None:
                return None
            try:
                idx = int(value)
            except (TypeError, ValueError):
                return None
            if all_set and idx not in all_set:
                return None
            return idx

        current_student = _sanitize_index(self.current_student_index)
        pending_student = _sanitize_index(self._pending_passive_student)

        return ClassRollState(
            current_group=target_group,
            group_remaining=remaining_payload,
            group_last=last_payload,
            global_drawn=global_drawn_payload,
            current_student=current_student,
            pending_student=pending_student,
        )

    def _store_active_class_state(self, class_name: Optional[str] = None) -> None:
        if not PANDAS_READY:
            return
        self._prune_orphan_class_states()
        target = (class_name or self._resolve_active_class_name()).strip()
        if not target:
            return
        snapshot = self._capture_roll_state()
        if snapshot is None:
            return
        self._class_roll_states[target] = snapshot

    def _prune_orphan_class_states(self) -> None:
        if not self._class_roll_states:
            return
        workbook = self.student_workbook
        if workbook is None:
            return
        try:
            valid = {str(name).strip() for name in workbook.class_names() if str(name).strip()}
        except Exception:
            valid = set()
        if not valid:
            self._class_roll_states.clear()
            return
        for stored_name in list(self._class_roll_states.keys()):
            trimmed = str(stored_name).strip()
            if not trimmed or trimmed not in valid:
                self._class_roll_states.pop(stored_name, None)

    def _encode_class_states(self) -> str:
        payload = {name: state.to_json() for name, state in self._class_roll_states.items()}
        return json.dumps(payload, ensure_ascii=False)

    def _parse_legacy_roll_state(self, section: Mapping[str, str]) -> Optional[ClassRollState]:
        def _load_dict(key: str) -> Dict[str, Any]:
            raw = section.get(key, "")
            if not raw:
                return {}
            try:
                data = json.loads(raw)
            except Exception:
                return {}
            return data if isinstance(data, dict) else {}

        remaining = _load_dict("group_remaining")
        last = _load_dict("group_last")

        global_drawn_raw = section.get("global_drawn", "")
        global_payload: List[int] = []
        if global_drawn_raw:
            try:
                payload = json.loads(global_drawn_raw)
            except Exception:
                payload = []
            if isinstance(payload, list):
                for value in payload:
                    try:
                        global_payload.append(int(value))
                    except (TypeError, ValueError):
                        continue

        payload_map: Dict[str, Any] = {
            "current_group": section.get("current_group", self.current_group_name),
            "group_remaining": remaining,
            "group_last": last,
            "global_drawn": global_payload,
        }
        return ClassRollState.from_mapping(payload_map)

    def _restore_active_class_state(self) -> None:
        if not PANDAS_READY:
            return
        class_name = self._resolve_active_class_name()
        if not class_name:
            return
        snapshot = self._class_roll_states.get(class_name)
        if snapshot is None:
            return
        self._apply_roll_state(snapshot)

    def _can_apply_roll_state(self) -> bool:
        """检查当前是否具备恢复点名状态所需的数据上下文。"""

        if not PANDAS_READY:
            return False
        if self._student_data_pending_load:
            return False
        return isinstance(self.student_data, pd.DataFrame)

    def _apply_roll_state(self, snapshot: ClassRollState) -> None:
        if not self._can_apply_roll_state():
            return

        remaining_data = snapshot.group_remaining or {}
        last_data = snapshot.group_last or {}
        restored_global: Set[int] = set()
        for value in snapshot.global_drawn:
            try:
                restored_global.add(int(value))
            except (TypeError, ValueError):
                continue

        existing_global = set(restored_global)
        self._global_drawn_students = set()
        self._group_drawn_history["全部"] = self._global_drawn_students

        for group, indices in remaining_data.items():
            if group not in self._group_all_indices:
                continue
            base_list = self._collect_base_indices(self._group_all_indices[group])
            base_set = set(base_list)
            if base_set:
                restored_list = self._normalize_indices(indices, allowed=base_set)
            else:
                restored_list = []
            self._group_remaining_indices[group] = restored_list

        for group, value in last_data.items():
            if group not in self._group_all_indices:
                continue
            if value is None:
                self._group_last_student[group] = None
                continue
            try:
                idx = int(value)
            except (TypeError, ValueError):
                continue
            base_indices = self._collect_base_indices(self._group_all_indices[group])
            base_set = set(base_indices)
            if base_set and idx not in base_set:
                continue
            self._group_last_student[group] = idx

        for group, base_indices in self._group_all_indices.items():
            normalized_base = self._collect_base_indices(base_indices)
            remaining_set = set(self._normalize_indices(self._group_remaining_indices.get(group, [])))
            drawn = {idx for idx in normalized_base if idx not in remaining_set}
            if group != "全部" and existing_global:
                drawn.update(idx for idx in existing_global if idx in normalized_base)
            seq = list(self._group_remaining_indices.get(group, []))
            seq.extend(idx for idx in normalized_base if idx not in seq)
            self._group_initial_sequences[group] = seq
            if group == "全部":
                self._global_drawn_students.update(drawn)
            else:
                self._group_drawn_history[group] = drawn
                self._global_drawn_students.update(drawn)

        if existing_global:
            self._global_drawn_students.update(existing_global)

        self._group_drawn_history["全部"] = self._global_drawn_students
        self._refresh_all_group_pool()

        target_group = snapshot.current_group.strip() if snapshot.current_group else ""
        if target_group not in self.groups:
            target_group = "全部" if "全部" in self.groups else (self.groups[0] if self.groups else "全部")
        self.current_group_name = target_group
        self._update_group_button_state(target_group)

        base_all = self._collect_base_indices(self._group_all_indices.get("全部", []))
        base_all_set = set(base_all)

        def _valid_index(value: Optional[int]) -> Optional[int]:
            if value is None:
                return None
            try:
                idx = int(value)
            except (TypeError, ValueError):
                return None
            if base_all_set and idx not in base_all_set:
                return None
            return idx

        self.current_student_index = _valid_index(snapshot.current_student)
        self._pending_passive_student = _valid_index(snapshot.pending_student)

        self._store_active_class_state(self._resolve_active_class_name())

    def _update_class_button_label(self) -> None:
        if not hasattr(self, "class_button"):
            return
        name = ""
        if self.student_workbook is not None:
            base_name = self.current_class_name or self.student_workbook.active_class
            name = base_name.strip()
        text = name or "班级"
        self.class_button.setText(text)
        metrics = self.class_button.fontMetrics()
        baseline = metrics.horizontalAdvance("班级")
        active_width = metrics.horizontalAdvance(text)
        minimum = max(baseline, active_width) + 24
        if self.class_button.minimumWidth() != minimum:
            self.class_button.setMinimumWidth(minimum)
        has_data = self.student_workbook is not None and not self.student_workbook.is_empty()
        can_select = self.mode == "roll_call" and (has_data or self._student_data_pending_load)
        self.class_button.setEnabled(can_select)
        if has_data:
            self.class_button.setToolTip("选择班级")
        else:
            self.class_button.setToolTip("暂无学生数据，无法选择班级")

    def _ensure_student_data_ready(self) -> bool:
        """确保在需要访问学生数据前已经完成懒加载。"""

        if not self._student_data_pending_load:
            return True
        return self._load_student_data_if_needed()

    def show_class_selector(self) -> None:
        if self.mode != "roll_call":
            return
        if not self._ensure_student_data_ready():
            return
        workbook = self.student_workbook
        if workbook is None:
            show_quiet_information(self, "暂无学生数据，无法选择班级。")
            return
        class_names = workbook.class_names()
        if not class_names:
            show_quiet_information(self, "暂无班级可供选择。")
            return
        menu = QMenu(self)
        current = self.current_class_name or workbook.active_class
        for name in class_names:
            action = menu.addAction(name)
            action.setCheckable(True)
            action.setChecked(name == current)
            action.triggered.connect(lambda _checked=False, n=name: self._switch_class(n))
        pos = self.class_button.mapToGlobal(self.class_button.rect().bottomLeft())
        menu.exec(pos)

    def _switch_class(self, class_name: str) -> None:
        if self.student_workbook is None:
            return
        if class_name not in self.student_workbook.class_names():
            return
        target = class_name.strip()
        current = self.current_class_name or self.student_workbook.active_class
        if target == current:
            return
        if not self._ensure_student_data_ready():
            return
        self._snapshot_current_class()
        self.student_workbook.set_active_class(target)
        self.current_class_name = target
        if PANDAS_READY:
            df = self.student_workbook.get_active_dataframe()
        else:
            df = None
        self._set_student_dataframe(df, propagate=True)
        self._schedule_save()

    def _create_new_class(self) -> None:
        if not self._ensure_student_data_ready():
            return
        if self.student_workbook is None:
            self.student_workbook = StudentWorkbook(OrderedDict(), active_class="")
        if not PANDAS_READY:
            show_quiet_information(self, "当前环境缺少 pandas，无法创建班级。")
            return
        self._snapshot_current_class()
        suggested = f"班级{len(self.student_workbook.class_names()) + 1}" if self.student_workbook.class_names() else "班级1"
        name, ok = QInputDialog.getText(
            self,
            "新建班级",
            "请输入班级名称：",
            QLineEdit.EchoMode.Normal,
            suggested,
        )
        if not ok:
            return
        new_name = self.student_workbook.add_class(name)
        self.current_class_name = new_name
        self._apply_student_workbook(self.student_workbook, propagate=True)
        self._schedule_save()
        self._update_class_button_label()

    def _load_student_data_if_needed(self) -> bool:
        if not self._student_data_pending_load:
            return True
        if not (PANDAS_AVAILABLE and OPENPYXL_AVAILABLE):
            return False
        workbook = load_student_data(self)
        if workbook is None:
            return False
        self._student_data_pending_load = False
        self._apply_student_workbook(workbook, propagate=True)
        encrypted_state, encrypted_password = _get_session_student_encryption()
        self._student_file_encrypted = bool(encrypted_state)
        self._student_password = encrypted_password
        saved = self.settings_manager.load_settings().get("RollCallTimer", {})
        self._restore_group_state(saved)
        self._update_encryption_button()
        self._update_class_button_label()
        self.display_current_student()
        self._schedule_save()
        return True

    def _handle_encrypt_student_file(self) -> None:
        if not PANDAS_READY:
            show_quiet_information(self, "当前环境缺少 pandas，无法执行加密。")
            return
        password = self._prompt_new_encryption_password()
        if not password:
            return
        if not self._ensure_student_data_ready():
            return
        if self.student_workbook is None:
            if self.student_data is None or not isinstance(self.student_data, pd.DataFrame):
                show_quiet_information(self, "没有可加密的学生数据。")
                return
            try:
                snapshot = self.student_data.copy()
            except Exception:
                snapshot = pd.DataFrame(self.student_data)
            class_name = self.current_class_name or "班级1"
            self.current_class_name = class_name
            self.student_workbook = StudentWorkbook(
                OrderedDict({class_name: snapshot}),
                active_class=class_name,
            )
        else:
            self._snapshot_current_class()
        try:
            data = self.student_workbook.as_dict()
            _save_student_workbook(
                data,
                self.STUDENT_FILE,
                self._encrypted_file_path,
                encrypted=True,
                password=password,
            )
            _set_session_student_encryption(True, password)
            self._student_file_encrypted = True
            self._student_password = password
            self._update_encryption_button()
            self._propagate_student_dataframe()
            self._update_class_button_label()
            show_quiet_information(self, "已生成加密文件 students.xlsx.enc，并移除明文数据。")
            self._schedule_save()
        except Exception as exc:
            show_quiet_information(self, f"加密失败：{exc}")

    def _handle_decrypt_student_file(self) -> None:
        encrypted_path = self._encrypted_file_path
        if not os.path.exists(encrypted_path):
            show_quiet_information(self, "未找到加密文件，无法解密。")
            self._student_file_encrypted = False
            self._update_encryption_button()
            return
        password = self._prompt_existing_encryption_password("解密学生数据")
        if not password:
            return
        try:
            with open(encrypted_path, "rb") as fh:
                payload = fh.read()
            plain_bytes = _decrypt_student_bytes(password, payload)
        except Exception as exc:
            show_quiet_information(self, f"解密失败：{exc}")
            return
        try:
            buffer = io.BytesIO(plain_bytes)
            raw_data = pd.read_excel(buffer, sheet_name=None)
            workbook = StudentWorkbook(OrderedDict(raw_data), active_class="")
        except Exception as exc:
            show_quiet_information(self, f"读取解密后的学生数据失败：{exc}")
            return
        try:
            _save_student_workbook(
                workbook.as_dict(),
                self.STUDENT_FILE,
                self._encrypted_file_path,
                encrypted=False,
                password=None,
            )
        except Exception as exc:
            show_quiet_information(self, f"写入学生数据失败：{exc}")
            return
        self._student_file_encrypted = False
        self._student_password = None
        _set_session_student_encryption(False, None)
        self._apply_decrypted_student_data(workbook)
        self._update_encryption_button()
        show_quiet_information(self, "已成功解密学生数据并恢复 students.xlsx。")
        self._schedule_save()

    def _apply_decrypted_student_data(self, workbook: StudentWorkbook) -> None:
        if not PANDAS_READY:
            return
        self._apply_student_workbook(workbook, propagate=True)
        self.display_current_student()

    def _propagate_student_dataframe(self) -> None:
        parent = self.parent()
        if parent is None:
            return
        if hasattr(parent, "student_data"):
            try:
                setattr(parent, "student_data", self.student_data)
            except Exception:
                pass
        if hasattr(parent, "student_workbook"):
            try:
                setattr(parent, "student_workbook", self.student_workbook)
            except Exception:
                pass

    def _apply_saved_fonts(self) -> None:
        id_font = QFont("Microsoft YaHei UI", self.last_id_font_size, QFont.Weight.Bold)
        name_weight = QFont.Weight.Normal if self.name_font_family in {"楷体", "KaiTi"} else QFont.Weight.Bold
        name_font = QFont(self.name_font_family, self.last_name_font_size, name_weight)
        timer_font = QFont("Consolas", self.last_timer_font_size, QFont.Weight.Bold)
        self.id_label.setFont(id_font)
        self.name_label.setFont(name_font)
        self.time_display_label.setFont(timer_font)

    def _build_menu(self) -> QMenu:
        menu = QMenu(self)
        disp = menu.addMenu("显示选项")
        self.show_id_action = disp.addAction("显示学号"); self.show_id_action.setCheckable(True); self.show_id_action.setChecked(self.show_id)
        self.show_id_action.toggled.connect(self._on_display_option_changed)
        self.show_name_action = disp.addAction("显示姓名"); self.show_name_action.setCheckable(True); self.show_name_action.setChecked(self.show_name)
        self.show_name_action.toggled.connect(self._on_display_option_changed)

        menu.addSeparator()
        speech = menu.addMenu("语音播报")
        manager = self.tts_manager
        checked = bool(self.speech_enabled and manager and manager.available)
        self.speech_enabled = checked
        self.speech_enabled_action = speech.addAction("启用语音播报"); self.speech_enabled_action.setCheckable(True)
        self.speech_enabled_action.setChecked(checked); self.speech_enabled_action.toggled.connect(self._toggle_speech)
        self.voice_menu = speech.addMenu("选择发音人"); self.voice_actions = []
        if manager and manager.available:
            self.speech_enabled_action.setEnabled(True)
            self.speech_enabled_action.setToolTip("点名时自动朗读当前学生姓名。")
            if manager.supports_voice_selection and manager.voice_ids:
                for vid in manager.voice_ids:
                    act = self.voice_menu.addAction(vid); act.setCheckable(True); act.setChecked(vid == manager.current_voice_id)
                    act.triggered.connect(lambda _c, v=vid: self._set_voice(v)); self.voice_actions.append(act)
            else:
                self.voice_menu.setEnabled(False)
                self.voice_menu.setToolTip("当前语音引擎不支持切换发音人。")
        else:
            self.voice_menu.setEnabled(False)
            self.speech_enabled_action.setEnabled(False)
            reason, suggestions = self._collect_speech_issue_details()
            tooltip_lines = [reason] if reason else []
            tooltip_lines.extend(suggestions)
            if tooltip_lines:
                self.speech_enabled_action.setToolTip("\n".join(tooltip_lines))

        menu.addSeparator()
        self.timer_sound_action = menu.addAction("倒计时结束提示音"); self.timer_sound_action.setCheckable(True)
        self.timer_sound_action.setChecked(self.timer_sound_enabled); self.timer_sound_action.toggled.connect(self._toggle_timer_sound)
        return menu

    def _update_menu_state(self) -> None:
        if self.show_id_action.isChecked() != self.show_id: self.show_id_action.setChecked(self.show_id)
        if self.show_name_action.isChecked() != self.show_name: self.show_name_action.setChecked(self.show_name)
        self.timer_sound_action.setChecked(self.timer_sound_enabled)
        manager = self.tts_manager
        if manager and manager.available:
            self.speech_enabled_action.setEnabled(True)
            self.speech_enabled_action.setChecked(self.speech_enabled)
            self.speech_enabled_action.setToolTip("点名时自动朗读当前学生姓名。")
            if manager.supports_voice_selection and manager.voice_ids:
                self.voice_menu.setEnabled(True)
                for act in self.voice_actions:
                    act.setChecked(act.text() == manager.current_voice_id)
                self.voice_menu.setToolTip("")
            else:
                self.voice_menu.setEnabled(False)
                self.voice_menu.setToolTip("当前语音引擎不支持切换发音人。")
        else:
            self.voice_menu.setEnabled(False)
            self.speech_enabled_action.setEnabled(False)
            self.speech_enabled_action.setChecked(False)
            reason, suggestions = self._collect_speech_issue_details()
            tooltip_lines = [reason] if reason else []
            tooltip_lines.extend(suggestions)
            if tooltip_lines:
                self.speech_enabled_action.setToolTip("\n".join(tooltip_lines))
            if not self._speech_issue_reported:
                self._diagnose_speech_engine()

    def _default_speech_suggestions(self) -> List[str]:
        hints: List[str] = []
        if sys.platform == "win32":
            hints.append("请确认 Windows 已启用 SAPI5 中文语音包。")
        elif sys.platform == "darwin":
            hints.append("请在系统“辅助功能 -> 语音”中启用所需的语音包。")
        else:
            hints.append("请确保系统已安装可用的语音引擎（如 espeak）并重新启动程序。")
        hints.append("可尝试重新安装 pyttsx3 或检查语音服务状态后重启软件。")
        return hints

    def _dedupe_suggestions(self, values: List[str]) -> List[str]:
        return dedupe_strings(values)

    def _collect_speech_issue_details(self) -> tuple[str, List[str]]:
        manager = self.tts_manager
        reason = ""
        suggestions: List[str] = []
        if manager is None:
            reason = "无法初始化系统语音引擎"
            suggestions = self._default_speech_suggestions()
        elif not manager.available:
            reason, suggestions = manager.diagnostics()
            reason = reason or "无法初始化系统语音引擎"
            if not suggestions:
                suggestions = self._default_speech_suggestions()
        elif manager.supports_voice_selection and not getattr(manager, "voice_ids", []):
            reason = "未检测到任何可用的发音人"
            suggestions = self._default_speech_suggestions()
            suggestions.append("请在操作系统语音设置中添加语音包后重新启动程序。")

        env_reason, env_suggestions = detect_speech_environment_issues(force_refresh=True)
        if env_reason:
            if not reason:
                reason = env_reason
            elif env_reason not in reason:
                reason = f"{reason}；{env_reason}"
        suggestions.extend(env_suggestions)
        if not suggestions and reason:
            suggestions = self._default_speech_suggestions()
        return reason, self._dedupe_suggestions(suggestions)

    def _ensure_speech_manager(self) -> Optional[TTSManager]:
        manager = self.tts_manager
        if manager and manager.available:
            return manager
        if manager is not None:
            try:
                manager.shutdown()
            except Exception:
                pass
        manager = TTSManager(self.selected_voice_id, parent=self)
        self.tts_manager = manager
        if manager.available:
            self._speech_issue_reported = False
            QTimer.singleShot(0, self._update_menu_state)
        return manager

    def _diagnose_speech_engine(self) -> None:
        if self._speech_issue_reported:
            return
        action = getattr(self, "speech_enabled_action", None)
        if action is None or action.isEnabled():
            return
        if not self.isVisible():
            if not self._speech_check_scheduled:
                self._speech_check_scheduled = True
                QTimer.singleShot(200, self._diagnose_speech_engine)
            return
        reason, suggestions = self._collect_speech_issue_details()
        if not reason:
            return
        advice = "\n".join(f"· {line}" for line in suggestions)
        message = f"语音播报功能当前不可用：{reason}"
        if advice:
            message = f"{message}\n{advice}"
        show_quiet_information(self, message, "语音播报提示")
        self._speech_issue_reported = True
        self._speech_check_scheduled = False

    def eventFilter(self, obj, e):
        if obj in (self.id_label, self.name_label) and e.type() == QEvent.Type.MouseButtonPress:
            if e.button() == Qt.MouseButton.LeftButton:
                self.roll_student(); return True
        return super().eventFilter(obj, e)

    def _on_display_option_changed(self) -> None:
        if not self.show_id_action.isChecked() and not self.show_name_action.isChecked():
            self.show_id_action.setChecked(True)
        self.show_id = self.show_id_action.isChecked()
        self.show_name = self.show_name_action.isChecked()
        self.update_display_layout()
        self.display_current_student()
        self._schedule_save()

    def _toggle_speech(self, enabled: bool) -> None:
        if not enabled:
            self.speech_enabled = False
            self._schedule_save()
            return
        manager = self._ensure_speech_manager()
        if not manager or not manager.available:
            reason, suggestions = self._collect_speech_issue_details()
            message = reason or "未检测到语音引擎，无法开启语音播报。"
            advice = "\n".join(f"· {line}" for line in suggestions)
            if advice:
                message = f"{message}\n{advice}"
            show_quiet_information(self, message, "语音播报提示")
            self.speech_enabled_action.setChecked(False)
            self._speech_issue_reported = True
            return
        if manager.supports_voice_selection and not getattr(manager, "voice_ids", []):
            reason, suggestions = self._collect_speech_issue_details()
            message = reason or "未检测到可用的发音人。"
            advice = "\n".join(f"· {line}" for line in suggestions)
            if advice:
                message = f"{message}\n{advice}"
            show_quiet_information(self, message, "语音播报提示")
            self.speech_enabled_action.setChecked(False)
            self._speech_issue_reported = True
            return
        self.speech_enabled = enabled
        self._schedule_save()

    def _set_voice(self, voice_id: str) -> None:
        manager = self._ensure_speech_manager()
        if not manager or not manager.supports_voice_selection:
            return
        manager.set_voice(voice_id); self.selected_voice_id = voice_id
        for a in self.voice_actions: a.setChecked(a.text() == voice_id)
        self._schedule_save()

    def _toggle_timer_sound(self, enabled: bool) -> None:
        self.timer_sound_enabled = enabled
        self._schedule_save()

    def _set_scoreboard_order(self, order: str) -> None:
        normalized = str(order).strip().lower()
        if normalized not in {"rank", "id"}:
            return
        if self.scoreboard_order == normalized:
            return
        self.scoreboard_order = normalized
        self._schedule_save()

    def _speak_text(self, text: str) -> None:
        if not text:
            return
        manager = self.tts_manager
        if not (self.speech_enabled and manager and manager.available):
            return
        manager.speak(text)

    def _announce_current_student(self) -> None:
        if (
            not self.speech_enabled
            or self.tts_manager is None
            or not self.tts_manager.available
            or self.current_student_index is None
            or self.student_data is None
            or self.student_data.empty
        ):
            return
        try:
            stu = self.student_data.loc[self.current_student_index]
        except Exception:
            return
        name_value = stu.get("姓名", "")
        if isinstance(name_value, str):
            name = name_value.strip()
        else:
            name = str(name_value).strip() if pd.notna(name_value) else ""
        if name:
            self._speak_text(name)

    def show_student_selector(self) -> None:
        if self.mode != "roll_call":
            return
        if self.student_data is None or self.student_data.empty:
            show_quiet_information(self, "暂无学生数据，无法显示名单。")
            return
        records: List[tuple[int, str, str, int]] = []
        for idx, row in self.student_data.iterrows():
            sid_value = row.get("学号", "")
            sid_display = re.sub(r"\s+", "", _normalize_text(sid_value))
            name = re.sub(r"\s+", "", _normalize_text(row.get("姓名", "")))
            try:
                sort_key = int(sid_display) if sid_display else sys.maxsize
            except (TypeError, ValueError):
                sort_key = sys.maxsize
            records.append((sort_key, sid_display, name, idx))
        if not records:
            show_quiet_information(self, "当前没有可显示的学生名单。")
            return
        records.sort(key=lambda item: (item[0], item[1]))
        dialog_data = []
        for _, sid, name, data_idx in records:
            display_sid = sid if sid else "无学号"
            display_name = name or "未命名"
            dialog_data.append((display_sid, display_name, data_idx))
        dialog = StudentListDialog(self, dialog_data)
        if dialog.exec() == QDialog.DialogCode.Accepted and dialog.selected_index is not None:
            selected = dialog.selected_index
            if selected in self.student_data.index:
                self.current_student_index = selected
                self._pending_passive_student = None
                self.display_current_student()
                self._announce_current_student()

    def increment_current_score(self) -> None:
        if self.mode != "roll_call":
            return
        if self.current_student_index is None:
            show_quiet_information(self, "请先选择需要加分的学生。")
            return
        if self.student_data is None:
            return
        if "成绩" not in self.student_data.columns:
            self.student_data["成绩"] = 0
        value = self.student_data.at[self.current_student_index, "成绩"]
        try:
            base = int(value)
        except (TypeError, ValueError):
            base = 0
        new_score = base + 1
        self.student_data.at[self.current_student_index, "成绩"] = new_score
        self._pending_passive_student = None
        self._update_score_display()
        self._persist_student_scores()
        self._speak_text("加分")

    def show_scoreboard(self) -> None:
        if self.mode != "roll_call":
            return
        if self.student_data is None or self.student_data.empty:
            show_quiet_information(self, "暂无学生数据，无法展示成绩。")
            return
        if "成绩" not in self.student_data.columns:
            self.student_data["成绩"] = 0
        records: List[tuple[str, str, int]] = []
        for _, row in self.student_data.iterrows():
            sid_value = row.get("学号", "")
            sid_display = re.sub(r"\s+", "", _normalize_text(sid_value))
            name = re.sub(r"\s+", "", _normalize_text(row.get("姓名", ""))) or "未命名"
            value = row.get("成绩", 0)
            try:
                score = int(value)
            except (TypeError, ValueError):
                score = 0
            records.append((sid_display, name, score))
        try:
            dialog = ScoreboardDialog(
                self,
                records,
                order=self.scoreboard_order,
                order_changed=self._set_scoreboard_order,
            )
        except Exception as exc:
            traceback.print_exc()
            show_quiet_information(self, f"打开成绩展示窗口时出错：{exc}")
            return
        dialog.exec()

    def _persist_student_scores(self) -> None:
        if not (PANDAS_AVAILABLE and OPENPYXL_AVAILABLE):
            return
        if not self._ensure_student_data_ready():
            return
        if self.student_workbook is None:
            if self.student_data is None or not isinstance(self.student_data, pd.DataFrame):
                return
            try:
                snapshot = self.student_data.copy()
            except Exception:
                snapshot = pd.DataFrame(self.student_data)
            class_name = self.current_class_name or "班级1"
            self.current_class_name = class_name
            self.student_workbook = StudentWorkbook(
                OrderedDict({class_name: snapshot}),
                active_class=class_name,
            )
        else:
            self._snapshot_current_class()
        if self.student_workbook is None:
            return
        try:
            with self._score_write_lock:
                data = self.student_workbook.as_dict()
                _save_student_workbook(
                    data,
                    self.STUDENT_FILE,
                    self._encrypted_file_path,
                    encrypted=self._student_file_encrypted,
                    password=self._student_password,
                )
            self._score_persist_failed = False
            self._update_class_button_label()
        except Exception as exc:
            if not self._score_persist_failed:
                show_quiet_information(self, f"保存成绩失败：{exc}")
                self._score_persist_failed = True

    def toggle_mode(self) -> None:
        self.mode = "timer" if self.mode == "roll_call" else "roll_call"
        if self.mode == "roll_call":
            self._placeholder_on_show = True
        self.update_mode_ui(force_timer_reset=self.mode == "timer")
        self._schedule_save()

    def update_mode_ui(self, force_timer_reset: bool = False) -> None:
        is_roll = self.mode == "roll_call"
        timer_reset_required = force_timer_reset
        if is_roll and not self._ensure_student_data_ready():
            self.mode = "timer"
            is_roll = False
            timer_reset_required = True
        self.title_label.setText("点名" if is_roll else "计时")
        self.mode_button.setText("切换到计时" if is_roll else "切换到点名")
        self.group_label.setVisible(is_roll)
        if hasattr(self, "group_container"):
            self.group_container.setVisible(is_roll)
        if hasattr(self, "group_bar"):
            self.group_bar.setVisible(is_roll)
        if hasattr(self, "add_score_button"):
            self.add_score_button.setVisible(is_roll)
        self._update_roll_call_controls()
        self._update_class_button_label()
        if is_roll:
            if self._placeholder_on_show:
                self.current_student_index = None
            self.stack.setCurrentWidget(self.roll_call_frame)
            self.count_timer.stop(); self.clock_timer.stop(); self.timer_running = False; self.timer_start_pause_button.setText("开始")
            self.update_display_layout(); self.display_current_student()
            self.schedule_font_update()
            self._placeholder_on_show = False
        else:
            self.stack.setCurrentWidget(self.timer_frame)
            changed = False
            if timer_reset_required:
                changed = self.reset_timer(persist=False)
            self.update_timer_mode_ui()
            if changed:
                self._schedule_save()
            self.schedule_font_update()
        if hasattr(self, "encrypt_button"):
            self.encrypt_button.setVisible(is_roll)
        if hasattr(self, "reset_button"):
            self.reset_button.setVisible(is_roll)
        self.updateGeometry()

    def _handle_timer_mode_transition(self, previous_mode: Optional[str], new_mode: str) -> None:
        if previous_mode == new_mode:
            return
        if new_mode in {"countdown", "stopwatch"}:
            self.timer_running = False
            self.count_timer.stop()
            self.timer_start_pause_button.setText("开始")
            if new_mode == "countdown":
                total = max(0, self.timer_countdown_minutes * 60 + self.timer_countdown_seconds)
                self.timer_seconds_left = total
            else:
                self.timer_stopwatch_seconds = 0

    def update_timer_mode_ui(self) -> None:
        mode = self.timer_modes[self.timer_mode_index]
        previous_mode = self._active_timer_mode
        if previous_mode is not None:
            self._handle_timer_mode_transition(previous_mode, mode)
        self._active_timer_mode = mode
        self.clock_timer.stop()
        if mode == "countdown":
            self.timer_mode_button.setText("倒计时")
            self.timer_start_pause_button.setEnabled(True); self.timer_reset_button.setEnabled(True); self.timer_set_button.setEnabled(True)
            self.timer_start_pause_button.setText("暂停" if self.timer_running else "开始")
            if self.timer_running and not self.count_timer.isActive(): self.count_timer.start()
            self.update_timer_display()
        elif mode == "stopwatch":
            self.timer_mode_button.setText("秒表")
            self.timer_start_pause_button.setEnabled(True); self.timer_reset_button.setEnabled(True); self.timer_set_button.setEnabled(False)
            self.timer_start_pause_button.setText("暂停" if self.timer_running else "开始")
            if self.timer_running and not self.count_timer.isActive(): self.count_timer.start()
            self.update_timer_display()
        else:
            self.timer_mode_button.setText("时钟")
            self.timer_start_pause_button.setEnabled(False); self.timer_reset_button.setEnabled(False); self.timer_set_button.setEnabled(False)
            self.timer_running = False; self.count_timer.stop(); self._update_clock(); self.clock_timer.start()
            self.timer_start_pause_button.setText("开始")
        self.schedule_font_update()

    def toggle_timer_mode(self) -> None:
        if self.timer_running: return
        self.timer_mode_index = (self.timer_mode_index + 1) % len(self.timer_modes); self.update_timer_mode_ui()
        self._schedule_save()

    def start_pause_timer(self) -> None:
        if self.timer_modes[self.timer_mode_index] == "clock": return
        self.timer_running = not self.timer_running
        if self.timer_running:
            self.timer_start_pause_button.setText("暂停")
            if not self.count_timer.isActive(): self.count_timer.start()
        else:
            self.timer_start_pause_button.setText("开始")
            self.count_timer.stop()
        self._schedule_save()

    def reset_timer(self, persist: bool = True) -> bool:
        changed = self.timer_running
        self.timer_running = False; self.count_timer.stop(); self.timer_start_pause_button.setText("开始")
        m = self.timer_modes[self.timer_mode_index]
        if m == "countdown":
            baseline = max(0, self.timer_countdown_minutes * 60 + self.timer_countdown_seconds)
            if self.timer_seconds_left != baseline:
                self.timer_seconds_left = baseline
                changed = True
        elif m == "stopwatch":
            if self.timer_stopwatch_seconds != 0:
                self.timer_stopwatch_seconds = 0
                changed = True
        self.update_timer_display()
        if persist and changed:
            self._schedule_save()
        return changed

    def set_countdown_time(self) -> None:
        d = CountdownSettingsDialog(self, self.timer_countdown_minutes, self.timer_countdown_seconds)
        if d.exec() and d.result:
            mi, se = d.result; self.timer_countdown_minutes = mi; self.timer_countdown_seconds = se
            changed = self.reset_timer()
            if not changed:
                self._schedule_save()

    def _on_count_timer(self) -> None:
        m = self.timer_modes[self.timer_mode_index]
        if m == "countdown":
            if self.timer_seconds_left > 0: self.timer_seconds_left -= 1
            else:
                self.count_timer.stop(); self.timer_running = False; self.timer_start_pause_button.setText("开始"); self.update_timer_display()
                if self.timer_sound_enabled: self.play_timer_sound()
                return
        elif m == "stopwatch":
            self.timer_stopwatch_seconds += 1
        self.update_timer_display()

    def update_timer_display(self) -> None:
        m = self.timer_modes[self.timer_mode_index]
        if m == "countdown": seconds = max(0, self.timer_seconds_left)
        elif m == "stopwatch": seconds = max(0, self.timer_stopwatch_seconds)
        else: seconds = 0
        if m in {"countdown", "stopwatch"}:
            mi, se = divmod(seconds, 60); self.time_display_label.setText(f"{int(mi):02d}:{int(se):02d}")
        else:
            self.time_display_label.setText(time.strftime("%H:%M:%S"))
        self.schedule_font_update()

    def _update_clock(self) -> None:
        self.time_display_label.setText(time.strftime("%H:%M:%S"))
        self.schedule_font_update()

    def play_timer_sound(self) -> None:
        if SOUNDDEVICE_AVAILABLE:
            def _play() -> None:
                try:
                    fs = 44100; duration = 0.5; frequency = 880
                    t = np.linspace(0, duration, int(fs * duration), endpoint=False)
                    data = 0.4 * np.sin(2 * np.pi * frequency * t)
                    sd.play(data.astype(np.float32), fs); sd.wait()
                except Exception:
                    pass
            threading.Thread(target=_play, daemon=True).start()

    def on_group_change(self, group_name: Optional[str] = None, initial: bool = False) -> None:
        if not self.groups:
            return
        if group_name is None:
            group_name = self.current_group_name
        if group_name not in self.groups:
            group_name = "全部" if "全部" in self.groups else self.groups[0]
        previous_group = self.current_group_name
        self.current_group_name = group_name
        self._update_group_button_state(group_name)
        if self.student_data.empty:
            self.current_student_index = None
            self.display_current_student()
            if not initial and previous_group != group_name:
                self._schedule_save()
            return
        self._pending_passive_student = None
        self._ensure_group_pool(group_name)
        self.current_student_index = None
        self.display_current_student()
        if not initial and previous_group != group_name:
            self._schedule_save()

    def roll_student(self, speak: bool = True) -> None:
        if self.mode != "roll_call": return
        group_name = self.current_group_name
        pool = self._group_remaining_indices.get(group_name)
        if pool is None:
            self._ensure_group_pool(group_name)
            pool = self._group_remaining_indices.get(group_name, [])
        if not pool:
            base_total = self._group_all_indices.get(group_name, [])
            if not base_total:
                show_quiet_information(self, f"'{group_name}' 分组当前没有可点名的学生。")
                self.current_student_index = None
                self.display_current_student()
                return
            if self._all_groups_completed():
                show_quiet_information(self, "所有学生都已完成点名，请点击“重置”按钮重新开始。")
            else:
                show_quiet_information(self, f"'{group_name}' 的同学已经全部点到，请切换其他分组或点击“重置”按钮。")
            return
        draw_index = self._rng.randrange(len(pool)) if len(pool) > 1 else 0
        self.current_student_index = pool.pop(draw_index)
        self._pending_passive_student = self.current_student_index
        self._group_last_student[group_name] = self.current_student_index
        self._mark_student_drawn(self.current_student_index)
        self.display_current_student()
        if speak:
            self._announce_current_student()
        # 即时同步保存配置，防止异常退出导致未点名名单丢失。
        self.save_settings()

    def _all_groups_completed(self) -> bool:
        """判断是否所有分组的学生都已点名完毕。"""

        total_students = len(self._group_all_indices.get("全部", []))
        if total_students == 0:
            return True
        if len(self._global_drawn_students) < total_students:
            return False
        for group, base in self._group_all_indices.items():
            if not base:
                continue
            remaining = self._group_remaining_indices.get(group, [])
            if remaining:
                return False
        return True

    def _reset_roll_call_state(self) -> None:
        """清空全部点名历史并重新洗牌。"""

        self.settings_manager.clear_roll_call_history()
        self._pending_passive_student = None
        self._rebuild_group_indices()
        self._ensure_group_pool(self.current_group_name)

    def _shuffle(self, values: List[int]) -> None:
        try:
            self._rng.shuffle(values)
        except Exception:
            random.shuffle(values)

    def _normalize_indices(self, values: Iterable[Any], *, allowed: Optional[Set[int]] = None) -> List[int]:
        """Convert an iterable of values to a deduplicated integer list."""

        normalized: List[int] = []
        seen: Set[int] = set()
        for value in values:
            try:
                idx = int(value)
            except (TypeError, ValueError):
                continue
            if allowed is not None and idx not in allowed:
                continue
            if idx in seen:
                continue
            normalized.append(idx)
            seen.add(idx)
        return normalized

    def _collect_base_indices(self, values: Optional[Iterable[Any]]) -> List[int]:
        """Normalize the raw index list preserved in each group."""

        if values is None:
            return []
        return self._normalize_indices(values)

    def reset_roll_call_pools(self) -> None:
        """根据当前分组执行重置：子分组独立重置，“全部”重置所有。"""

        if self.mode != "roll_call":
            return
        group_name = self.current_group_name
        if self.student_data is None or getattr(self.student_data, "empty", True):
            show_quiet_information(self, "暂无学生数据可供重置。")
            return
        if group_name == "全部":
            prompt = "确定要重置所有分组的点名状态并重新开始吗？"
        else:
            prompt = f"确定要重置“{group_name}”分组的点名状态并重新开始吗？"
        if not ask_quiet_confirmation(self, prompt, "确认重置"):
            return
        if group_name == "全部":
            self._reset_roll_call_state()
        else:
            self._reset_single_group(group_name)
        self.current_student_index = None
        self._pending_passive_student = None
        self.display_current_student()
        self.save_settings()

    def _reset_single_group(self, group_name: str) -> None:
        """仅重置指定分组，同时保持其它分组及全局状态不变。"""

        if group_name == "全部":
            return
        base_indices_raw = self._group_all_indices.get(group_name)
        if base_indices_raw is None:
            return
        base_indices = self._collect_base_indices(base_indices_raw)
        shuffled = list(base_indices)
        self._shuffle(shuffled)
        self._group_remaining_indices[group_name] = shuffled
        self._group_initial_sequences[group_name] = list(shuffled)
        self._group_last_student[group_name] = None
        if self._pending_passive_student in shuffled:
            self._pending_passive_student = None

        history = self._group_drawn_history.setdefault(group_name, set())
        if history:
            for idx in list(history):
                self._remove_from_global_history(idx, ignore_group=group_name)
            history.clear()

        last_all = self._group_last_student.get("全部")
        if last_all is not None:
            try:
                last_all_key = int(last_all)
            except (TypeError, ValueError):
                last_all_key = None
            if last_all_key is not None and last_all_key not in self._global_drawn_students:
                self._group_last_student["全部"] = None

        self._refresh_all_group_pool()

    def _rebuild_group_indices(self) -> None:
        """重新构建各分组的学生索引池。"""

        all_indices: Dict[str, List[int]] = {}
        remaining: Dict[str, List[int]] = {}
        last_student: Dict[str, Optional[int]] = {}
        student_groups: Dict[int, set[str]] = {}
        initial_sequences: Dict[str, List[int]] = {}

        if self.student_data.empty:
            all_indices["全部"] = []
        else:
            all_indices["全部"] = list(self.student_data.index)
            for idx in all_indices["全部"]:
                student_groups.setdefault(int(idx), set()).add("全部")
            group_series = self.student_data["分组"].astype(str).str.strip().str.upper()
            for group_name in self.groups:
                if group_name == "全部":
                    continue
                mask = group_series == group_name
                all_indices[group_name] = list(self.student_data[mask].index)
                for idx in all_indices[group_name]:
                    student_groups.setdefault(int(idx), set()).add(group_name)

        for group_name, indices in all_indices.items():
            pool = list(indices)
            self._shuffle(pool)
            remaining[group_name] = pool
            initial_sequences[group_name] = list(pool)
            last_student[group_name] = None

        self._group_all_indices = all_indices
        self._group_remaining_indices = remaining
        self._group_last_student = last_student
        self._group_initial_sequences = initial_sequences
        self._student_groups = student_groups
        self._group_drawn_history = {group: set() for group in all_indices}
        # “全部”分组直接引用全局集合，避免重复维护两份数据造成不一致
        if "全部" in self._group_drawn_history:
            self._global_drawn_students.clear()
            self._group_drawn_history["全部"] = self._global_drawn_students
        else:
            self._group_drawn_history["全部"] = self._global_drawn_students

        self._refresh_all_group_pool()

    def _remove_from_global_history(self, student_index: int, ignore_group: Optional[str] = None) -> None:
        """若学生未在其它分组被点名，则从全局记录中移除。"""

        try:
            student_key = int(student_index)
        except (TypeError, ValueError):
            return
        for group, history in self._group_drawn_history.items():
            if group == "全部" or group == ignore_group:
                continue
            if student_key in history:
                return
        self._global_drawn_students.discard(student_key)

    def _restore_group_state(self, section: Mapping[str, str]) -> None:
        """从配置中恢复各分组剩余学生池，保持未抽学生不重复。"""

        if not PANDAS_READY:
            return

        raw_states = section.get("class_states", "")
        restored_states: Dict[str, ClassRollState] = {}
        if raw_states:
            try:
                payload = json.loads(raw_states)
            except Exception:
                payload = {}
            if isinstance(payload, dict):
                for name, state_data in payload.items():
                    key = str(name).strip()
                    if not key:
                        continue
                    state = ClassRollState.from_mapping(state_data)
                    if state is not None:
                        restored_states[key] = state

        self._class_roll_states = restored_states
        self._prune_orphan_class_states()

        active_class = self._resolve_active_class_name()
        snapshot = self._class_roll_states.get(active_class)
        if snapshot is None:
            legacy = self._parse_legacy_roll_state(section)
            if legacy is not None and active_class:
                self._class_roll_states[active_class] = legacy
                snapshot = legacy

        if not self._can_apply_roll_state():
            return

        if snapshot is None:
            self._ensure_group_pool(self.current_group_name)
            return

        self._apply_roll_state(snapshot)
        sanitized = self._capture_roll_state()
        if sanitized is not None and active_class:
            self._class_roll_states[active_class] = sanitized

    def _ensure_group_pool(self, group_name: str, force_reset: bool = False) -> None:
        """确保指定分组仍有待抽取的学生，必要时重新洗牌。"""

        if group_name not in self._group_all_indices:
            if self.student_data.empty:
                base_list: List[int] = []
            elif group_name == "全部":
                base_list = list(self.student_data.index)
            else:
                group_series = self.student_data["分组"].astype(str).str.strip().str.upper()
                base_list = list(self.student_data[group_series == group_name].index)
            self._group_all_indices[group_name] = base_list
            self._group_remaining_indices[group_name] = []
            self._group_last_student.setdefault(group_name, None)
            if group_name == "全部":
                self._group_drawn_history[group_name] = self._global_drawn_students
            else:
                self._group_drawn_history.setdefault(group_name, set())
            for idx in base_list:
                entry = self._student_groups.setdefault(int(idx), set())
                entry.add(group_name)
                entry.add("全部")
            # 新增分组时同步生成初始顺序
            shuffled = list(base_list)
            self._shuffle(shuffled)
            self._group_initial_sequences[group_name] = shuffled

        base_indices = self._collect_base_indices(self._group_all_indices.get(group_name, []))
        if group_name == "全部":
            drawn_history = self._group_drawn_history.setdefault("全部", self._global_drawn_students)
            reference_drawn = self._global_drawn_students
        else:
            drawn_history = self._group_drawn_history.setdefault(group_name, set())
            reference_drawn = drawn_history

        if group_name == "全部":
            # “全部”分组直接依据全局集合生成剩余名单，避免与各子分组脱节
            if group_name not in self._group_initial_sequences:
                shuffled = list(base_indices)
                self._shuffle(shuffled)
                self._group_initial_sequences[group_name] = shuffled
            self._refresh_all_group_pool()
            self._group_last_student.setdefault(group_name, None)
            return

        if force_reset or group_name not in self._group_remaining_indices:
            drawn_history.clear()
            pool = list(base_indices)
            self._shuffle(pool)
            self._group_remaining_indices[group_name] = pool
            self._group_last_student.setdefault(group_name, None)
            self._group_initial_sequences[group_name] = list(pool)
            self._refresh_all_group_pool()
            return

        raw_pool = self._group_remaining_indices.get(group_name, [])
        normalized_pool: List[int] = []
        seen: set[int] = set()
        for value in raw_pool:
            try:
                idx = int(value)
            except (TypeError, ValueError):
                continue
            if idx in base_indices and idx not in seen and idx not in reference_drawn:
                normalized_pool.append(idx)
                seen.add(idx)

        source_order = self._group_initial_sequences.get(group_name)
        if source_order is None:
            # 如果未记录初始顺序，则退回数据原有顺序
            source_order = list(base_indices)
            self._group_initial_sequences[group_name] = list(source_order)

        additional: List[int] = []
        for idx in source_order:
            if idx in reference_drawn or idx in seen or idx not in base_indices:
                continue
            normalized_pool.append(idx)
            seen.add(idx)
        for idx in base_indices:
            if idx in reference_drawn or idx in seen:
                continue
            additional.append(idx)
            seen.add(idx)
        if additional:
            self._shuffle(additional)
            for value in additional:
                insert_at = self._rng.randrange(len(normalized_pool) + 1) if normalized_pool else 0
                normalized_pool.insert(insert_at, value)

        self._group_remaining_indices[group_name] = normalized_pool
        self._group_initial_sequences[group_name] = list(normalized_pool)
        self._group_last_student.setdefault(group_name, None)
        self._refresh_all_group_pool()

    def _mark_student_drawn(self, student_index: int) -> None:
        """抽中学生后，从所有关联分组的候选列表中移除该学生。"""

        student_key = None
        try:
            student_key = int(student_index)
        except (TypeError, ValueError):
            return

        groups = self._student_groups.get(student_key)
        if not groups:
            return
        self._global_drawn_students.add(student_key)
        for group in groups:
            if group == "全部":
                history = self._group_drawn_history.setdefault("全部", self._global_drawn_students)
            else:
                history = self._group_drawn_history.setdefault(group, set())
            history.add(student_key)
            pool = self._group_remaining_indices.get(group)
            if not pool:
                continue
            cleaned: List[int] = []
            for value in pool:
                try:
                    idx = int(value)
                except (TypeError, ValueError):
                    continue
                if idx != student_key:
                    cleaned.append(idx)
            self._group_remaining_indices[group] = cleaned

        self._refresh_all_group_pool()

    def _refresh_all_group_pool(self) -> None:
        """同步“全部”分组的剩余名单，使其与各子分组保持一致。"""

        base_all_list = self._collect_base_indices(self._group_all_indices.get("全部", []))
        base_all_set = set(base_all_list)

        subgroup_base: Dict[str, Tuple[List[int], Set[int]]] = {}
        subgroup_remaining: Dict[str, List[int]] = {}
        subgroup_remaining_union: Set[int] = set()
        drawn_from_subgroups: Set[int] = set()

        for group, raw_indices in self._group_all_indices.items():
            if group == "全部":
                continue
            base_list = self._collect_base_indices(raw_indices)
            base_set = set(base_list)
            subgroup_base[group] = (base_list, base_set)
            pool = self._group_remaining_indices.get(group, [])
            sanitized = self._normalize_indices(pool, allowed=base_set)
            if sanitized != pool:
                self._group_remaining_indices[group] = sanitized
            subgroup_remaining[group] = sanitized
            subgroup_remaining_union.update(sanitized)
            drawn_from_subgroups.update(idx for idx in base_set if idx not in sanitized)
            initial = self._group_initial_sequences.get(group)
            if initial is None:
                self._group_initial_sequences[group] = list(base_list)
            else:
                cleaned_initial = self._normalize_indices(initial, allowed=base_set)
                if cleaned_initial != list(initial):
                    self._group_initial_sequences[group] = cleaned_initial
                for idx in base_list:
                    if idx not in self._group_initial_sequences[group]:
                        self._group_initial_sequences[group].append(idx)

        valid_global = {
            idx
            for idx in self._global_drawn_students
            if idx in base_all_set and idx not in subgroup_remaining_union
        }
        new_global = {idx for idx in drawn_from_subgroups if idx in base_all_set}
        new_global.update(valid_global)

        self._global_drawn_students = set(new_global)
        self._group_drawn_history["全部"] = self._global_drawn_students

        for group, (base_list, base_set) in subgroup_base.items():
            pool = subgroup_remaining.get(group, [])
            filtered = [idx for idx in pool if idx in base_set and idx not in self._global_drawn_students]
            if filtered != pool:
                self._group_remaining_indices[group] = filtered
                subgroup_remaining[group] = filtered
            drawn_set = {idx for idx in base_set if idx not in filtered}
            self._group_drawn_history[group] = drawn_set

        order_hint = self._group_initial_sequences.get("全部")
        if order_hint is None:
            shuffled = list(base_all_list)
            self._shuffle(shuffled)
            order_hint = shuffled
        else:
            cleaned_all = self._normalize_indices(order_hint, allowed=base_all_set)
            if cleaned_all != list(order_hint):
                order_hint = cleaned_all
            else:
                order_hint = list(order_hint)
            for idx in base_all_list:
                if idx not in order_hint:
                    order_hint.append(idx)
        self._group_initial_sequences["全部"] = list(order_hint)

        normalized_all = [idx for idx in order_hint if idx not in self._global_drawn_students]
        seen_all: Set[int] = set(normalized_all)
        for idx in base_all_list:
            if idx in seen_all or idx in self._global_drawn_students:
                continue
            normalized_all.append(idx)
            seen_all.add(idx)
        self._group_remaining_indices["全部"] = normalized_all

    def display_current_student(self) -> None:
        if self.current_student_index is None:
            self.id_label.setText("学号" if self.show_id else "")
            self.name_label.setText("学生" if self.show_name else "")
        else:
            stu = self.student_data.loc[self.current_student_index]
            raw_sid = stu.get("学号", "")
            raw_name = stu.get("姓名", "")
            sid = re.sub(r"\s+", "", _normalize_text(raw_sid))
            name = re.sub(r"\s+", "", _normalize_text(raw_name))
            self.id_label.setText(sid if self.show_id else ""); self.name_label.setText(name if self.show_name else "")
            if not self.show_id: self.id_label.setText("")
            if not self.show_name: self.name_label.setText("")
        self.update_display_layout()
        self._update_score_display()
        self._update_roll_call_controls()
        self.schedule_font_update()

    def update_display_layout(self) -> None:
        self.id_label.setVisible(self.show_id); self.name_label.setVisible(self.show_name)
        layout: QGridLayout = self.roll_call_frame.layout()
        layout.setColumnStretch(0, 1); layout.setColumnStretch(1, 1)
        if not self.show_id: layout.setColumnStretch(0, 0)
        if not self.show_name: layout.setColumnStretch(1, 0)
        self.schedule_font_update()

    def _rebuild_group_buttons_ui(self) -> None:
        if not hasattr(self, "group_bar_layout"):
            return
        for button in list(self.group_button_group.buttons()):
            self.group_button_group.removeButton(button)
        while self.group_bar_layout.count():
            item = self.group_bar_layout.takeAt(0)
            widget = item.widget()
            if widget is not None:
                widget.deleteLater()
        self.group_buttons = {}
        if not self.groups:
            return
        button_font = QFont("Microsoft YaHei UI", 9, QFont.Weight.Medium)
        button_height = recommended_control_height(button_font, extra=14, minimum=36)
        for group in self.groups:
            button = QPushButton(group)
            button.setCheckable(True)
            button.setFont(button_font)
            apply_button_style(button, ButtonStyles.TOOLBAR, height=button_height)
            button.setSizePolicy(QSizePolicy.Policy.Minimum, QSizePolicy.Policy.Fixed)
            button.setMinimumWidth(button.sizeHint().width())
            button.clicked.connect(lambda _checked=False, name=group: self.on_group_change(name))
            self.group_bar_layout.addWidget(button)
            self.group_button_group.addButton(button)
            self.group_buttons[group] = button
        self.group_bar_layout.addStretch(1)
        self._update_group_button_state(self.current_group_name)

    def _update_group_button_state(self, active_group: str) -> None:
        if not hasattr(self, "group_buttons"):
            return
        for name, button in self.group_buttons.items():
            block = button.blockSignals(True)
            button.setChecked(name == active_group)
            button.blockSignals(block)

    def _update_score_display(self) -> None:
        if not hasattr(self, "score_label"):
            return
        if (
            self.current_student_index is None
            or self.student_data is None
            or self.student_data.empty
            or "成绩" not in self.student_data.columns
        ):
            self.score_label.setText("成绩：--")
            return
        value = self.student_data.at[self.current_student_index, "成绩"]
        try:
            score = int(value)
        except (TypeError, ValueError):
            score = 0
        self.score_label.setText(f"成绩：{score}")

    def _update_roll_call_controls(self) -> None:
        if not all(hasattr(self, attr) for attr in ("list_button", "add_score_button", "showcase_button")):
            return
        is_roll = self.mode == "roll_call"
        self.list_button.setVisible(is_roll)
        self.add_score_button.setVisible(is_roll)
        self.showcase_button.setVisible(is_roll)
        self.score_label.setVisible(is_roll)
        has_student = self.current_student_index is not None
        has_data = self.student_data is not None and not getattr(self.student_data, "empty", True)
        self.add_score_button.setEnabled(is_roll and has_student)
        self.list_button.setEnabled(is_roll and has_data)
        self.showcase_button.setEnabled(is_roll and has_data)
        if hasattr(self, "class_button"):
            has_workbook = self.student_workbook is not None and not self.student_workbook.is_empty()
            can_select = is_roll and (has_workbook or self._student_data_pending_load)
            self.class_button.setVisible(is_roll)
            self.class_button.setEnabled(can_select)
        if hasattr(self, "encrypt_button"):
            self.encrypt_button.setVisible(is_roll)
            self.encrypt_button.setEnabled(is_roll and has_data)
        if hasattr(self, "reset_button"):
            self.reset_button.setEnabled(is_roll and has_data)

    def schedule_font_update(self) -> None:
        QTimer.singleShot(0, self.update_dynamic_fonts)

    def update_dynamic_fonts(self) -> None:
        name_font_size = self.last_name_font_size
        for lab in (self.id_label, self.name_label):
            if not lab.isVisible(): continue
            w = max(40, lab.width()); h = max(40, lab.height()); text = lab.text()
            size = self._calc_font_size(w, h, text)
            if lab is self.name_label:
                weight = QFont.Weight.Normal if self.name_font_family in {"楷体", "KaiTi"} else QFont.Weight.Bold
                lab.setFont(QFont(self.name_font_family, size, weight))
                self.last_name_font_size = size
                name_font_size = size
            else:
                lab.setFont(QFont("Microsoft YaHei UI", size, QFont.Weight.Bold))
                self.last_id_font_size = size
        if hasattr(self, "score_label") and self.score_label.isVisible():
            base = name_font_size if name_font_size > 0 else self.last_name_font_size
            if base <= 0:
                base = self.MIN_FONT_SIZE * 4
            score_size = max(1, int(round(base / 4)))
            self.score_label.setFont(QFont("Microsoft YaHei UI", score_size, QFont.Weight.Bold))
        if self.timer_frame.isVisible():
            text = self.time_display_label.text()
            w = max(60, self.time_display_label.width())
            h = max(60, self.time_display_label.height())
            size = self._calc_font_size(w, h, text, monospace=True)
            self.time_display_label.setFont(QFont("Consolas", size, QFont.Weight.Bold))
            self.last_timer_font_size = size

    def _calc_font_size(self, w: int, h: int, text: str, monospace: bool = False) -> int:
        if not text or w < 20 or h < 20:
            return self.MIN_FONT_SIZE
        w_eff = max(1, w - 16)
        h_eff = max(1, h - 16)
        is_cjk = any("\u4e00" <= c <= "\u9fff" for c in text)
        length = max(1, len(text))
        width_char_factor = 1.0 if is_cjk else (0.58 if monospace else 0.6)
        size_by_width = w_eff / (length * width_char_factor)
        size_by_height = h_eff * 0.70
        final_size = int(min(size_by_width, size_by_height))
        return max(self.MIN_FONT_SIZE, min(self.MAX_FONT_SIZE, final_size))

    def showEvent(self, e) -> None:
        super().showEvent(e)
        if self.mode == "roll_call" and self._placeholder_on_show:
            self.current_student_index = None
            self.display_current_student()
            self._placeholder_on_show = False
        elif self.mode == "timer":
            active_mode = self.timer_modes[self.timer_mode_index]
            if active_mode in {"countdown", "stopwatch"}:
                if self.reset_timer(persist=False):
                    self._schedule_save()
                self.update_timer_mode_ui()
        self.visibility_changed.emit(True)
        self.schedule_font_update()
        ensure_widget_within_screen(self)
        if not self._speech_issue_reported:
            self._diagnose_speech_engine()

    def resizeEvent(self, e: QResizeEvent) -> None:
        super().resizeEvent(e)
        self.schedule_font_update()

    def hideEvent(self, e) -> None:
        super().hideEvent(e)
        self._placeholder_on_show = True
        self.save_settings()
        self.visibility_changed.emit(False)

    def closeEvent(self, e) -> None:
        self.save_settings()
        self.count_timer.stop()
        self.clock_timer.stop()
        if self.tts_manager: self.tts_manager.shutdown()
        self.window_closed.emit()
        super().closeEvent(e)

    def _schedule_save(self) -> None:
        """延迟写入设置，避免频繁保存导致的磁盘抖动。"""

        if self._save_timer.isActive():
            self._save_timer.stop()
        self._save_timer.start()

    def save_settings(self) -> None:
        if self._save_timer.isActive():
            self._save_timer.stop()
        settings = self.settings_manager.load_settings()
        sec = settings.get("RollCallTimer", {})
        sec["geometry"] = geometry_to_text(self)
        sec["show_id"] = bool_to_str(self.show_id)
        sec["show_name"] = bool_to_str(self.show_name)
        sec["speech_enabled"] = bool_to_str(self.speech_enabled)
        sec["speech_voice_id"] = self.selected_voice_id
        sec["current_class"] = self.current_class_name
        sec["current_group"] = self.current_group_name
        sec["timer_countdown_minutes"] = str(self.timer_countdown_minutes)
        sec["timer_countdown_seconds"] = str(self.timer_countdown_seconds)
        sec["timer_sound_enabled"] = bool_to_str(self.timer_sound_enabled)
        sec["mode"] = self.mode
        sec["timer_mode"] = self.timer_modes[self.timer_mode_index]
        sec["timer_seconds_left"] = str(self.timer_seconds_left)
        sec["timer_stopwatch_seconds"] = str(self.timer_stopwatch_seconds)
        sec["timer_running"] = bool_to_str(self.timer_running)
        sec["id_font_size"] = str(self.last_id_font_size)
        sec["name_font_size"] = str(self.last_name_font_size)
        sec["timer_font_size"] = str(self.last_timer_font_size)
        sec["scoreboard_order"] = self.scoreboard_order
        sec["students_encrypted"] = bool_to_str(self._student_file_encrypted)
        self._prune_orphan_class_states()
        if not self._student_data_pending_load:
            self._store_active_class_state()
        sec["class_states"] = self._encode_class_states()
        if self._student_data_pending_load:
            # 在尚未加载真实名单数据时，保留磁盘上已有的未点名状态，避免误把占位空列表写回
            # 此时直接返回，保持上一轮保存的名单信息不被覆盖。
            settings["RollCallTimer"] = sec
            self.settings_manager.save_settings(settings)
            return

        # 名单已经加载完成，正常序列化各分组的剩余名单及历史记录
        remaining_payload: Dict[str, List[int]] = {}
        for group, indices in self._group_remaining_indices.items():
            cleaned: List[int] = []
            for idx in indices:
                try:
                    cleaned.append(int(idx))
                except (TypeError, ValueError):
                    continue
            remaining_payload[group] = cleaned
        last_payload: Dict[str, Optional[int]] = {}
        all_groups = set(self._group_all_indices.keys()) | set(self._group_last_student.keys())
        for group in all_groups:
            value = self._group_last_student.get(group)
            if value is None:
                last_payload[group] = None
            else:
                try:
                    last_payload[group] = int(value)
                except (TypeError, ValueError):
                    last_payload[group] = None
        try:
            sec["group_remaining"] = json.dumps(remaining_payload, ensure_ascii=False)
        except TypeError:
            sec["group_remaining"] = json.dumps({}, ensure_ascii=False)
        try:
            sec["group_last"] = json.dumps(last_payload, ensure_ascii=False)
        except TypeError:
            sec["group_last"] = json.dumps({}, ensure_ascii=False)
        try:
            global_drawn_payload = sorted(int(idx) for idx in self._global_drawn_students)
            sec["global_drawn"] = json.dumps(global_drawn_payload, ensure_ascii=False)
        except TypeError:
            sec["global_drawn"] = json.dumps([], ensure_ascii=False)
        settings["RollCallTimer"] = sec
        self.settings_manager.save_settings(settings)


# ---------- 关于 ----------
class AboutDialog(QDialog):
    def __init__(self, parent: Optional[QWidget] = None) -> None:
        super().__init__(parent)
        self.setWindowTitle("关于")
        self.setWindowFlag(Qt.WindowType.WindowStaysOnTopHint, True)
        layout = QVBoxLayout(self)
        layout.setContentsMargins(18, 18, 18, 18)
        layout.setSpacing(12)
        info = QLabel(
            "<b>ClassroomTools</b><br>"
            "作者：广州番禺王耀强<br>"
            "知乎主页：<a href='https://www.zhihu.com/people/sciman/columns'>sciman</a><br>"
            "公众号：sciman逸居<br>"
            "“初中物理教研”Q群：323728546"
        )
        info.setOpenExternalLinks(True)
        info.setTextFormat(Qt.TextFormat.RichText)
        layout.addWidget(info)
        btn = QPushButton("确定")
        btn.clicked.connect(self.accept)
        btn.setCursor(Qt.CursorShape.PointingHandCursor)
        layout.addWidget(btn, alignment=Qt.AlignmentFlag.AlignCenter)
        self.setFixedSize(self.sizeHint())

    def showEvent(self, event) -> None:  # type: ignore[override]
        super().showEvent(event)
        ensure_widget_within_screen(self)


# ---------- 数据 ----------
_ENCRYPTED_MAGIC = b"CTS1"


def _derive_stream_keys(password: str, salt: bytes) -> tuple[bytes, bytes]:
    material = hashlib.pbkdf2_hmac("sha256", password.encode("utf-8"), salt, 120000, dklen=64)
    return material[:32], material[32:]


def _generate_keystream(stream_key: bytes, length: int) -> bytes:
    output = bytearray()
    counter = 0
    while len(output) < length:
        block = hashlib.sha256(stream_key + counter.to_bytes(8, "big")).digest()
        output.extend(block)
        counter += 1
    return bytes(output[:length])


def _encrypt_student_bytes(password: str, data: bytes) -> bytes:
    if not password:
        raise ValueError("缺少加密密码")
    salt = os.urandom(16)
    stream_key, mac_key = _derive_stream_keys(password, salt)
    keystream = _generate_keystream(stream_key, len(data))
    cipher = bytes(b ^ k for b, k in zip(data, keystream))
    tag = hmac.new(mac_key, cipher, hashlib.sha256).digest()
    return _ENCRYPTED_MAGIC + salt + tag + cipher


def _decrypt_student_bytes(password: str, blob: bytes) -> bytes:
    if not blob.startswith(_ENCRYPTED_MAGIC) or len(blob) <= len(_ENCRYPTED_MAGIC) + 48:
        raise ValueError("文件格式无效")
    salt = blob[len(_ENCRYPTED_MAGIC): len(_ENCRYPTED_MAGIC) + 16]
    tag = blob[len(_ENCRYPTED_MAGIC) + 16: len(_ENCRYPTED_MAGIC) + 48]
    cipher = blob[len(_ENCRYPTED_MAGIC) + 48:]
    stream_key, mac_key = _derive_stream_keys(password, salt)
    expected_tag = hmac.new(mac_key, cipher, hashlib.sha256).digest()
    if not hmac.compare_digest(expected_tag, tag):
        raise ValueError("密码错误或文件已损坏")
    keystream = _generate_keystream(stream_key, len(cipher))
    return bytes(b ^ k for b, k in zip(cipher, keystream))


def _normalize_text(value: object) -> str:
    if PANDAS_READY:
        if pd.isna(value):
            return ""
    else:
        if value is None:
            return ""
        if isinstance(value, float) and math.isnan(value):
            return ""
        if isinstance(value, str) and not value:
            return ""
    text = str(value).strip()
    lowered = text.lower()
    if lowered in {"nan", "none", "nat"}:
        return ""
    return text


def _normalize_student_dataframe(
    df: PandasDataFrame,
    *,
    drop_incomplete: bool = True,
) -> PandasDataFrame:
    if not PANDAS_READY:
        return df.copy()

    normalized = df.copy()
    for column in ("学号", "姓名", "分组", "成绩"):
        if column not in normalized.columns:
            normalized[column] = pd.NA

    normalized["姓名"] = normalized["姓名"].apply(lambda v: re.sub(r"\s+", "", _normalize_text(v)))
    normalized["分组"] = normalized["分组"].apply(lambda v: re.sub(r"\s+", "", _normalize_text(v))).str.upper()

    id_series = normalized["学号"].apply(lambda v: re.sub(r"\s+", "", _normalize_text(v)))
    id_numeric = pd.to_numeric(id_series.replace("", pd.NA), errors="coerce")
    if not id_numeric.empty:
        fractional_mask = id_numeric.notna() & (id_numeric != id_numeric.round())
        id_numeric = id_numeric.where(~fractional_mask)
    normalized["学号"] = id_numeric.round().astype("Int64")

    score_series = normalized["成绩"].apply(lambda v: re.sub(r"\s+", "", _normalize_text(v)))
    score_numeric = pd.to_numeric(score_series.replace("", pd.NA), errors="coerce").fillna(0)
    score_numeric = score_numeric.round()
    normalized["成绩"] = score_numeric.astype("Int64")

    for column in normalized.select_dtypes(include=["object"]).columns:
        if column in {"姓名", "分组"}:
            continue
        normalized[column] = normalized[column].apply(_normalize_text)

    ordered_columns = [col for col in ["学号", "姓名", "分组", "成绩"] if col in normalized.columns]
    extra_columns = [col for col in normalized.columns if col not in ordered_columns]
    normalized = normalized[ordered_columns + extra_columns]

    if drop_incomplete:
        normalized = normalized[(normalized["学号"].notna()) & (normalized["姓名"] != "")].copy()
        normalized.reset_index(drop=True, inplace=True)

    return normalized


def _empty_student_dataframe() -> PandasDataFrame:
    if not PANDAS_READY:
        raise RuntimeError("Pandas support is required to create student data tables.")
    template = pd.DataFrame({"学号": [], "姓名": [], "分组": [], "成绩": []})
    return _normalize_student_dataframe(template, drop_incomplete=False)


def _sanitize_sheet_name(name: str, fallback: str) -> str:
    invalid = set("\\/:?*[]")
    cleaned = "".join(ch for ch in str(name) if ch not in invalid).strip()
    if not cleaned:
        cleaned = fallback
    if len(cleaned) > 31:
        cleaned = cleaned[:31]
    return cleaned


@dataclass
class StudentWorkbook:
    """封装多班级学生名单，允许按工作表划分班级。"""

    sheets: "OrderedDict[str, PandasDataFrame]"
    active_class: str = ""

    def __post_init__(self) -> None:
        ordered: "OrderedDict[str, PandasDataFrame]" = OrderedDict()
        if self.sheets:
            for idx, (name, df) in enumerate(self.sheets.items(), start=1):
                fallback = f"班级{idx}" if idx > 1 else "班级1"
                safe_name = _sanitize_sheet_name(name, fallback)
                try:
                    normalized = _normalize_student_dataframe(df, drop_incomplete=False)
                except Exception:
                    normalized = pd.DataFrame(df)
                ordered[safe_name] = normalized
        if not ordered:
            ordered["班级1"] = _empty_student_dataframe().copy()
        self.sheets = ordered
        if not self.active_class or self.active_class not in self.sheets:
            self.active_class = next(iter(self.sheets))

    def class_names(self) -> List[str]:
        return list(self.sheets.keys())

    def is_empty(self) -> bool:
        if not self.sheets:
            return True
        for df in self.sheets.values():
            try:
                if not df.empty:
                    return False
            except AttributeError:
                return False
        return True

    def get_active_dataframe(self) -> PandasDataFrame:
        if not self.sheets:
            return _empty_student_dataframe().copy()
        if self.active_class not in self.sheets:
            self.active_class = next(iter(self.sheets))
        df = self.sheets.get(self.active_class)
        if df is None:
            return _empty_student_dataframe().copy()
        try:
            return df.copy()
        except Exception:
            return pd.DataFrame(df)

    def set_active_class(self, class_name: str) -> None:
        name = str(class_name).strip()
        if name in self.sheets:
            self.active_class = name

    def update_class(self, class_name: str, df: PandasDataFrame) -> None:
        try:
            normalized = _normalize_student_dataframe(df, drop_incomplete=False)
        except Exception:
            normalized = pd.DataFrame(df)
        self.sheets[class_name] = normalized
        self.active_class = class_name

    def add_class(self, class_name: str) -> str:
        base_name = str(class_name).strip()
        if not base_name:
            base_name = f"班级{len(self.sheets) + 1}"
        safe_name = _sanitize_sheet_name(base_name, base_name)
        if safe_name in self.sheets:
            suffix = 2
            while f"{safe_name}_{suffix}" in self.sheets:
                suffix += 1
            safe_name = f"{safe_name}_{suffix}"
        self.sheets[safe_name] = _empty_student_dataframe().copy()
        self.active_class = safe_name
        return safe_name

    def as_dict(self) -> "OrderedDict[str, PandasDataFrame]":
        ordered: "OrderedDict[str, PandasDataFrame]" = OrderedDict()
        for name, df in self.sheets.items():
            try:
                ordered[name] = df.copy()
            except Exception:
                ordered[name] = pd.DataFrame(df)
        return ordered


def _write_student_workbook(file_path: str, data: Mapping[str, PandasDataFrame]) -> None:
    payload = _export_student_workbook_bytes(data)
    tmp_dir = os.path.dirname(os.path.abspath(file_path)) or "."
    fd, tmp_path = tempfile.mkstemp(suffix=".xlsx", dir=tmp_dir)
    try:
        with os.fdopen(fd, "wb") as tmp_file:
            tmp_file.write(payload)
        os.replace(tmp_path, file_path)
    finally:
        with contextlib.suppress(FileNotFoundError):
            os.remove(tmp_path)


def _write_encrypted_student_workbook(file_path: str, data: Mapping[str, PandasDataFrame], password: str) -> None:
    payload = _export_student_workbook_bytes(data)
    encrypted = _encrypt_student_bytes(password, payload)
    tmp_dir = os.path.dirname(os.path.abspath(file_path)) or "."
    fd, tmp_path = tempfile.mkstemp(suffix=".enc", dir=tmp_dir)
    try:
        with os.fdopen(fd, "wb") as tmp_file:
            tmp_file.write(encrypted)
        os.replace(tmp_path, file_path)
    finally:
        with contextlib.suppress(FileNotFoundError):
            os.remove(tmp_path)


def _export_student_workbook_bytes(data: Mapping[str, PandasDataFrame]) -> bytes:
    normalized: "OrderedDict[str, PandasDataFrame]" = OrderedDict()
    for idx, (name, df) in enumerate(data.items(), start=1):
        fallback = f"班级{idx}" if idx > 1 else "班级1"
        sheet_name = _sanitize_sheet_name(name, fallback)
        try:
            normalized_df = _normalize_student_dataframe(df, drop_incomplete=False)
        except Exception:
            normalized_df = pd.DataFrame(df)
        normalized[sheet_name] = normalized_df
    if not normalized:
        normalized["班级1"] = _empty_student_dataframe().copy()

    buffer = io.BytesIO()
    try:
        engine = "openpyxl" if OPENPYXL_AVAILABLE else None
        with pd.ExcelWriter(buffer, engine=engine) as writer:  # type: ignore[call-arg]
            for sheet_name, df in normalized.items():
                df.to_excel(writer, sheet_name=sheet_name, index=False)
        buffer.seek(0)
        return buffer.getvalue()
    except Exception:
        buffer.seek(0)
        first = next(iter(normalized.values()))
        first.to_excel(buffer, index=False)
        return buffer.getvalue()


def _save_student_workbook(
    data: Mapping[str, PandasDataFrame],
    file_path: str,
    encrypted_file_path: str,
    *,
    encrypted: bool,
    password: Optional[str],
) -> None:
    if encrypted:
        if not password:
            raise ValueError("缺少加密密码")
        _write_encrypted_student_workbook(encrypted_file_path, data, password)
        with contextlib.suppress(FileNotFoundError):
            os.remove(file_path)
    else:
        _write_student_workbook(file_path, data)
        with contextlib.suppress(FileNotFoundError):
            os.remove(encrypted_file_path)


def load_student_data(parent: Optional[QWidget]) -> Optional[StudentWorkbook]:
    """从 students.xlsx 读取点名所需的数据，不存在时自动生成模板。"""

    if not (PANDAS_AVAILABLE and OPENPYXL_AVAILABLE):
        QMessageBox.warning(parent, "提示", "未安装 pandas/openpyxl，点名功能不可用。")
        return None

    file_path = RollCallTimerWindow.STUDENT_FILE
    encrypted_path = getattr(RollCallTimerWindow, "ENCRYPTED_STUDENT_FILE", file_path + ".enc")

    if not os.path.exists(file_path) and os.path.exists(encrypted_path):
        attempts = 0
        while attempts < 3:
            password, ok = PasswordPromptDialog.get_password(
                parent,
                "解密学生数据",
                "检测到已加密的学生名单，请输入密码：",
                allow_empty=False,
            )
            if not ok:
                QMessageBox.information(parent, "提示", "已取消加载加密的学生名单。")
                return None
            password = password.strip()
            if not password:
                QMessageBox.warning(parent, "提示", "密码不能为空，请重新输入。")
                attempts += 1
                continue
            try:
                with open(encrypted_path, "rb") as fh:
                    payload = fh.read()
                plain_bytes = _decrypt_student_bytes(password, payload)
                buffer = io.BytesIO(plain_bytes)
                raw_data = pd.read_excel(buffer, sheet_name=None)
                workbook = StudentWorkbook(OrderedDict(raw_data), active_class="")
                _set_session_student_encryption(True, password)
                return workbook
            except Exception as exc:
                attempts += 1
                QMessageBox.warning(parent, "提示", f"解密失败：{exc}")
        QMessageBox.critical(parent, "错误", "多次输入密码失败，无法加载学生名单。")
        return None

    if not os.path.exists(file_path):
        try:
            template = pd.DataFrame(
                {"学号": [101, 102, 103], "姓名": ["张三", "李四", "王五"], "分组": ["A", "B", "A"], "成绩": [0, 0, 0]}
            )
            workbook = StudentWorkbook(OrderedDict({"班级1": template}), active_class="班级1")
            _write_student_workbook(file_path, workbook.as_dict())
            show_quiet_information(parent, f"未找到学生名单，已为您创建模板文件：{file_path}")
            _set_session_student_encryption(False, None)
        except Exception as exc:
            QMessageBox.critical(parent, "错误", f"创建模板文件失败：{exc}")
            return None

    try:
        raw_data = pd.read_excel(file_path, sheet_name=None)
        workbook = StudentWorkbook(OrderedDict(raw_data), active_class="")
        _write_student_workbook(file_path, workbook.as_dict())
        _set_session_student_encryption(False, None)
        if os.path.exists(encrypted_path):
            show_quiet_information(parent, "检测到同时存在加密文件，将优先使用明文 students.xlsx。")
        return workbook
    except Exception as exc:
        QMessageBox.critical(parent, "错误", f"无法加载学生名单，请检查文件格式。\n错误：{exc}")
        return None


# ---------- 启动器 ----------
class LauncherBubble(QWidget):
    """启动器缩小时显示的悬浮圆球，负责发出恢复指令。"""

    restore_requested = pyqtSignal()
    position_changed = pyqtSignal(QPoint)

    def __init__(self, diameter: int = 42) -> None:
        super().__init__(
            None,
            Qt.WindowType.Tool
            | Qt.WindowType.FramelessWindowHint
            | Qt.WindowType.WindowStaysOnTopHint,
        )
        self.setAttribute(Qt.WidgetAttribute.WA_TranslucentBackground, True)
        self.setAttribute(Qt.WidgetAttribute.WA_NoSystemBackground, True)
        self.setAttribute(Qt.WidgetAttribute.WA_ShowWithoutActivating, True)
        self.setCursor(Qt.CursorShape.PointingHandCursor)
        self.setWindowTitle("ClassroomTools Bubble")
        self._diameter = max(32, diameter)
        self.setFixedSize(self._diameter, self._diameter)
        self.setWindowOpacity(0.74)
        self._ensure_min_width = self._diameter
        self._ensure_min_height = self._diameter
        self._dragging = False
        self._drag_offset = QPoint()
        self._moved = False

    def place_near(self, target: QPoint, screen: Optional[QScreen]) -> None:
        """将气泡吸附到距离 target 最近的屏幕边缘。"""

        if screen is None:
            screen = QApplication.screenAt(target) or QApplication.primaryScreen()
        if screen is None:
            return
        available = screen.availableGeometry()
        margin = 6
        bubble_size = self.size()
        center = QPoint(int(target.x()), int(target.y()))
        center.setX(max(available.left(), min(center.x(), available.right())))
        center.setY(max(available.top(), min(center.y(), available.bottom())))

        distances = {
            "left": abs(center.x() - available.left()),
            "right": abs(available.right() - center.x()),
            "top": abs(center.y() - available.top()),
            "bottom": abs(available.bottom() - center.y()),
        }
        nearest_edge = min(distances, key=distances.get)
        if nearest_edge == "left":
            x = available.left() + margin
            y = center.y() - bubble_size.height() // 2
        elif nearest_edge == "right":
            x = available.right() - bubble_size.width() - margin
            y = center.y() - bubble_size.height() // 2
        elif nearest_edge == "top":
            y = available.top() + margin
            x = center.x() - bubble_size.width() // 2
        else:
            y = available.bottom() - bubble_size.height() - margin
            x = center.x() - bubble_size.width() // 2

        x = max(available.left() + margin, min(x, available.right() - bubble_size.width() - margin))
        y = max(available.top() + margin, min(y, available.bottom() - bubble_size.height() - margin))
        self.move(int(x), int(y))
        self.position_changed.emit(self.pos())

    def snap_to_edge(self) -> None:
        screen = self.screen() or QApplication.screenAt(self.frameGeometry().center()) or QApplication.primaryScreen()
        if screen is None:
            return
        self.place_near(self.frameGeometry().center(), screen)

    def paintEvent(self, event) -> None:
        painter = QPainter(self)
        painter.setRenderHint(QPainter.RenderHint.Antialiasing, True)
        rect = self.rect()
        color = QColor(32, 33, 36, 150)
        highlight = QColor(138, 180, 248, 160)
        painter.setBrush(QBrush(color))
        painter.setPen(Qt.PenStyle.NoPen)
        painter.drawEllipse(rect)
        painter.setBrush(QBrush(highlight))
        painter.drawEllipse(rect.adjusted(rect.width() // 3, rect.height() // 3, -rect.width() // 6, -rect.height() // 6))

    def mousePressEvent(self, event) -> None:
        if event.button() == Qt.MouseButton.LeftButton:
            self._dragging = True
            self._drag_offset = event.position().toPoint()
            self._moved = False
        super().mousePressEvent(event)

    def mouseMoveEvent(self, event) -> None:
        if self._dragging and event.buttons() & Qt.MouseButton.LeftButton:
            new_pos = event.globalPosition().toPoint() - self._drag_offset
            self.move(new_pos)
            self._moved = True
        super().mouseMoveEvent(event)

    def mouseReleaseEvent(self, event) -> None:
        if event.button() == Qt.MouseButton.LeftButton:
            if not self._moved:
                self.restore_requested.emit()
            else:
                self.snap_to_edge()
                self.position_changed.emit(self.pos())
            self._dragging = False
        super().mouseReleaseEvent(event)

    def showEvent(self, event) -> None:  # type: ignore[override]
        super().showEvent(event)
        ensure_widget_within_screen(self)


class LauncherWindow(QWidget):
    def __init__(self, settings_manager: SettingsManager, student_workbook: Optional[StudentWorkbook]) -> None:
        super().__init__(None, Qt.WindowType.Tool | Qt.WindowType.FramelessWindowHint | Qt.WindowType.WindowStaysOnTopHint)
        self.settings_manager = settings_manager
        self.student_workbook: Optional[StudentWorkbook] = student_workbook
        self.student_data: Optional[PandasDataFrame] = None
        if PANDAS_READY and student_workbook is not None:
            try:
                self.student_data = student_workbook.get_active_dataframe()
            except Exception:
                self.student_data = pd.DataFrame(columns=["学号", "姓名", "分组", "成绩"])
        self.overlay: Optional[OverlayWindow] = None
        self.roll_call_window: Optional[RollCallTimerWindow] = None
        self._dragging = False; self._drag_offset = QPoint()
        self.bubble: Optional[LauncherBubble] = None
        self._last_position = QPoint()
        self._bubble_position = QPoint()
        self._minimized = False
        self._minimized_on_start = False

        self.setAttribute(Qt.WidgetAttribute.WA_StyledBackground, True)
        self.setStyleSheet(
            """
            QWidget#launcherContainer {
                background-color: rgba(28, 29, 32, 232);
                border-radius: 9px;
                border: 1px solid rgba(255, 255, 255, 40);
            }
            QPushButton {
                color: #f1f3f4;
                background-color: rgba(60, 64, 67, 230);
                border: 1px solid rgba(255, 255, 255, 35);
                border-radius: 6px;
                padding: 3px 9px;
                min-height: 26px;
            }
            QPushButton:hover {
                background-color: rgba(138, 180, 248, 240);
                border-color: rgba(138, 180, 248, 255);
                color: #202124;
            }
            QCheckBox {
                color: #f1f3f4;
                spacing: 4px;
            }
            QCheckBox::indicator {
                width: 14px;
                height: 14px;
                border-radius: 4px;
                border: 1px solid rgba(255, 255, 255, 60);
                background: rgba(32, 33, 36, 240);
            }
            QCheckBox::indicator:checked {
                background-color: #8ab4f8;
                border-color: transparent;
            }
            """
        )
        container = QWidget(self); container.setObjectName("launcherContainer")
        layout = QVBoxLayout(self); layout.setContentsMargins(0, 0, 0, 0); layout.addWidget(container)
        v = QVBoxLayout(container); v.setContentsMargins(8, 8, 8, 8); v.setSpacing(5)

        # 通过三段可伸缩空白保证“画笔”“点名/计时”两侧及中间留白一致
        row = QGridLayout(); row.setContentsMargins(0, 0, 0, 0); row.setHorizontalSpacing(0)
        for col in (0, 2, 4):
            row.setColumnMinimumWidth(col, 12)
            row.setColumnStretch(col, 1)
        self.paint_button = QPushButton("画笔")
        self.paint_button.clicked.connect(self.toggle_paint)
        row.addItem(QSpacerItem(0, 0, QSizePolicy.Policy.Expanding, QSizePolicy.Policy.Minimum), 0, 0)
        row.addWidget(self.paint_button, 0, 1)
        row.addItem(QSpacerItem(0, 0, QSizePolicy.Policy.Expanding, QSizePolicy.Policy.Minimum), 0, 2)
        self.roll_call_button = QPushButton("点名/计时")
        self.roll_call_button.clicked.connect(self.toggle_roll_call)
        row.addWidget(self.roll_call_button, 0, 3)
        row.addItem(QSpacerItem(0, 0, QSizePolicy.Policy.Expanding, QSizePolicy.Policy.Minimum), 0, 4)
        unified_width = self._action_button_width()
        self.paint_button.setFixedWidth(unified_width)
        self.roll_call_button.setFixedWidth(unified_width)
        v.addLayout(row)

        bottom = QHBoxLayout(); bottom.setSpacing(3)
        self.minimize_button = QPushButton("缩小"); self.minimize_button.clicked.connect(self.minimize_launcher)
        bottom.addWidget(self.minimize_button)

        self.autostart_check = QCheckBox("开机启动"); self.autostart_check.stateChanged.connect(self.toggle_autostart); bottom.addWidget(self.autostart_check)
        bottom.addStretch(1)

        self.about_button = QPushButton("关于"); self.about_button.clicked.connect(self.show_about); bottom.addWidget(self.about_button)
        self.exit_button = QPushButton("退出")
        self.exit_button.clicked.connect(self.request_exit)
        bottom.addWidget(self.exit_button)
        v.addLayout(bottom)

        aux_width = max(self.minimize_button.sizeHint().width(), 52)
        self.minimize_button.setFixedWidth(aux_width)
        about_width = max(self.about_button.sizeHint().width(), 52)
        exit_width = max(self.exit_button.sizeHint().width(), 52)
        self.about_button.setFixedWidth(about_width)
        self.exit_button.setFixedWidth(exit_width)

        button_height = max(
            self.paint_button.sizeHint().height(),
            self.roll_call_button.sizeHint().height(),
            self.minimize_button.sizeHint().height(),
            self.about_button.sizeHint().height(),
            self.exit_button.sizeHint().height(),
        )
        for btn in (self.paint_button, self.roll_call_button, self.minimize_button, self.about_button, self.exit_button):
            btn.setFixedHeight(button_height)

        s = self.settings_manager.load_settings().get("Launcher", {})
        x = int(s.get("x", "120")); y = int(s.get("y", "120"))
        self.move(x, y)
        self._last_position = QPoint(x, y)
        bubble_x = int(s.get("bubble_x", str(x)))
        bubble_y = int(s.get("bubble_y", str(y)))
        self._bubble_position = QPoint(bubble_x, bubble_y)
        minimized = str_to_bool(s.get("minimized", "False"), False)
        self._minimized = minimized
        self._minimized_on_start = minimized

        startup = self.settings_manager.load_settings().get("Startup", {})
        autostart_enabled = str_to_bool(startup.get("autostart_enabled", "False"), False)
        self.autostart_check.setChecked(autostart_enabled and WINREG_AVAILABLE)
        self.autostart_check.setEnabled(WINREG_AVAILABLE)

        if not (PANDAS_AVAILABLE and OPENPYXL_AVAILABLE):
            self.roll_call_button.setEnabled(False)

        for w in (self, container, self.paint_button, self.roll_call_button, self.minimize_button, self.autostart_check):
            w.installEventFilter(self)

        # 锁定启动器的推荐尺寸，避免误拖拽造成遮挡
        self.adjustSize()
        self.setFixedSize(self.sizeHint())
        self._base_minimum_width = self.minimumWidth()
        self._base_minimum_height = self.minimumHeight()
        self._ensure_min_width = self.width()
        self._ensure_min_height = self.height()

    def _action_button_width(self) -> int:
        """计算“画笔”与“点名/计时”按钮的统一宽度，保证观感一致。"""

        paint_metrics = QFontMetrics(self.paint_button.font())
        roll_metrics = QFontMetrics(self.roll_call_button.font())
        paint_texts = ["画笔", "隐藏画笔"]
        roll_texts = ["点名/计时", "显示点名", "隐藏点名"]
        max_width = max(
            max(paint_metrics.horizontalAdvance(text) for text in paint_texts),
            max(roll_metrics.horizontalAdvance(text) for text in roll_texts),
        )
        return max_width + 28

    def showEvent(self, e) -> None:
        super().showEvent(e)
        ensure_widget_within_screen(self)
        self._last_position = self.pos()
        if self._minimized_on_start:
            QTimer.singleShot(0, self._restore_minimized_state)

    def eventFilter(self, obj, e) -> bool:
        if e.type() == QEvent.Type.MouseButtonPress and e.button() == Qt.MouseButton.LeftButton:
            self._dragging = True; self._drag_offset = e.globalPosition().toPoint() - self.pos()
        elif e.type() == QEvent.Type.MouseMove and self._dragging and e.buttons() & Qt.MouseButton.LeftButton:
            self.move(e.globalPosition().toPoint() - self._drag_offset)
        elif e.type() == QEvent.Type.MouseButtonRelease and e.button() == Qt.MouseButton.LeftButton:
            self._dragging = False
            self._last_position = self.pos()
            self.save_position()
        return super().eventFilter(obj, e)

    def save_position(self) -> None:
        settings = self.settings_manager.load_settings()
        pos = self._last_position if (self._minimized and not self._last_position.isNull()) else self.pos()
        launcher = settings.get("Launcher", {})
        launcher["x"] = str(pos.x())
        launcher["y"] = str(pos.y())
        bubble_pos = self._bubble_position if not self._bubble_position.isNull() else pos
        launcher["bubble_x"] = str(bubble_pos.x())
        launcher["bubble_y"] = str(bubble_pos.y())
        launcher["minimized"] = bool_to_str(self._minimized)
        settings["Launcher"] = launcher
        startup = settings.get("Startup", {}); startup["autostart_enabled"] = bool_to_str(self.autostart_check.isChecked()); settings["Startup"] = startup
        self.settings_manager.save_settings(settings)

    def toggle_paint(self) -> None:
        """打开或隐藏屏幕画笔覆盖层。"""
        if self.overlay is None: self.overlay = OverlayWindow(self.settings_manager)
        if self.overlay.isVisible():
            self.overlay.hide_overlay(); self.paint_button.setText("画笔")
        else:
            self.overlay.show_overlay(); self.paint_button.setText("隐藏画笔")

    def toggle_roll_call(self) -> None:
        """切换点名/计时窗口的显示状态，必要时先创建窗口。"""
        if self.roll_call_window is None:
            if not PANDAS_AVAILABLE or not OPENPYXL_AVAILABLE:
                QMessageBox.warning(self, "提示", "未安装 pandas/openpyxl，点名功能不可用。")
                return
            settings = self.settings_manager.load_settings().get("RollCallTimer", {})
            initial_mode = settings.get("mode", "roll_call")
            defer_prompt = initial_mode == "timer"
            if self.student_workbook is None and not defer_prompt:
                workbook = load_student_data(self)
                if workbook is None:
                    QMessageBox.warning(self, "提示", "学生数据加载失败，无法打开点名器。")
                    return
                self.student_workbook = workbook
                if PANDAS_READY:
                    try:
                        self.student_data = workbook.get_active_dataframe()
                    except Exception:
                        self.student_data = pd.DataFrame(columns=["学号", "姓名", "分组", "成绩"])
            self.roll_call_window = RollCallTimerWindow(
                self.settings_manager,
                self.student_workbook,
                parent=self,
                defer_password_prompt=defer_prompt,
            )
            self.roll_call_window.window_closed.connect(self.on_roll_call_window_closed)
            self.roll_call_window.visibility_changed.connect(self.on_roll_call_visibility_changed)
            self.roll_call_window.show()
            self.roll_call_button.setText("隐藏点名")
        else:
            if self.roll_call_window.isVisible():
                self.roll_call_window.hide()
                self.roll_call_button.setText("显示点名")
            else:
                self.roll_call_window.show()
                self.roll_call_window.raise_()
                self.roll_call_button.setText("隐藏点名")

    def on_roll_call_window_closed(self) -> None:
        window = self.roll_call_window
        if window is not None:
            try:
                self.student_workbook = window.student_workbook
                self.student_data = window.student_data
            except Exception:
                pass
        self.roll_call_window = None
        self.roll_call_button.setText("点名/计时")

    def on_roll_call_visibility_changed(self, visible: bool) -> None:
        self.roll_call_button.setText("隐藏点名" if visible else "显示点名")

    def toggle_autostart(self) -> None:
        if not WINREG_AVAILABLE: return
        enabled = self.autostart_check.isChecked()
        self.set_autostart(enabled); self.save_position()

    def request_exit(self) -> None:
        """优雅地关闭应用程序，确保所有窗口在退出前持久化状态。"""

        app = QApplication.instance()
        if not self.close():
            return
        if app is not None:
            QTimer.singleShot(0, app.quit)

    def handle_about_to_quit(self) -> None:
        """在应用退出前的最后一道保险，保证关键状态已经写入配置。"""

        self.save_position()
        window = self.roll_call_window
        if window is not None:
            try:
                window.save_settings()
            except RuntimeError:
                pass

    def minimize_launcher(self, from_settings: bool = False) -> None:
        """将启动器收纳为悬浮圆球。"""

        if self._minimized and not from_settings:
            return
        if self.bubble is None:
            self.bubble = LauncherBubble()
            self.bubble.restore_requested.connect(self.restore_from_bubble)
            self.bubble.position_changed.connect(self._on_bubble_position_changed)
        target_center = self.frameGeometry().center()
        screen = self.screen() or QApplication.screenAt(target_center) or QApplication.primaryScreen()
        if not from_settings:
            self._last_position = self.pos()
        self.hide()
        if from_settings and not self._bubble_position.isNull():
            self.bubble.place_near(self._bubble_position, screen)
        else:
            self.bubble.place_near(target_center, screen)
        self.bubble.setWindowOpacity(0.74)
        self.bubble.show()
        self.bubble.raise_()
        self._minimized = True
        self.save_position()

    def _restore_minimized_state(self) -> None:
        if not self._minimized_on_start:
            return
        self._minimized_on_start = False
        self.minimize_launcher(from_settings=True)

    def restore_from_bubble(self) -> None:
        """从悬浮球恢复主启动器窗口。"""

        self._minimized = False
        target_pos: Optional[QPoint] = None
        screen = None
        if self.bubble:
            self._bubble_position = self.bubble.pos()
            bubble_geom = self.bubble.frameGeometry()
            bubble_center = bubble_geom.center()
            screen = self.bubble.screen() or QApplication.screenAt(bubble_center) or QApplication.primaryScreen()
            margin = 12
            width = self.width() or self.sizeHint().width()
            height = self.height() or self.sizeHint().height()
            if screen is not None:
                available = screen.availableGeometry()
                distances = {
                    "left": abs(bubble_center.x() - available.left()),
                    "right": abs(available.right() - bubble_center.x()),
                    "top": abs(bubble_center.y() - available.top()),
                    "bottom": abs(available.bottom() - bubble_center.y()),
                }
                nearest_edge = min(distances, key=distances.get)
                if nearest_edge == "left":
                    x = bubble_geom.right() + margin
                    y = bubble_center.y() - height // 2
                elif nearest_edge == "right":
                    x = bubble_geom.left() - width - margin
                    y = bubble_center.y() - height // 2
                elif nearest_edge == "top":
                    y = bubble_geom.bottom() + margin
                    x = bubble_center.x() - width // 2
                else:
                    y = bubble_geom.top() - height - margin
                    x = bubble_center.x() - width // 2
                x = max(available.left(), min(int(x), available.right() - width))
                y = max(available.top(), min(int(y), available.bottom() - height))
                target_pos = QPoint(x, y)
            self.bubble.hide()
        if target_pos is None and not self._last_position.isNull():
            target_pos = QPoint(self._last_position)
        if target_pos is not None:
            self.move(target_pos)
        self.show()
        self.raise_()
        self.activateWindow()
        ensure_widget_within_screen(self)
        self._last_position = self.pos()
        self.save_position()

    def _on_bubble_position_changed(self, pos: QPoint) -> None:
        self._bubble_position = QPoint(pos.x(), pos.y())
        if self._minimized:
            self.save_position()

    def set_autostart(self, enabled: bool) -> None:
        if not WINREG_AVAILABLE: return
        key_path = r"Software\\Microsoft\\Windows\\CurrentVersion\\Run"
        try:
            with winreg.OpenKey(winreg.HKEY_CURRENT_USER, key_path, 0, winreg.KEY_SET_VALUE) as key:
                if enabled:
                    script_path = self.get_script_path()
                    if script_path.lower().endswith((".py", ".pyw")):
                        pythonw = os.path.join(sys.prefix, "pythonw.exe")
                        if not os.path.exists(pythonw): pythonw = sys.executable
                        value = f'"{pythonw}" "{script_path}"'
                    else:
                        value = f'"{script_path}"'
                    winreg.SetValueEx(key, "ClassroomTools", 0, winreg.REG_SZ, value)
                else:
                    try: winreg.DeleteValue(key, "ClassroomTools")
                    except FileNotFoundError: pass
        except PermissionError:
            QMessageBox.warning(self, "提示", "写入开机启动失败，请以管理员身份运行。")
        except Exception as exc:
            QMessageBox.warning(self, "提示", f"设置开机启动失败：{exc}")

    def get_script_path(self) -> str:
        if getattr(sys, "frozen", False): return sys.executable
        return os.path.abspath(sys.argv[0])

    def show_about(self) -> None:
        AboutDialog(self).exec()

    def closeEvent(self, e) -> None:
        self.save_position()
        if self.bubble is not None:
            self.bubble.close()
        if self.roll_call_window is not None: self.roll_call_window.close()
        if self.overlay is not None: self.overlay.close()
        super().closeEvent(e)


# ---------- 入口 ----------
def main() -> None:
    """应用程序入口：初始化 DPI、加载设置并启动启动器窗口。"""
    ensure_high_dpi_awareness()
    app = QApplication(sys.argv)
    app.setQuitOnLastWindowClosed(False)
    QToolTip.setFont(QFont("Microsoft YaHei UI", 9))

    settings_manager = SettingsManager()
    student_workbook = load_student_data(None) if PANDAS_AVAILABLE and not os.path.exists(
        RollCallTimerWindow.ENCRYPTED_STUDENT_FILE
    ) else None

    window = LauncherWindow(settings_manager, student_workbook)
    app.aboutToQuit.connect(window.handle_about_to_quit)
    window.show()
    sys.exit(app.exec())


# Nuitka 打包指令（根据当前依赖整理的推荐参数，保持在单行便于复制）：
# 单文件：python -m nuitka --onefile --enable-plugin=pyqt6 --include-qt-plugins=sensible --windows-disable-console --windows-icon-from-ico=icon.ico --include-data-file=students.xlsx=students.xlsx --include-data-file=settings.ini=settings.ini ClassroomTools.py
# 独立目录：python -m nuitka --standalone --enable-plugin=pyqt6 --include-qt-plugins=sensible --windows-disable-console --windows-icon-from-ico=icon.ico --output-dir=dist --include-data-file=students.xlsx=students.xlsx --include-data-file=settings.ini=settings.ini ClassroomTools.py
if __name__ == "__main__":
    main()<|MERGE_RESOLUTION|>--- conflicted
+++ resolved
@@ -1983,32 +1983,6 @@
 
 
 class OverlayWindow(QWidget):
-<<<<<<< HEAD
-=======
-    _KNOWN_PRESENTATION_CLASSES: Set[str] = (
-        {
-            "screenclass",
-            "pptframeclass",
-            "powerpntframeclass",
-            "opusapp",
-            "acrobatsdiwindow",
-        }
-        if win32gui is not None
-        else set()
-    )
-    _KEY_FORWARD_MAP: Dict[int, int] = (
-        {
-            int(Qt.Key.Key_PageUp): win32con.VK_PRIOR,
-            int(Qt.Key.Key_PageDown): win32con.VK_NEXT,
-            int(Qt.Key.Key_Up): win32con.VK_UP,
-            int(Qt.Key.Key_Down): win32con.VK_DOWN,
-            int(Qt.Key.Key_Left): win32con.VK_LEFT,
-            int(Qt.Key.Key_Right): win32con.VK_RIGHT,
-        }
-        if win32con is not None
-        else {}
-    )
->>>>>>> bdc6de17
 
     def __init__(self, settings_manager: SettingsManager) -> None:
         super().__init__(None, Qt.WindowType.FramelessWindowHint | Qt.WindowType.WindowStaysOnTopHint)
@@ -2565,11 +2539,7 @@
 
     # ---- 画图事件 ----
     def wheelEvent(self, e) -> None:
-<<<<<<< HEAD
         if self._forwarder and self._forwarder.forward_wheel(e):
-=======
-        if self._forward_wheel_event(e):
->>>>>>> bdc6de17
             e.accept()
             return
         super().wheelEvent(e)
@@ -2637,11 +2607,7 @@
         super().mouseReleaseEvent(e)
 
     def keyPressEvent(self, e: QKeyEvent) -> None:
-<<<<<<< HEAD
         if self._forwarder and self._forwarder.forward_key(e, is_press=True):
-=======
-        if self._handle_navigation_key(e, is_press=True):
->>>>>>> bdc6de17
             e.accept()
             return
         if e.key() == Qt.Key.Key_Escape:
@@ -2649,11 +2615,7 @@
         super().keyPressEvent(e)
 
     def keyReleaseEvent(self, e: QKeyEvent) -> None:
-<<<<<<< HEAD
         if self._forwarder and self._forwarder.forward_key(e, is_press=False):
-=======
-        if self._handle_navigation_key(e, is_press=False):
->>>>>>> bdc6de17
             e.accept()
             return
         super().keyReleaseEvent(e)
