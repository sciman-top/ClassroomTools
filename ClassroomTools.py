﻿# -*- coding: utf-8 -*-
from __future__ import annotations

import base64
import configparser
import contextlib
import ctypes
from ctypes import wintypes
import importlib
import io
import json
import logging
import math
import os
import random
import re
import shutil
import subprocess
import sys
import tempfile
import threading
import time
import traceback
import hashlib
import hmac
import functools
from collections import OrderedDict, deque
from queue import Empty, Queue
from dataclasses import dataclass
from enum import Enum
from typing import (
    TYPE_CHECKING,
    Any,
    Callable,
    Dict,
    Iterable,
    List,
    Mapping,
    Optional,
    Set,
    Tuple,
    Union,
)

logger = logging.getLogger(__name__)

if sys.platform == "win32":
    try:  # pragma: no cover - Windows 专用依赖
        import win32api
        import win32con
        import win32gui
    except ImportError:  # pragma: no cover - 部分环境未安装 pywin32
        win32api = None  # type: ignore[assignment]
        win32con = None  # type: ignore[assignment]
        win32gui = None  # type: ignore[assignment]
    try:
        _USER32 = ctypes.windll.user32  # type: ignore[attr-defined]
    except Exception:  # pragma: no cover - 某些环境可能限制 Win32 API
        _USER32 = None  # type: ignore[assignment]
    try:
        _KERNEL32 = ctypes.windll.kernel32  # type: ignore[attr-defined]
    except Exception:  # pragma: no cover - 某些环境可能限制 Win32 API
        _KERNEL32 = None  # type: ignore[assignment]
    try:
        _PSAPI = ctypes.windll.psapi  # type: ignore[attr-defined]
    except Exception:  # pragma: no cover - 某些环境可能限制 Win32 API
        _PSAPI = None  # type: ignore[assignment]
else:
    win32api = None  # type: ignore[assignment]
    win32con = None  # type: ignore[assignment]
    win32gui = None  # type: ignore[assignment]
    _USER32 = None  # type: ignore[assignment]
    _KERNEL32 = None  # type: ignore[assignment]
    _PSAPI = None  # type: ignore[assignment]

VK_UP = getattr(win32con, "VK_UP", 0x26)
VK_DOWN = getattr(win32con, "VK_DOWN", 0x28)
VK_LEFT = getattr(win32con, "VK_LEFT", 0x25)
VK_RIGHT = getattr(win32con, "VK_RIGHT", 0x27)
VK_PRIOR = getattr(win32con, "VK_PRIOR", 0x21)
VK_NEXT = getattr(win32con, "VK_NEXT", 0x22)
KEYEVENTF_EXTENDEDKEY = getattr(win32con, "KEYEVENTF_EXTENDEDKEY", 0x0001)
KEYEVENTF_KEYUP = getattr(win32con, "KEYEVENTF_KEYUP", 0x0002)
_NAVIGATION_EXTENDED_KEYS = {VK_UP, VK_DOWN, VK_LEFT, VK_RIGHT}
MOUSEEVENTF_WHEEL = getattr(win32con, "MOUSEEVENTF_WHEEL", 0x0800)
_PROCESS_QUERY_INFORMATION = getattr(win32con, "PROCESS_QUERY_INFORMATION", 0x0400)
_PROCESS_VM_READ = getattr(win32con, "PROCESS_VM_READ", 0x0010)
_PROCESS_QUERY_LIMITED_INFORMATION = getattr(
    win32con, "PROCESS_QUERY_LIMITED_INFORMATION", 0x1000
)

if _USER32 is not None:
    _WNDENUMPROC = ctypes.WINFUNCTYPE(wintypes.BOOL, wintypes.HWND, wintypes.LPARAM)
else:  # pragma: no cover - 非 Windows 平台不会调用
    _WNDENUMPROC = None  # type: ignore[assignment]


def clamp(value: float, minimum: float, maximum: float) -> float:
    """Clamp *value* into the inclusive range [minimum, maximum]."""

    if minimum > maximum:
        minimum, maximum = maximum, minimum
    return max(minimum, min(maximum, value))


def parse_bool(value: Any, default: bool = False) -> bool:
    """Attempt to coerce *value* into a boolean, returning *default* on failure."""

    if isinstance(value, bool):
        return value
    if isinstance(value, (int, float)):
        return bool(value)
    if isinstance(value, str):
        normalized = value.strip().lower()
        if normalized in {"1", "true", "yes", "on", "y"}:
            return True
        if normalized in {"0", "false", "no", "off", "n"}:
            return False
    return default


def _user32_window_rect(hwnd: int) -> Optional[Tuple[int, int, int, int]]:
    if _USER32 is None or hwnd == 0:
        return None
    rect = wintypes.RECT()
    try:
        ok = bool(_USER32.GetWindowRect(wintypes.HWND(hwnd), ctypes.byref(rect)))
    except Exception:
        return None
    if not ok:
        return None
    return rect.left, rect.top, rect.right, rect.bottom


def _user32_is_window(hwnd: int) -> bool:
    if _USER32 is None or hwnd == 0:
        return False
    try:
        return bool(_USER32.IsWindow(wintypes.HWND(hwnd)))
    except Exception:
        return False


def _user32_is_window_visible(hwnd: int) -> bool:
    if _USER32 is None or hwnd == 0:
        return False
    try:
        return bool(_USER32.IsWindowVisible(wintypes.HWND(hwnd)))
    except Exception:
        return False


def _user32_is_window_iconic(hwnd: int) -> bool:
    if _USER32 is None or hwnd == 0:
        return False
    try:
        return bool(_USER32.IsIconic(wintypes.HWND(hwnd)))
    except Exception:
        return False


def _user32_window_class_name(hwnd: int) -> str:
    if _USER32 is None or hwnd == 0:
        return ""
    buffer = ctypes.create_unicode_buffer(256)
    try:
        length = int(_USER32.GetClassNameW(wintypes.HWND(hwnd), buffer, len(buffer)))
    except Exception:
        return ""
    if length <= 0:
        return ""
    return buffer.value.strip().lower()


def _user32_get_foreground_window() -> int:
    if _USER32 is None:
        return 0
    try:
        return int(_USER32.GetForegroundWindow())
    except Exception:
        return 0


def _user32_get_parent(hwnd: int) -> int:
    if _USER32 is None or hwnd == 0:
        return 0
    try:
        return int(_USER32.GetParent(wintypes.HWND(hwnd)))
    except Exception:
        return 0


def _user32_top_level_hwnd(hwnd: int) -> int:
    if _USER32 is None or hwnd == 0:
        return hwnd
    try:
        ga_root = getattr(win32con, "GA_ROOT", 2) if win32con is not None else 2
    except Exception:
        ga_root = 2
    try:
        ancestor = int(_USER32.GetAncestor(wintypes.HWND(hwnd), ga_root))
    except Exception:
        ancestor = 0
    if ancestor:
        return ancestor
    parent = _user32_get_parent(hwnd)
    return parent or hwnd


@functools.lru_cache(maxsize=256)
def _process_image_path(pid: int) -> str:
    if pid <= 0 or _KERNEL32 is None:
        return ""
    access = int(_PROCESS_QUERY_INFORMATION | _PROCESS_VM_READ)
    if _PROCESS_QUERY_LIMITED_INFORMATION:
        access |= int(_PROCESS_QUERY_LIMITED_INFORMATION)
    handle = None
    try:
        handle = _KERNEL32.OpenProcess(access, False, pid)
    except Exception:
        handle = None
    if not handle and _PROCESS_QUERY_LIMITED_INFORMATION:
        try:
            handle = _KERNEL32.OpenProcess(int(_PROCESS_QUERY_LIMITED_INFORMATION), False, pid)
        except Exception:
            handle = None
    if not handle:
        return ""
    try:
        if _PSAPI is not None:
            buffer = ctypes.create_unicode_buffer(512)
            try:
                length = int(_PSAPI.GetModuleFileNameExW(handle, None, buffer, len(buffer)))
            except Exception:
                length = 0
            if length:
                return buffer.value.strip()
        if hasattr(_KERNEL32, "QueryFullProcessImageNameW"):
            buffer = ctypes.create_unicode_buffer(512)
            size = wintypes.DWORD(len(buffer))
            try:
                ok = bool(_KERNEL32.QueryFullProcessImageNameW(handle, 0, buffer, ctypes.byref(size)))
            except Exception:
                ok = False
            if ok:
                return buffer.value.strip()
    finally:
        try:
            _KERNEL32.CloseHandle(handle)
        except Exception:
            pass
    return ""


def _user32_focus_window(hwnd: int) -> bool:
    if _USER32 is None or hwnd == 0:
        return False
    focused = False
    try:
        focused = bool(_USER32.SetForegroundWindow(wintypes.HWND(hwnd)))
    except Exception:
        focused = False
    if not focused:
        try:
            focused = bool(_USER32.SetActiveWindow(wintypes.HWND(hwnd)))
        except Exception:
            focused = False
    focus_ok = False
    try:
        focus_ok = bool(_USER32.SetFocus(wintypes.HWND(hwnd)))
    except Exception:
        focus_ok = False
    return focused or focus_ok

from PyQt6.QtCore import (
    QByteArray,
    QPoint,
    QPointF,
    QRect,
    QRectF,
    QSize,
    Qt,
    QTimer,
    QEvent,
    pyqtSignal,
    QObject,
    QUrl,
)
from PyQt6.QtGui import (
    QBrush,
    QColor,
    QCursor,
    QDesktopServices,
    QFont,
    QFontDatabase,
    QFontMetrics,
    QIcon,
    QPainter,
    QPainterPath,
    QPainterPathStroker,
    QPen,
    QPixmap,
    QKeyEvent,
    QMouseEvent,
    QResizeEvent,
    QScreen,
    QWheelEvent,
    QAction,
    QGuiApplication,
)
from PyQt6.QtWidgets import (
    QApplication,
    QButtonGroup,
    QComboBox,
    QCheckBox,
    QDialog,
    QDialogButtonBox,
    QFrame,
    QGridLayout,
    QHBoxLayout,
    QLabel,
    QLineEdit,
    QMenu,
    QInputDialog,
    QMessageBox,
    QPushButton,
    QSpacerItem,
    QSizePolicy,
    QSlider,
    QSpinBox,
    QStackedWidget,
    QToolButton,
    QVBoxLayout,
    QWidget,
    QToolTip,
)

_QT_NAVIGATION_KEYS = {
    Qt.Key.Key_Up,
    Qt.Key.Key_Down,
    Qt.Key.Key_Left,
    Qt.Key.Key_Right,
}

# ---------- 运行环境准备 ----------

def _prepare_windows_tts_environment() -> None:
    """确保 Windows 打包环境下的语音依赖可以写入缓存。"""

    if sys.platform != "win32":
        return
    cache_dir = os.environ.get("COMTYPES_CACHE_DIR", "").strip()
    if cache_dir and os.path.isdir(cache_dir):
        return
    try:
        base = os.environ.get("LOCALAPPDATA")
        if not base:
            base = os.path.join(os.path.expanduser("~"), "AppData", "Local")
        cache_dir = os.path.join(base, "ClassroomTools", "comtypes_cache")
        os.makedirs(cache_dir, exist_ok=True)
        os.environ["COMTYPES_CACHE_DIR"] = cache_dir
    except Exception:
        # 打包环境下若目录创建失败，也不要阻塞主程序。
        pass


# 兼容早期 Python 版本缺失的 ULONG_PTR 定义，供 Win32 输入结构体使用。
if not hasattr(wintypes, "ULONG_PTR"):
    if ctypes.sizeof(ctypes.c_void_p) == ctypes.sizeof(ctypes.c_ulonglong):
        wintypes.ULONG_PTR = ctypes.c_ulonglong  # type: ignore[attr-defined]
    else:
        wintypes.ULONG_PTR = ctypes.c_ulong  # type: ignore[attr-defined]

_prepare_windows_tts_environment()

# ---------- 图标 ----------
class IconManager:
    """集中管理浮动工具条的 SVG 图标，方便后续统一换肤。"""
    _icons: Dict[str, str] = {
        "cursor": "PHN2ZyB4bWxucz0naHR0cDovL3d3dy53My5vcmcvMjAwMC9zdmcnIHZpZXdCb3g9JzAgMCAyNCAyNCc+CiAgICA8cGF0aCBmaWxsPScjZjFmM2Y0JyBkPSdNNCAzLjMgMTEuNCAyMWwxLjgtNS44IDYuMy0yLjF6Jy8+CiAgICA8cGF0aCBmaWxsPScjOGFiNGY4JyBkPSdtMTIuNiAxNC40IDQuOCA0LjgtMi4xIDIuMS00LjItNC4yeicvPgo8L3N2Zz4=",
        "shape": "PHN2ZyB4bWxucz0naHR0cDovL3d3dy53My5vcmcvMjAwMC9zdmcnIHZpZXdCb3g9JzAgMCAyNCAyNCc+CiAgICA8cmVjdCB4PSczLjUnIHk9JzMuNScgd2lkdGg9JzknIGhlaWdodD0nOScgcng9JzInIGZpbGw9JyNmMWYzZjQnLz4KICAgIDxjaXJjbGUgY3g9JzE2LjUnIGN5PScxNi41JyByPSc1LjUnIGZpbGw9J25vbmUnIHN0cm9rZT0nI2YxZjNmNCcgc3Ryb2tlLXdpZHRoPScxLjgnLz4KICAgIDxjaXJjbGUgY3g9JzE2LjUnIGN5PScxNi41JyByPSczLjUnIGZpbGw9JyM4YWI0ZjgnIGZpbGwtb3BhY2l0eT0nMC4zNScvPgo8L3N2Zz4=",
        "eraser": "PHN2ZyB4bWxucz0iaHR0cDovL3d3dy53My5vcmcvMjAwMC9zdmciIHZpZXdCb3g9IjAgMCAyNCAyNCI+CiAgPHBhdGggZD0iTTQuNiAxNC4yIDExLjMgNy40YTIgMiAwIDAgMSAyLjggMGwzLjUgMy41YTIgMiAwIDAgMSAwIDIuOGwtNC44IDQuOEg5LjRhMiAyIDAgMCAxLTEuNC0uNmwtMy0zYTIgMiAwIDAgMSAwLTIuOHoiIGZpbGw9IiNmNGE5YjciLz4KICA8cGF0aCBkPSJNOS4yIDE5LjZoNi4xYy42IDAgMS4xLS4yIDEuNS0uNmwxLjctMS43IiBmaWxsPSJub25lIiBzdHJva2U9IiM1ZjYzNjgiIHN0cm9rZS13aWR0aD0iMS42IiBzdHJva2UtbGluZWNhcD0icm91bmQiLz4KICA8cGF0aCBkPSJtNy4yIDEyLjMgNC41IDQuNSIgZmlsbD0ibm9uZSIgc3Ryb2tlPSIjZmZmZmZmIiBzdHJva2Utd2lkdGg9IjEuNiIgc3Rya2UtbGluZWNhcD0icm91bmQiLz4KICA8cGF0aCBkPSJNMy42IDE4LjZoNiIgc3Ryb2tlPSIjNWY2MzY4IiBzdHJva2Utd2lkdGg9IjEuNiIgc3Rya2UtbGluZWNhcD0icm91bmQiLz4KPC9zdmc+",
        "clear_all": "PHN2ZyB4bWxucz0iaHR0cDovL3d3dy53My5vcmcvMjAwMC9zdmciIHZpZXdCb3g9IjAgMCAyNCAyNCI+CiAgPGRlZnM+CiAgICA8bGluZWFyR3JhZGllbnQgaWQ9ImciIHgxPSIwIiB4Mj0iMCIgeTE9IjAiIHkyPSIxIj4KICAgICAgPHN0b3Agb2Zmc2V0PSIwIiBzdG9wLWNvbG9yPSIjOGFiNGY4Ii8+CiAgICAgIDxzdG9wIG9mZnNldD0iMSIgc3RvcC1jb2xvcj0iIzFhNzNlOCIvPgogICAgPC9saW5lYXJHcmFkaWVudD4KICA8L2RlZnM+CiAgPHBhdGggZD0iTTUuNSA4aDEzbC0uOSAxMS4yQTIgMiAwIDAgMSAxNS42IDIxSDguNGEyIDIgMCAwIDEtMS45LTEuOEw1LjUgOHoiIGZpbGw9InVybCgjZykiIHN0cm9rZT0iIzFhNzNlOCIgc3Rya2Utd2lkdGg9IjEuMiIvPgogIDxwYXRoIGQ9Ik05LjUgNS41IDEwLjMgNGgzLjRsLjggMS41aDQuNSIgZmlsbD0ibm9uZSIgc3Rya2U9IiM1ZjYzNjgiIHN0cm9rZS13aWR0aD0iMS42IiBzdHJva2UtbGluZWNhcD0icm91bmQiIHN0cm9rZS1saW5lam9pbj0icm91bmQiLz4KICA8cGF0aCBkPSJNNSA1LjVoNCIgc3Ryb2tlPSIjNWY2MzY4IiBzdHJva2Utd2lkdGg9IjEuNiIgc3Rya2UtbGluZWNhcD0icm91bmQiLz4KICA8cGF0aCBkPSJNMTAgMTEuMnY2LjFNMTQgMTEuMnY2LjEiIHN0cm9rZT0iI2ZmZmZmZiIgc3Rya2Utd2lkdGg9IjEuNCIgc3Rya2UtbGluZWNhcD0icm91bmQiLz4KICA8cGF0aCBkPSJNOC4yIDExLjJ2Ni4xIiBzdHJva2U9IiMzYjc4ZTciIHN0cm9rZS13aWR0aD0iMS40IiBzdHJva2UtbGluZWNhcD0icm91bmQiIG9wYWNpdHk9Ii43Ii8+CiAgPHBhdGggZD0iTTE1LjggMTEuMnY2LjEiIHN0cm9rZT0iIzNiNzhlNyIgc3Rya2Utd2lkdGg9IjEuNCIgc3Rya2UtbGluZWNhcD0icm91bmQiIG9wYWNpdHk9Ii43Ii8+CiAgPHBhdGggZD0iTTYuMiAzLjYgNy40IDIuNCIgc3Ryb2tlPSIjZmJiYzA0IiBzdHJva2Utd2lkdGg9IjEuNCIgc3Rya2UtbGluZWNhcD0icm91bmQiLz4KICA8cGF0aCBkPSJtMTguNCAzLjQgMS40LTEuNCIgc3Rya2U9IiMzNGE4NTMiIHN0cm9rZS13aWR0aD0iMS40IiBzdHJva2UtbGluZWNhcD0icm91bmQiLz4KPC9zdmc+",
        "settings": "PHN2ZyB4bWxucz0naHR0cDovL3d3dy53My5vcmcvMjAwMC9zdmcnIHZpZXdCb3g9JzAgMCAyNCAyNCc+CiAgICA8Y2lyY2xlIGN4PScxMicgY3k9JzEyJyByPSczLjUnIGZpbGw9JyM4YWI0ZjgnLz4KICAgIDxwYXRoIGZpbGw9J25vbmUnIHN0cm9rZT0nI2YxZjNmNCcgc3Ryb2tlLXdpZHRoPScxLjYnIHN0cm9rZS1saW5lY2FwPSdyb3VuZCcgc3Ryb2tlLWxpbmVqb2luPSdyb3VuZCcKICAgICAgICBkPSdNMTIgNC41VjIuOG0wIDE4LjR2LTEuN203LjEtNy41SDIwbS0xOCAwaDEuNk0xNy42IDZsMS4yLTEuMk01LjIgMTguNCA2LjQgMTcuMk02LjQgNiA1LjIgNC44bTEzLjYgMTMuNi0xLjItMS4yJy8+Cjwvc3ZnPg==",
        "whiteboard": "PHN2ZyB4bWxucz0naHR0cDovL3d3dy53My5vcmcvMjAwMC9zdmcnIHZpZXdCb3g9JzAgMCAyNCAyNCc+CiAgICA8cmVjdCB4PSczJyB5PSc0JyB3aWR0aD0nMTgnIGhlaWdodD0nMTInIHJ4PScyJyByeT0nMicgZmlsbD0nI2YxZjNmNCcgZmlsbC1vcGFjaXR5PScwLjEyJyBzdHJva2U9JyNmMWYzZjQnIHN0cm9rZS13aWR0aD0nMS42Jy8+CiAgICA8cGF0aCBkPSdtNyAxOCA1LTUgNSA1JyBmaWxsPSdub25lJyBzdHJva2U9JyM4YWI0ZjgnIHN0cm9rZS13aWR0aD0nMS44JyBzdHJva2UtbGluZWNhcD0ncm91bmQnIHN0cm9rZS1saW5lam9pbj0ncm91bmQnLz4KICAgIDxwYXRoIGQ9J004IDloOG0tOCAzaDUnIHN0cm9rZT0nI2YxZjNmNCcgc3Ryb2tlLXdpZHRoPScxLjYnIHN0cm9rZS1saW5lY2FwPSdyb3VuZCcvPgo8L3N2Zz4=",
        "undo": "PHN2ZyB4bWxucz0naHR0cDovL3d3dy53My5vcmcvMjAwMC9zdmcnIHZpZXdCb3g9JzAgMCAyNCAyNCc+CiAgPHBhdGggZmlsbD0nI2YxZjNmNCcgZD0nTTguNCA1LjJMMyAxMC42bDUuNCA1LjQgMS40LTEuNC0yLjMtMi4zaDUuNWMzLjIgMCA1LjggMi42IDUuOCA1LjggMCAuNS0uMSAxLS4yIDEuNWwyLjEuNmMuMi0uNy4zLTEuNC4zLTIuMSAwLTQuNC0zLjYtOC04LThINy41bDIuMy0yLjMtMS40LTEuNHonLz4KPC9zdmc+",
    }
    _cache: Dict[str, QIcon] = {}
    _icons.update(
        {
            "arrow_down": "PHN2ZyB4bWxucz0naHR0cDovL3d3dy53My5vcmcvMjAwMC9zdmcnIHZpZXdCb3g9JzAgMCAyNCAyNCc+PHBhdGggZmlsbD0nI2YxZjNmNCcgZD0nTTEyIDE2LjUgNSA5LjVoMTR6Jy8+PHBhdGggZmlsbD0nbm9uZScgc3Ryb2tlPScjMWE3M2U4JyBzdHJva2Utd2lkdGg9JzEuNScgc3Rya2UtbGluZWpvaW49J3JvdW5kJyBkPSdNMTIgMTYuNSA1IDkuNWgxNHonLz48L3N2Zz4=",
            "arrow_up": "PHN2ZyB4bWxucz0naHR0cDovL3d3dy53My5vcmcvMjAwMC9zdmcnIHZpZXdCb3g9JzAgMCAyNCAyNCc+PHBhdGggZmlsbD0nI2YxZjNmNCcgZD0nTTEyIDcuNSAxOSAxNC41SDV6Jy8+PHBhdGggZmlsbD0nbm9uZScgc3Ryb2tlPScjMWE3M2U4JyBzdHJva2Utd2lkdGg9JzEuNScgc3Ryb2tlLWxpbmVqb2luPSdyb3VuZCcgZD0nTTEyIDcuNSAxOSAxNC41SDV6Jy8+PC9zdmc+",
        }
    )

    @classmethod
    def get_brush_icon(cls, color_hex: str) -> QIcon:
        key = f"brush_{color_hex.lower()}"
        if key in cls._cache:
            return cls._cache[key]
        pixmap = QPixmap(28, 28)
        pixmap.fill(Qt.GlobalColor.transparent)
        painter = QPainter(pixmap)
        painter.setRenderHint(QPainter.RenderHint.Antialiasing)
        brush_color = QColor(color_hex)
        if not brush_color.isValid():
            brush_color = QColor("#999999")
        painter.setBrush(QBrush(brush_color))
        painter.setPen(QPen(QColor(0, 0, 0, 140), 1.4))
        painter.drawEllipse(5, 6, 18, 18)
        painter.setPen(QPen(QColor(255, 255, 255, 230), 3, Qt.PenStyle.SolidLine, Qt.PenCapStyle.RoundCap))
        painter.drawLine(9, 10, 18, 19)
        painter.setPen(QPen(QColor(0, 0, 0, 90), 2, Qt.PenStyle.SolidLine, Qt.PenCapStyle.RoundCap))
        painter.drawLine(10, 9, 19, 18)
        painter.end()
        icon = QIcon(pixmap)
        cls._cache[key] = icon
        return icon

    @classmethod
    def get_icon(cls, name: str) -> QIcon:
        """返回缓存的图标，如果未缓存则即时加载。"""
        if name == "clear":
            name = "clear_all"  # 兼容旧配置
        if name in cls._cache:
            return cls._cache[name]
        data = cls._icons.get(name)
        if not data:
            return QIcon()
        try:
            pixmap = QPixmap()
            pixmap.loadFromData(QByteArray.fromBase64(data.encode("ascii")), "SVG")
            icon = QIcon(pixmap)
            cls._cache[name] = icon
            return icon
        except Exception:
            return QIcon()


# ---------- 可选依赖 ----------
try:
    import pandas as pd
    PANDAS_AVAILABLE = True
except ImportError:
    pd = None
    PANDAS_AVAILABLE = False

PANDAS_READY = PANDAS_AVAILABLE and pd is not None

try:
    import openpyxl  # noqa: F401
    OPENPYXL_AVAILABLE = True
except ImportError:
    OPENPYXL_AVAILABLE = False

try:
    import pyttsx3
    PYTTSX3_AVAILABLE = True
except ImportError:
    pyttsx3 = None
    PYTTSX3_AVAILABLE = False

try:
    import sounddevice as sd
    import numpy as np
    SOUNDDEVICE_AVAILABLE = True
except ImportError:
    sd = None
    np = None
    SOUNDDEVICE_AVAILABLE = False

if TYPE_CHECKING:
    from pandas import DataFrame as PandasDataFrame
else:  # pragma: no cover - runtime fallback for typing
    PandasDataFrame = Any  # type: ignore[misc, assignment]

if sys.platform == "win32":
    try:
        import winreg
        WINREG_AVAILABLE = True
    except ImportError:
        WINREG_AVAILABLE = False
else:
    WINREG_AVAILABLE = False


_SESSION_STUDENT_PASSWORD: Optional[str] = None
_SESSION_STUDENT_FILE_ENCRYPTED: bool = False


def _set_session_student_encryption(encrypted: bool, password: Optional[str]) -> None:
    global _SESSION_STUDENT_PASSWORD, _SESSION_STUDENT_FILE_ENCRYPTED
    _SESSION_STUDENT_FILE_ENCRYPTED = bool(encrypted)
    _SESSION_STUDENT_PASSWORD = password if encrypted else None


def _get_session_student_encryption() -> tuple[bool, Optional[str]]:
    return _SESSION_STUDENT_FILE_ENCRYPTED, _SESSION_STUDENT_PASSWORD


# ---------- 缓存 ----------
_SPEECH_ENV_CACHE: tuple[float, str, List[str]] = (0.0, "", [])


# ---------- DPI ----------
def ensure_high_dpi_awareness() -> None:
    if sys.platform != "win32":
        return
    os.environ.setdefault("QT_ENABLE_HIGHDPI_SCALING", "1")
    os.environ.setdefault("QT_SCALE_FACTOR_ROUNDING_POLICY", "PassThrough")
    try:
        QGuiApplication.setHighDpiScaleFactorRoundingPolicy(
            Qt.HighDpiScaleFactorRoundingPolicy.PassThrough
        )
    except Exception:
        pass
    try:
        ctypes.windll.shcore.SetProcessDpiAwareness(2)
    except Exception:
        try:
            ctypes.windll.user32.SetProcessDPIAware()
        except Exception:
            pass


# ---------- 工具 ----------
def geometry_to_text(widget: QWidget) -> str:
    """以不含边框的尺寸记录窗口几何信息，避免重复放大。"""

    frame = widget.frameGeometry()
    inner = widget.geometry()
    width = inner.width() or frame.width()
    height = inner.height() or frame.height()
    return f"{width}x{height}+{frame.x()}+{frame.y()}"


def apply_geometry_from_text(widget: QWidget, geometry: str) -> None:
    if not geometry:
        return
    parts = geometry.split("+")
    if len(parts) != 3:
        return
    size_part, x_str, y_str = parts
    if "x" not in size_part:
        return
    width_str, height_str = size_part.split("x", 1)
    try:
        width = int(width_str)
        height = int(height_str)
        x = int(x_str)
        y = int(y_str)
    except ValueError:
        return

    base_min_width = getattr(widget, "_base_minimum_width", widget.minimumWidth())
    base_min_height = getattr(widget, "_base_minimum_height", widget.minimumHeight())

    custom_min_width = getattr(widget, "_ensure_min_width", 160)
    custom_min_height = getattr(widget, "_ensure_min_height", 120)

    min_width = max(base_min_width, custom_min_width)
    min_height = max(base_min_height, custom_min_height)

    screen = QApplication.screenAt(QPoint(x, y))
    if screen is None:
        try:
            screen = widget.screen() or QApplication.primaryScreen()
        except Exception:
            screen = QApplication.primaryScreen()
    if screen is not None:
        available = screen.availableGeometry()
        max_width = max(min_width, 320, int(available.width() * 0.9))
        max_height = max(min_height, 240, int(available.height() * 0.9))
        width = max(min_width, min(width, max_width))
        height = max(min_height, min(height, max_height))
        x = max(available.left(), min(x, available.right() - width))
        y = max(available.top(), min(y, available.bottom() - height))
    target_width = max(min_width, width)
    target_height = max(min_height, height)
    widget.resize(target_width, target_height)
    widget.move(x, y)


def ensure_widget_within_screen(widget: QWidget) -> None:
    screen = None
    try:
        screen = widget.screen()
    except Exception:
        screen = None
    if screen is None:
        screen = QApplication.primaryScreen()
    if screen is None:
        return
    base_min_width = getattr(widget, "_base_minimum_width", widget.minimumWidth())
    base_min_height = getattr(widget, "_base_minimum_height", widget.minimumHeight())

    custom_min_width = getattr(widget, "_ensure_min_width", 160)
    custom_min_height = getattr(widget, "_ensure_min_height", 120)

    min_width = max(base_min_width, custom_min_width)
    min_height = max(base_min_height, custom_min_height)

    available = screen.availableGeometry()
    geom = widget.frameGeometry()
    width = widget.width() or geom.width() or widget.sizeHint().width()
    height = widget.height() or geom.height() or widget.sizeHint().height()
    max_width = min(available.width(), max(min_width, int(available.width() * 0.9)))
    max_height = min(available.height(), max(min_height, int(available.height() * 0.9)))
    width = max(min_width, min(width, max_width))
    height = max(min_height, min(height, max_height))
    left_limit = available.x()
    top_limit = available.y()
    right_limit = max(left_limit, available.x() + available.width() - width)
    bottom_limit = max(top_limit, available.y() + available.height() - height)
    x = geom.x() if geom.width() else widget.x()
    y = geom.y() if geom.height() else widget.y()
    x = max(left_limit, min(x, right_limit))
    y = max(top_limit, min(y, bottom_limit))
    widget.resize(width, height)
    widget.move(x, y)


def str_to_bool(value: str, default: bool = False) -> bool:
    if isinstance(value, str):
        return value.strip().lower() in {"1", "true", "yes", "on"}
    return default


def bool_to_str(value: bool) -> str:
    return "True" if value else "False"


def dedupe_strings(values: List[str]) -> List[str]:
    seen: set[str] = set()
    unique: List[str] = []
    for value in values:
        normalized = value.strip() if isinstance(value, str) else ""
        if not normalized or normalized in seen:
            continue
        seen.add(normalized)
        unique.append(normalized)
    return unique


def _try_import_module(module: str) -> bool:
    try:
        importlib.import_module(module)
        return True
    except Exception:
        return False


def _count_windows_voice_tokens() -> tuple[int, Optional[str]]:
    if not WINREG_AVAILABLE:
        return -1, "无法访问 Windows 注册表"
    token_names: set[str] = set()
    path = r"SOFTWARE\\Microsoft\\Speech\\Voices\\Tokens"
    flags = {0}
    for attr in ("KEY_WOW64_32KEY", "KEY_WOW64_64KEY"):
        flag = getattr(winreg, attr, 0) if WINREG_AVAILABLE else 0  # type: ignore[name-defined]
        if flag:
            flags.add(flag)
    try:
        for hive in (winreg.HKEY_LOCAL_MACHINE, winreg.HKEY_CURRENT_USER):  # type: ignore[name-defined]
            for flag in flags:
                access = getattr(winreg, "KEY_READ", 0) | flag  # type: ignore[name-defined]
                try:
                    handle = winreg.OpenKey(hive, path, 0, access)  # type: ignore[name-defined]
                except FileNotFoundError:
                    continue
                except OSError as exc:
                    return 0, str(exc)
                with contextlib.closing(handle):
                    index = 0
                    while True:
                        try:
                            name = winreg.EnumKey(handle, index)  # type: ignore[name-defined]
                        except OSError:
                            break
                        token_names.add(str(name))
                        index += 1
    except Exception as exc:
        return 0, str(exc)
    return len(token_names), None


def _find_powershell_executable() -> Optional[str]:
    if sys.platform != "win32":
        return None
    path = shutil.which("pwsh") or shutil.which("powershell")
    if path:
        return path
    system_root = os.environ.get("SystemRoot") or os.environ.get("WINDIR")
    candidate_paths: List[str] = []
    if system_root:
        candidate_paths.extend(
            [
                os.path.join(system_root, "System32", "WindowsPowerShell", "v1.0", "pwsh.exe"),
                os.path.join(system_root, "System32", "WindowsPowerShell", "v1.0", "powershell.exe"),
                os.path.join(system_root, "SysWOW64", "WindowsPowerShell", "v1.0", "powershell.exe"),
            ]
        )
    candidate_paths.extend(
        [
            os.path.join("C:\\Program Files\\PowerShell\\7", "pwsh.exe"),
            os.path.join("C:\\Program Files\\PowerShell\\6", "pwsh.exe"),
        ]
    )
    for candidate in candidate_paths:
        if candidate and os.path.exists(candidate):
            return candidate
    return None


def _probe_powershell_speech_runtime(executable: Optional[str]) -> tuple[bool, Optional[str]]:
    if sys.platform != "win32" or not executable:
        return True, None
    script = (
        "try { "
        "Add-Type -AssemblyName System.Speech; "
        "[void][System.Speech.Synthesis.SpeechSynthesizer]::new().GetInstalledVoices().Count; "
        "\"OK\" } catch { $_.Exception.Message }"
    )
    startupinfo = None
    if os.name == "nt":
        startupinfo = subprocess.STARTUPINFO()
        startupinfo.dwFlags |= subprocess.STARTF_USESHOWWINDOW
    try:
        result = subprocess.run(
            [executable, "-NoLogo", "-NonInteractive", "-NoProfile", "-Command", script],
            capture_output=True,
            text=True,
            timeout=8,
            startupinfo=startupinfo,
        )
    except Exception as exc:
        return False, str(exc)
    output = (result.stdout or "").strip()
    if result.returncode != 0:
        message = output or (result.stderr or "").strip()
        return False, message or f"PowerShell exited with code {result.returncode}"
    if "OK" in output:
        return True, None
    if output:
        return False, output
    return True, None


def _detect_pyttsx3_driver_issue() -> Optional[str]:
    if pyttsx3 is None or sys.platform != "win32":
        return None
    try:
        drivers_spec = importlib.util.find_spec("pyttsx3.drivers")
        sapi_spec = importlib.util.find_spec("pyttsx3.drivers.sapi5")
    except Exception:
        return None
    if drivers_spec is None or sapi_spec is None:
        return "pyttsx3 �Ĳ��� sapi5 ����û���ý���ɵط���ϵͳ�޷�ʹ�� pyttsx3 ��������"
    return None


def detect_speech_environment_issues(
    force_refresh: bool = False,
    cache_seconds: float = 30.0,
) -> tuple[str, List[str]]:
    global _SPEECH_ENV_CACHE
    now = time.time()
    cached_at, cached_reason, cached_suggestions = _SPEECH_ENV_CACHE
    if not force_refresh and cached_at and now - cached_at < cache_seconds:
        return cached_reason, list(cached_suggestions)

    issues: List[str] = []
    suggestions: List[str] = []
    if sys.platform == "win32":
        missing: List[str] = []
        module_hints = (
            ("pyttsx3", "请安装 pyttsx3（命令：pip install pyttsx3）"),
            ("comtypes.client", "请安装 comtypes（命令：pip install comtypes）"),
            ("win32com.client", "请安装 pywin32（命令：pip install pywin32）"),
        )
        for module_name, hint in module_hints:
            if not _try_import_module(module_name):
                base_name = module_name.split(".")[0]
                if base_name not in missing:
                    missing.append(base_name)
                if hint not in suggestions:
                    suggestions.append(hint)
        if missing:
            issues.append(f"缺少依赖包{'、'.join(sorted(missing))}")
        token_count, token_error = _count_windows_voice_tokens()
        if token_error:
            issues.append(f"无法读取语音库信息：{token_error}")
        elif token_count == 0:
            issues.append("系统未检测到任何语音包")
            suggestions.append("请在 Windows 设置 -> 时间和语言 -> 语音 中下载并启用语音包")
        driver_issue = _detect_pyttsx3_driver_issue()
        if driver_issue:
            issues.append(driver_issue)
            suggestions.append("请确认 pyttsx3 的 SAPI5 驱动已随程序打包，或在命令提示窗运行：python -m pip install pyttsx3 comtypes pywin32")
        powershell_path = _find_powershell_executable()
        if not powershell_path:
            issues.append("未检测到 PowerShell，可用语音回退不可用")
            suggestions.append("请确保系统安装了 PowerShell 5+ 或 PowerShell 7，并能在 PATH 中访问")
        else:
            ps_ok, ps_reason = _probe_powershell_speech_runtime(powershell_path)
            if not ps_ok:
                detail = (ps_reason or "").strip()
                if detail:
                    issues.append(f"PowerShell 初始化语音失败：{detail}")
                else:
                    issues.append("PowerShell 初始化语音失败")
                suggestions.append("请在 PowerShell 中执行 Add-Type -AssemblyName System.Speech 检查错误，必要时启用 RemoteSigned 策略并安装最新 .NET 组件")
        if getattr(sys, "frozen", False):
            suggestions.append("如使用打包版，请确保 pyttsx3、comtypes、pywin32 被包含或在目标机器单独安装")
        suggestions.append("建议在命令提示窗执行：python -m pip install pyttsx3 comtypes pywin32（需管理员权限）")
        suggestions.append("若依旧失败，可尝试以管理员身份首次启动并重启系统")
    else:
        suggestions.append("请确认系统已安装可用的语音引擎（如 espeak 或系统自带语音）。")
    reason = "；".join(issues)
    deduped = dedupe_strings(suggestions)
    _SPEECH_ENV_CACHE = (now, reason, list(deduped))
    return reason, list(deduped)


class QuietInfoPopup(QWidget):
    """提供一个静音的小型提示窗口，避免系统提示音干扰课堂。"""

    _active_popups: List["QuietInfoPopup"] = []

    def __init__(self, parent: Optional[QWidget], text: str, title: str) -> None:
        flags = (
            Qt.WindowType.Tool
            | Qt.WindowType.WindowTitleHint
            | Qt.WindowType.WindowCloseButtonHint
            | Qt.WindowType.CustomizeWindowHint
        )
        super().__init__(parent, flags)
        self.setWindowTitle(title)
        self.setAttribute(Qt.WidgetAttribute.WA_DeleteOnClose, True)
        self.setWindowModality(Qt.WindowModality.ApplicationModal)
        self.setMinimumWidth(240)

        layout = QVBoxLayout(self)
        layout.setContentsMargins(18, 18, 18, 12)
        layout.setSpacing(12)

        self.message_label = QLabel(text, self)
        self.message_label.setWordWrap(True)
        self.message_label.setAlignment(Qt.AlignmentFlag.AlignLeft | Qt.AlignmentFlag.AlignTop)
        layout.addWidget(self.message_label)

        button_row = QHBoxLayout()
        button_row.addStretch(1)
        self.ok_button = QPushButton("确定", self)
        self.ok_button.setDefault(True)
        apply_button_style(
            self.ok_button,
            ButtonStyles.PRIMARY,
            height=recommended_control_height(self.ok_button.font(), extra=14, minimum=36),
        )
        self.ok_button.clicked.connect(self.close)
        button_row.addWidget(self.ok_button)
        layout.addLayout(button_row)

        QuietInfoPopup._active_popups.append(self)
        self.destroyed.connect(self._cleanup)

    def showEvent(self, event) -> None:  # type: ignore[override]
        super().showEvent(event)
        self.adjustSize()
        self._relocate()
        self.activateWindow()
        self.ok_button.setFocus(Qt.FocusReason.ActiveWindowFocusReason)

    def _relocate(self) -> None:
        target_rect: Optional[QRect] = None
        parent = self.parentWidget()
        if parent and parent.isVisible():
            target_rect = parent.frameGeometry()
        else:
            screen = QApplication.primaryScreen()
            if screen:
                target_rect = screen.availableGeometry()
        if not target_rect:
            return
        geo = self.frameGeometry()
        geo.moveCenter(target_rect.center())
        self.move(geo.topLeft())

    def _cleanup(self, *_args) -> None:
        try:
            QuietInfoPopup._active_popups.remove(self)
        except ValueError:
            pass


def show_quiet_information(parent: Optional[QWidget], text: str, title: str = "提示") -> None:
    popup = QuietInfoPopup(parent, text, title)
    popup.show()


class QuietQuestionDialog(QDialog):
    """静音确认对话框，避免系统默认的提示音。"""

    def __init__(self, parent: Optional[QWidget], text: str, title: str) -> None:
        super().__init__(parent)
        self.setWindowTitle(title)
        self.setModal(True)
        self.setWindowFlag(Qt.WindowType.WindowStaysOnTopHint, True)
        self.setAttribute(Qt.WidgetAttribute.WA_DeleteOnClose, True)
        self.setMinimumWidth(320)

        layout = QVBoxLayout(self)
        layout.setContentsMargins(24, 18, 24, 18)
        layout.setSpacing(12)

        label = QLabel(text, self)
        label.setWordWrap(True)
        label.setAlignment(Qt.AlignmentFlag.AlignLeft | Qt.AlignmentFlag.AlignVCenter)
        layout.addWidget(label)

        buttons = QHBoxLayout()
        buttons.addStretch(1)

        cancel = QPushButton("取消", self)
        control_height = recommended_control_height(cancel.font(), extra=14, minimum=36)
        apply_button_style(cancel, ButtonStyles.TOOLBAR, height=control_height)
        cancel.clicked.connect(self.reject)
        buttons.addWidget(cancel)

        ok = QPushButton("确定", self)
        ok.setDefault(True)
        apply_button_style(ok, ButtonStyles.PRIMARY, height=control_height)
        ok.clicked.connect(self.accept)
        buttons.addWidget(ok)

        target_width = max(cancel.sizeHint().width(), ok.sizeHint().width())
        cancel.setFixedWidth(target_width)
        ok.setFixedWidth(target_width)

        layout.addLayout(buttons)
        self._ok_button = ok

    def showEvent(self, event) -> None:  # type: ignore[override]
        super().showEvent(event)
        self._ok_button.setFocus(Qt.FocusReason.ActiveWindowFocusReason)


class PasswordPromptDialog(QDialog):
    """统一样式的密码输入窗口，确保按钮始终可见且尺寸一致。"""

    def __init__(self, parent: Optional[QWidget], title: str, prompt: str) -> None:
        super().__init__(parent)
        self.setWindowTitle(title)
        self.setModal(True)
        self.setAttribute(Qt.WidgetAttribute.WA_DeleteOnClose, True)
        self.setWindowFlag(Qt.WindowType.WindowStaysOnTopHint, True)
        self._captured_text: str = ""

        layout = QVBoxLayout(self)
        layout.setContentsMargins(24, 18, 24, 18)
        layout.setSpacing(12)

        label = QLabel(prompt, self)
        label.setWordWrap(True)
        label.setAlignment(Qt.AlignmentFlag.AlignLeft | Qt.AlignmentFlag.AlignVCenter)
        layout.addWidget(label)

        self.line_edit = QLineEdit(self)
        self.line_edit.setEchoMode(QLineEdit.EchoMode.Password)
        self.line_edit.setMinimumWidth(220)
        layout.addWidget(self.line_edit)

        self.error_label = QLabel("", self)
        self.error_label.setWordWrap(True)
        self.error_label.setObjectName("passwordPromptErrorLabel")
        self.error_label.setStyleSheet(
            "#passwordPromptErrorLabel { color: #d93025; font-size: 12px; margin-top: 4px; }"
        )
        self.error_label.hide()
        layout.addWidget(self.error_label)

        button_box = QDialogButtonBox(
            QDialogButtonBox.StandardButton.Ok | QDialogButtonBox.StandardButton.Cancel,
            Qt.Orientation.Horizontal,
            self,
        )
        button_box.accepted.connect(self.accept)
        button_box.rejected.connect(self.reject)
        style_dialog_buttons(
            button_box,
            {
                QDialogButtonBox.StandardButton.Ok: ButtonStyles.PRIMARY,
                QDialogButtonBox.StandardButton.Cancel: ButtonStyles.TOOLBAR,
            },
            extra_padding=12,
            minimum_height=34,
            uniform_width=True,
        )
        layout.addWidget(button_box)

        self.line_edit.returnPressed.connect(self.accept)
        self.line_edit.textChanged.connect(self._clear_error)

    @classmethod
    def get_password(
        cls,
        parent: Optional[QWidget],
        title: str,
        prompt: str,
        *,
        allow_empty: bool = True,
    ) -> tuple[str, bool]:
        dialog = cls(parent, title, prompt)
        dialog._allow_empty = allow_empty  # type: ignore[attr-defined]
        accepted = dialog.exec() == QDialog.DialogCode.Accepted
        value = dialog._captured_text if accepted else ""
        return value, accepted

    def showEvent(self, event) -> None:  # type: ignore[override]
        super().showEvent(event)
        self.line_edit.setFocus(Qt.FocusReason.ActiveWindowFocusReason)

    def accept(self) -> None:  # type: ignore[override]
        text = self.line_edit.text()
        if not getattr(self, "_allow_empty", True) and not text.strip():
            self._show_error("密码不能为空，请重新输入。")
            return
        self._captured_text = text
        super().accept()

    def reject(self) -> None:  # type: ignore[override]
        self._captured_text = ""
        super().reject()

    def _show_error(self, message: str) -> None:
        self.error_label.setText(message)
        self.error_label.show()
        self.line_edit.setFocus(Qt.FocusReason.ActiveWindowFocusReason)

    def _clear_error(self, _: str) -> None:
        if self.error_label.isVisible():
            self.error_label.hide()


class PasswordSetupDialog(QDialog):
    """一次性采集两次输入的新密码，避免外部循环引发界面阻塞。"""

    def __init__(self, parent: Optional[QWidget], title: str, prompt: str, confirm_prompt: str) -> None:
        super().__init__(parent)
        self.setWindowTitle(title)
        self.setModal(True)
        self.setAttribute(Qt.WidgetAttribute.WA_DeleteOnClose, True)
        self.setWindowFlag(Qt.WindowType.WindowStaysOnTopHint, True)
        self._password: str = ""

        layout = QVBoxLayout(self)
        layout.setContentsMargins(24, 18, 24, 18)
        layout.setSpacing(12)

        prompt_label = QLabel(prompt, self)
        prompt_label.setWordWrap(True)
        prompt_label.setAlignment(Qt.AlignmentFlag.AlignLeft | Qt.AlignmentFlag.AlignVCenter)
        layout.addWidget(prompt_label)

        self.password_edit = QLineEdit(self)
        self.password_edit.setEchoMode(QLineEdit.EchoMode.Password)
        self.password_edit.setMinimumWidth(220)
        layout.addWidget(self.password_edit)

        confirm_label = QLabel(confirm_prompt, self)
        confirm_label.setWordWrap(True)
        confirm_label.setAlignment(Qt.AlignmentFlag.AlignLeft | Qt.AlignmentFlag.AlignVCenter)
        layout.addWidget(confirm_label)

        self.confirm_edit = QLineEdit(self)
        self.confirm_edit.setEchoMode(QLineEdit.EchoMode.Password)
        self.confirm_edit.setMinimumWidth(220)
        layout.addWidget(self.confirm_edit)

        self.error_label = QLabel("", self)
        self.error_label.setWordWrap(True)
        self.error_label.setObjectName("passwordSetupErrorLabel")
        self.error_label.setStyleSheet(
            "#passwordSetupErrorLabel { color: #d93025; font-size: 12px; margin-top: 4px; }"
        )
        self.error_label.hide()
        layout.addWidget(self.error_label)

        button_box = QDialogButtonBox(
            QDialogButtonBox.StandardButton.Ok | QDialogButtonBox.StandardButton.Cancel,
            Qt.Orientation.Horizontal,
            self,
        )
        button_box.accepted.connect(self.accept)
        button_box.rejected.connect(self.reject)
        style_dialog_buttons(
            button_box,
            {
                QDialogButtonBox.StandardButton.Ok: ButtonStyles.PRIMARY,
                QDialogButtonBox.StandardButton.Cancel: ButtonStyles.TOOLBAR,
            },
            extra_padding=12,
            minimum_height=34,
            uniform_width=True,
        )
        layout.addWidget(button_box)

        self.password_edit.returnPressed.connect(self._focus_confirm)
        self.confirm_edit.returnPressed.connect(self.accept)
        self.password_edit.textChanged.connect(self._clear_error)
        self.confirm_edit.textChanged.connect(self._clear_error)

    @classmethod
    def get_new_password(
        cls,
        parent: Optional[QWidget],
        title: str,
        prompt: str,
        confirm_prompt: str,
    ) -> tuple[str, bool]:
        dialog = cls(parent, title, prompt, confirm_prompt)
        accepted = dialog.exec() == QDialog.DialogCode.Accepted
        value = dialog._password if accepted else ""
        return value, accepted

    def showEvent(self, event) -> None:  # type: ignore[override]
        super().showEvent(event)
        self.password_edit.setFocus(Qt.FocusReason.ActiveWindowFocusReason)

    def accept(self) -> None:  # type: ignore[override]
        password = self.password_edit.text().strip()
        confirm = self.confirm_edit.text().strip()
        if not password:
            self._show_error("密码不能为空，请重新输入。", focus_widget=self.password_edit)
            return
        if password != confirm:
            self._show_error("两次输入的密码不一致，请重新设置。", focus_widget=self.confirm_edit)
            return
        self._password = password
        super().accept()

    def reject(self) -> None:  # type: ignore[override]
        self._password = ""
        super().reject()

    def _show_error(self, message: str, *, focus_widget: Optional[QWidget] = None) -> None:
        self.error_label.setText(message)
        self.error_label.show()
        target = focus_widget or self.password_edit
        target.setFocus(Qt.FocusReason.ActiveWindowFocusReason)

    def _clear_error(self, _: str) -> None:
        if self.error_label.isVisible():
            self.error_label.hide()

    def _focus_confirm(self) -> None:
        self.confirm_edit.setFocus(Qt.FocusReason.TabFocusReason)


def ask_quiet_confirmation(parent: Optional[QWidget], text: str, title: str = "确认") -> bool:
    dialog = QuietQuestionDialog(parent, text, title)
    return dialog.exec() == QDialog.DialogCode.Accepted


def recommended_control_height(font: QFont, *, extra: int = 12, minimum: int = 32) -> int:
    """Return a DPI-aware button height based on the supplied font metrics."""

    metrics = QFontMetrics(font)
    text_height = metrics.boundingRect("Ag").height()
    line_height = metrics.height()
    base_height = max(text_height, line_height)
    return max(minimum, int(math.ceil(base_height + extra)))


class ButtonStyles:
    """Centralised QPushButton样式，避免各窗口重复定义造成视觉不一致。"""

    TOOLBAR = (
        "QPushButton {\n"
        "    padding: 4px 12px;\n"
        "    border-radius: 12px;\n"
        "    border: 1px solid #c4c8d0;\n"
        "    background-color: #ffffff;\n"
        "    color: #202124;\n"
        "}\n"
        "QPushButton:disabled {\n"
        "    color: rgba(32, 33, 36, 0.45);\n"
        "    background-color: #f3f5f9;\n"
        "    border-color: #d9dde3;\n"
        "}\n"
        "QPushButton:hover {\n"
        "    border-color: #1a73e8;\n"
        "    background-color: #eaf2ff;\n"
        "}\n"
        "QPushButton:pressed {\n"
        "    background-color: #d7e7ff;\n"
        "}\n"
        "QPushButton:checked {\n"
        "    background-color: #1a73e8;\n"
        "    border-color: #1a73e8;\n"
        "    color: #ffffff;\n"
        "}\n"
    )

    GRID = (
        "QPushButton {\n"
        "    padding: 6px 12px;\n"
        "    border-radius: 10px;\n"
        "    border: 1px solid #c4c8d0;\n"
        "    background-color: #ffffff;\n"
        "    color: #202124;\n"
        "}\n"
        "QPushButton:hover {\n"
        "    border-color: #1a73e8;\n"
        "    background-color: #eaf2ff;\n"
        "}\n"
        "QPushButton:pressed {\n"
        "    background-color: #d7e7ff;\n"
        "}\n"
    )

    PRIMARY = (
        "QPushButton {\n"
        "    padding: 6px 20px;\n"
        "    border-radius: 20px;\n"
        "    background-color: #1a73e8;\n"
        "    color: #ffffff;\n"
        "    border: 1px solid #1a73e8;\n"
        "}\n"
        "QPushButton:hover {\n"
        "    background-color: #185abc;\n"
        "    border-color: #185abc;\n"
        "}\n"
        "QPushButton:pressed {\n"
        "    background-color: #174ea6;\n"
        "}\n"
        "QPushButton:disabled {\n"
        "    background-color: #aac6ff;\n"
        "    border-color: #aac6ff;\n"
        "    color: rgba(255, 255, 255, 0.8);\n"
        "}\n"
    )

    ORDER_TOGGLE = (
        "QPushButton {\n"
        "    padding: 4px 18px;\n"
        "    border-radius: 22px;\n"
        "    border: 1px solid rgba(16, 61, 115, 0.28);\n"
        "    background-color: rgba(255, 255, 255, 0.96);\n"
        "    color: #0b3d91;\n"
        "}\n"
        "QPushButton:hover {\n"
        "    border-color: #1a73e8;\n"
        "    background-color: rgba(26, 115, 232, 0.16);\n"
        "}\n"
        "QPushButton:checked {\n"
        "    background-color: #1a73e8;\n"
        "    border-color: #1a73e8;\n"
        "    color: #ffffff;\n"
        "}\n"
    )


def apply_button_style(button: QPushButton, style: str, *, height: Optional[int] = None) -> None:
    """Apply a reusable QPushButton stylesheet and pointer cursor."""

    button.setCursor(Qt.CursorShape.PointingHandCursor)
    if height is not None:
        button.setMinimumHeight(height)
        button.setMaximumHeight(height)
        button.setSizePolicy(QSizePolicy.Policy.Minimum, QSizePolicy.Policy.Fixed)
    button.setStyleSheet(style)


def style_dialog_buttons(
    button_box: QDialogButtonBox,
    styles: Mapping[QDialogButtonBox.StandardButton, str],
    *,
    extra_padding: int = 10,
    minimum_height: int = 34,
    uniform_width: bool = False,
) -> None:
    """Apply shared styling to all buttons contained in a QDialogButtonBox."""

    styled_buttons: list[QPushButton] = []
    for standard_button, style in styles.items():
        button = button_box.button(standard_button)
        if button is None:
            continue
        control_height = recommended_control_height(
            button.font(), extra=extra_padding, minimum=minimum_height
        )
        apply_button_style(button, style, height=control_height)
        styled_buttons.append(button)
    if uniform_width and styled_buttons:
        target_width = max(button.sizeHint().width() for button in styled_buttons)
        for button in styled_buttons:
            button.setFixedWidth(target_width)


# ---------- 配置 ----------
class SettingsManager:
    """负责读取/写入配置文件的轻量封装。"""

    def __init__(self, filename: str = "settings.ini") -> None:
        # 统一维护配置文件的存放路径，优先使用用户配置目录，保证跨次启动仍能读取到历史点名状态。
        self._mirror_targets: set[str] = set()
        self.filename = self._prepare_storage_path(filename)
        self._mirror_targets.add(self.filename)
        self.config = configparser.ConfigParser()
        self.config.optionxform = str
        self._settings_cache: Optional[Dict[str, Dict[str, str]]] = None
        self.defaults: Dict[str, Dict[str, str]] = {
            "Launcher": {
                "x": "120",
                "y": "120",
                "minimized": "False",
                "bubble_x": "120",
                "bubble_y": "120",
            },
            "Startup": {"autostart_enabled": "False"},
            "RollCallTimer": {
                "geometry": "480x280+180+180",
                "show_id": "True",
                "show_name": "True",
                "show_photo": "False",
                "photo_duration_seconds": "0",
                "speech_enabled": "False",
                "speech_voice_id": "",
                "current_group": "全部",
                "timer_countdown_minutes": "5",
                "timer_countdown_seconds": "0",
                "timer_sound_enabled": "True",
                "mode": "roll_call",
                "timer_mode": "countdown",
                "timer_seconds_left": "300",
                "timer_stopwatch_seconds": "0",
                "timer_running": "False",
                "id_font_size": "48",
                "name_font_size": "60",
                "timer_font_size": "56",
                "scoreboard_order": "rank",
            },
            "Paint": {
                "x": "260",
                "y": "260",
                "brush_size": "12",
                "brush_base_size": "12",
                "brush_color": "#ff0000",
                "brush_style": "chalk",
                "control_ms_ppt": "True",
                "control_ms_word": "True",
                "control_wps_ppt": "True",
                "control_wps_word": "True",
            },
        }

    def _get_config_dir(self) -> str:
        """返回当前系统下建议的配置目录。"""

        home = os.path.expanduser("~")
        if sys.platform.startswith("win"):
            base = os.environ.get("APPDATA") or os.path.join(home, "AppData", "Roaming")
            return os.path.join(base, "ClassroomTools")
        if sys.platform == "darwin":
            return os.path.join(home, "Library", "Application Support", "ClassroomTools")
        base = os.environ.get("XDG_CONFIG_HOME") or os.path.join(home, ".config")
        return os.path.join(base, "ClassroomTools")

    def _prepare_storage_path(self, filename: str) -> str:
        """根据平台选择合适的设置文件路径，并在需要时迁移旧文件。"""

        base_name = os.path.basename(filename) or "settings.ini"
        legacy_path = os.path.abspath(filename)
        config_dir = self._get_config_dir()
        try:
            os.makedirs(config_dir, exist_ok=True)
        except OSError:
            config_dir = os.path.dirname(legacy_path) or os.getcwd()
        target_path = os.path.join(config_dir, base_name)

        if os.path.exists(legacy_path):
            same_file = False
            try:
                same_file = os.path.samefile(legacy_path, target_path)
            except (OSError, FileNotFoundError):
                same_file = False
            if not same_file and not os.path.exists(target_path):
                try:
                    shutil.copy2(legacy_path, target_path)
                except Exception:
                    target_path = legacy_path
            if not same_file:
                legacy_dir = os.path.dirname(legacy_path) or os.getcwd()
                if os.access(legacy_dir, os.W_OK):
                    self._mirror_targets.add(legacy_path)

        try:
            with open(target_path, "a", encoding="utf-8"):
                pass
        except OSError:
            target_path = legacy_path

        return target_path

    def get_defaults(self) -> Dict[str, Dict[str, str]]:
        return {section: values.copy() for section, values in self.defaults.items()}

    def load_settings(self) -> Dict[str, Dict[str, str]]:
        if self._settings_cache is not None:
            return {section: values.copy() for section, values in self._settings_cache.items()}

        settings = self.get_defaults()
        if os.path.exists(self.filename):
            try:
                self.config.read(self.filename, encoding="utf-8")
                for section in self.config.sections():
                    if section not in settings:
                        settings[section] = {}
                    for key, value in self.config.items(section):
                        settings[section][key] = value
            except configparser.Error:
                settings = self.get_defaults()

        self._settings_cache = {section: values.copy() for section, values in settings.items()}
        return {section: values.copy() for section, values in self._settings_cache.items()}

    def _write_atomic(self, path: str, data: str) -> None:
        directory = os.path.dirname(path)
        if directory and not os.path.exists(directory):
            os.makedirs(directory, exist_ok=True)
        target_dir = directory or os.getcwd()
        fd, tmp_path = tempfile.mkstemp(prefix="ctools_", suffix=".tmp", dir=target_dir)
        try:
            with os.fdopen(fd, "w", encoding="utf-8") as handle:
                handle.write(data)
            os.replace(tmp_path, path)
        except Exception:
            try:
                os.remove(tmp_path)
            except OSError:
                pass
            raise

    def save_settings(self, settings: Dict[str, Dict[str, str]]) -> None:
        config = configparser.ConfigParser()
        config.optionxform = str
        snapshot: Dict[str, Dict[str, str]] = {}
        for section, options in settings.items():
            snapshot[section] = {key: str(value) for key, value in options.items()}
            config[section] = snapshot[section]

        buffer = io.StringIO()
        config.write(buffer)
        data = buffer.getvalue()
        buffer.close()

        failed: List[str] = []
        for path in sorted(self._mirror_targets):
            try:
                self._write_atomic(path, data)
            except Exception:
                failed.append(path)
        if failed and self.filename not in failed:
            print(f"无法写入备用配置文件: {failed}")

        self._settings_cache = {section: values.copy() for section, values in snapshot.items()}

    def clear_roll_call_history(self) -> None:
        """清除点名历史信息，仅在用户主动重置时调用。"""

        settings = self.load_settings()
        section = settings.get("RollCallTimer", {})
        removed = False
        for key in ("group_remaining", "group_last", "global_drawn"):
            if key in section:
                section.pop(key, None)
                removed = True
        if removed:
            settings["RollCallTimer"] = section
            self.save_settings(settings)


# ---------- 画笔风格 ----------
class PenStyle(Enum):
    CHALK = "chalk"
    HIGHLIGHTER = "highlighter"
    FOUNTAIN = "fountain"
    BRUSH = "brush"


@dataclass(frozen=True)
class PenStyleConfig:
    key: str
    display_name: str
    description: str
    slider_range: tuple[int, int]
    default_base: int
    width_multiplier: float
    smoothing: float
    speed_base_multiplier: float
    speed_base_offset: float
    target_min_factor: float
    target_speed_factor: float
    target_curve_factor: float
    target_blend: float
    curve_sensitivity: float
    pressure_factor: float
    width_memory: float
    pressure_time_weight: float
    travel_weight: float
    fade_min_alpha: int
    fade_max_alpha: int
    fade_speed_weight: float
    fade_curve_weight: float
    base_alpha: int
    shadow_alpha: int
    shadow_alpha_scale: float
    shadow_width_scale: float
    texture: Optional[Qt.BrushStyle]
    composition_mode: QPainter.CompositionMode
    color_lighten: float = 1.0
    target_max_factor: float = 2.0
    width_change_limit: float = 0.35
    noise_strength: float = 0.0
    fill_alpha_boost: int = 0
    feather_strength: float = 0.0
    edge_highlight_alpha: int = 0
    solid_fill: bool = False
    opacity_range: Optional[tuple[int, int]] = None
    default_opacity: Optional[int] = None
    target_responsiveness: float = 0.35
    width_accel: float = 0.18
    width_velocity_limit: float = 0.22
    width_velocity_damping: float = 0.7


_DEFAULT_PEN_STYLE = PenStyle.FOUNTAIN


PEN_STYLE_CONFIGS: Dict[PenStyle, PenStyleConfig] = {
    PenStyle.CHALK: PenStyleConfig(
        key="chalk",
        display_name="粉笔",
        description="粉笔质感，色彩饱满并带有柔和粉雾的边缘与轻微阴影。",
        slider_range=(8, 34),
        default_base=16,
        width_multiplier=1.1,
        smoothing=0.88,
        speed_base_multiplier=30.0,
        speed_base_offset=46.0,
        target_min_factor=0.9,
        target_speed_factor=0.1,
        target_curve_factor=0.08,
        target_blend=0.25,
        curve_sensitivity=0.42,
        pressure_factor=0.12,
        width_memory=0.95,
        pressure_time_weight=2.5,
        travel_weight=0.16,
        fade_min_alpha=210,
        fade_max_alpha=255,
        fade_speed_weight=88.0,
        fade_curve_weight=54.0,
        base_alpha=255,
        shadow_alpha=70,
        shadow_alpha_scale=0.26,
        shadow_width_scale=1.16,
        texture=None,
        composition_mode=QPainter.CompositionMode.CompositionMode_SourceOver,
        color_lighten=1.0,
        target_max_factor=1.16,
        width_change_limit=0.028,
        noise_strength=0.0,
        fill_alpha_boost=12,
        feather_strength=0.14,
        edge_highlight_alpha=46,
        solid_fill=True,
        target_responsiveness=0.32,
        width_accel=0.16,
        width_velocity_limit=0.18,
        width_velocity_damping=0.68,
    ),
    PenStyle.HIGHLIGHTER: PenStyleConfig(
        key="highlighter",
        display_name="荧光笔",
        description="半透明覆盖，色彩均匀顺滑，突出重点又不遮挡底稿。",
        slider_range=(12, 30),
        default_base=18,
        width_multiplier=1.9,
        smoothing=0.9,
        speed_base_multiplier=34.0,
        speed_base_offset=52.0,
        target_min_factor=0.94,
        target_speed_factor=0.06,
        target_curve_factor=0.04,
        target_blend=0.22,
        curve_sensitivity=0.3,
        pressure_factor=0.05,
        width_memory=0.96,
        pressure_time_weight=2.2,
        travel_weight=0.09,
        fade_min_alpha=60,
        fade_max_alpha=190,
        fade_speed_weight=60.0,
        fade_curve_weight=30.0,
        base_alpha=190,
        shadow_alpha=0,
        shadow_alpha_scale=0.0,
        shadow_width_scale=1.0,
        texture=None,
        composition_mode=QPainter.CompositionMode.CompositionMode_SourceOver,
        color_lighten=1.0,
        target_max_factor=1.08,
        width_change_limit=0.022,
        noise_strength=0.0,
        fill_alpha_boost=0,
        feather_strength=0.36,
        edge_highlight_alpha=0,
        solid_fill=True,
        opacity_range=(96, 232),
        default_opacity=180,
        target_responsiveness=0.28,
        width_accel=0.12,
        width_velocity_limit=0.16,
        width_velocity_damping=0.76,
    ),
    PenStyle.FOUNTAIN: PenStyleConfig(
        key="fountain",
        display_name="钢笔",
        description="细腻流畅，线宽随速度自然过渡，适合精致书写。",
        slider_range=(5, 24),
        default_base=10,
        width_multiplier=1.04,
        smoothing=0.86,
        speed_base_multiplier=24.0,
        speed_base_offset=38.0,
        target_min_factor=0.62,
        target_speed_factor=0.16,
        target_curve_factor=0.2,
        target_blend=0.28,
        curve_sensitivity=0.56,
        pressure_factor=0.2,
        width_memory=0.92,
        pressure_time_weight=2.8,
        travel_weight=0.2,
        fade_min_alpha=140,
        fade_max_alpha=240,
        fade_speed_weight=102.0,
        fade_curve_weight=64.0,
        base_alpha=255,
        shadow_alpha=70,
        shadow_alpha_scale=0.34,
        shadow_width_scale=1.14,
        texture=None,
        composition_mode=QPainter.CompositionMode.CompositionMode_SourceOver,
        color_lighten=1.0,
        target_max_factor=1.14,
        width_change_limit=0.03,
        noise_strength=0.0,
        fill_alpha_boost=10,
        feather_strength=0.1,
        edge_highlight_alpha=40,
        solid_fill=True,
        target_responsiveness=0.38,
        width_accel=0.2,
        width_velocity_limit=0.2,
        width_velocity_damping=0.7,
    ),
    PenStyle.BRUSH: PenStyleConfig(
        key="brush",
        display_name="毛笔",
        description="富有笔锋层次，墨迹厚实顺滑，起收笔都更具力度。",
        slider_range=(6, 20),
        default_base=12,
        width_multiplier=1.46,
        smoothing=0.84,
        speed_base_multiplier=22.0,
        speed_base_offset=34.0,
        target_min_factor=0.7,
        target_speed_factor=0.22,
        target_curve_factor=0.24,
        target_blend=0.3,
        curve_sensitivity=0.6,
        pressure_factor=0.26,
        width_memory=0.9,
        pressure_time_weight=3.0,
        travel_weight=0.24,
        fade_min_alpha=150,
        fade_max_alpha=255,
        fade_speed_weight=120.0,
        fade_curve_weight=72.0,
        base_alpha=255,
        shadow_alpha=110,
        shadow_alpha_scale=0.34,
        shadow_width_scale=1.2,
        texture=None,
        composition_mode=QPainter.CompositionMode.CompositionMode_SourceOver,
        color_lighten=1.0,
        target_max_factor=1.28,
        width_change_limit=0.034,
        noise_strength=0.0,
        fill_alpha_boost=32,
        feather_strength=0.18,
        edge_highlight_alpha=70,
        solid_fill=True,
        target_responsiveness=0.34,
        width_accel=0.24,
        width_velocity_limit=0.24,
        width_velocity_damping=0.66,
    ),
}

PEN_STYLE_ORDER: tuple[PenStyle, ...] = (
    PenStyle.CHALK,
    PenStyle.HIGHLIGHTER,
    PenStyle.FOUNTAIN,
    PenStyle.BRUSH,
)


def get_pen_style_config(style: PenStyle) -> PenStyleConfig:
    return PEN_STYLE_CONFIGS.get(style, PEN_STYLE_CONFIGS[_DEFAULT_PEN_STYLE])


def clamp_base_size_for_style(style: PenStyle, base_size: float) -> float:
    config = get_pen_style_config(style)
    minimum, maximum = config.slider_range
    return float(clamp(base_size, minimum, maximum))


def configure_pen_for_style(
    pen: QPen,
    shadow_pen: QPen,
    color: QColor,
    width: float,
    fade_alpha: int,
    style: PenStyle,
    *,
    base_alpha_override: Optional[int] = None,
    shadow_alpha_override: Optional[int] = None,
    alpha_scale: float = 1.0,
) -> QColor:
    config = get_pen_style_config(style)
    effective_width = max(0.6, float(width))
    base_color = QColor(color)
    if config.color_lighten and abs(config.color_lighten - 1.0) > 1e-3:
        light_factor = max(25, min(400, int(config.color_lighten * 100)))
        base_color = base_color.lighter(light_factor)
    target_alpha = base_alpha_override if base_alpha_override is not None else config.base_alpha
    target_alpha = int(clamp(target_alpha, 0, 255))
    if target_alpha < 255:
        base_color.setAlpha(target_alpha)
    pen.setColor(base_color)
    pen.setWidthF(effective_width)
    pen.setStyle(Qt.PenStyle.SolidLine)
    pen.setCapStyle(Qt.PenCapStyle.RoundCap)
    pen.setJoinStyle(Qt.PenJoinStyle.RoundJoin)
    if config.texture is not None:
        pen.setBrush(QBrush(base_color, config.texture))
    else:
        pen.setBrush(QBrush(base_color))
    pen.setCosmetic(False)

    shadow_color = QColor(base_color)
    shadow_alpha = shadow_alpha_override if shadow_alpha_override is not None else config.shadow_alpha
    if shadow_alpha <= 0 and config.shadow_alpha_scale <= 0:
        shadow_color.setAlpha(0)
    else:
        composite_alpha = int(
            clamp(
                shadow_alpha + fade_alpha * config.shadow_alpha_scale * max(0.0, alpha_scale),
                0,
                255,
            )
        )
        shadow_color.setAlpha(composite_alpha)
    shadow_pen.setColor(shadow_color)
    shadow_pen.setWidthF(effective_width * config.shadow_width_scale)
    shadow_pen.setStyle(Qt.PenStyle.SolidLine)
    shadow_pen.setCapStyle(Qt.PenCapStyle.RoundCap)
    shadow_pen.setJoinStyle(Qt.PenJoinStyle.RoundJoin)
    if config.texture is not None:
        shadow_pen.setBrush(QBrush(shadow_color, config.texture))
    else:
        shadow_pen.setBrush(QBrush(shadow_color))
    shadow_pen.setCosmetic(False)
    return base_color


def resolve_pen_opacity(
    config: PenStyleConfig,
    override_alpha: Optional[int],
) -> tuple[int, int, int, int, float]:
    """Return (base_alpha, fade_min, fade_max, shadow_alpha, scale)."""

    base_alpha = int(config.base_alpha)
    if config.opacity_range is not None:
        min_alpha, max_alpha = config.opacity_range
    else:
        min_alpha = base_alpha
        max_alpha = base_alpha
    if config.default_opacity is not None:
        default_alpha = int(config.default_opacity)
    else:
        default_alpha = base_alpha
    target_alpha = override_alpha if override_alpha is not None else default_alpha
    target_alpha = int(clamp(target_alpha, min_alpha, max_alpha))
    scale = 1.0
    if base_alpha > 0:
        scale = max(0.0, target_alpha / float(base_alpha))
    fade_min = int(clamp(config.fade_min_alpha * scale, 0, 255))
    fade_max = int(clamp(config.fade_max_alpha * scale, fade_min, 255))
    shadow_alpha = int(clamp(config.shadow_alpha * scale, 0, 255))
    return target_alpha, fade_min, fade_max, shadow_alpha, scale


class _PenStyleEffects:
    _noise_cache: Dict[Tuple[int, int, int, int], QBrush] = {}

    @classmethod
    def _stroke_path(cls, path: QPainterPath, width: float) -> QPainterPath:
        stroker = QPainterPathStroker()
        stroker.setCapStyle(Qt.PenCapStyle.RoundCap)
        stroker.setJoinStyle(Qt.PenJoinStyle.RoundJoin)
        stroker.setWidth(max(1.0, width))
        return stroker.createStroke(path)

    @classmethod
    def _noise_brush(
        cls,
        color: QColor,
        alpha: int,
        density: float,
        scale: int = 2,
    ) -> QBrush:
        key = (color.rgba(), int(alpha), int(density * 1000), max(1, int(scale)))
        cached = cls._noise_cache.get(key)
        if cached is not None:
            return cached
        size = max(16, min(128, 32 * key[3]))
        pixmap = QPixmap(size, size)
        pixmap.fill(Qt.GlobalColor.transparent)
        painter = QPainter(pixmap)
        painter.setRenderHint(QPainter.RenderHint.Antialiasing, False)
        rng = random.Random(f"{key[0]}-{key[1]}-{key[2]}-{key[3]}")
        dot_count = max(1, int(size * size * max(0.05, min(0.9, density))))
        dot_color = QColor(color)
        for _ in range(dot_count):
            strength = 0.6 + rng.random() * 0.5
            dot_color.setAlpha(max(0, min(255, int(alpha * strength))))
            painter.setPen(dot_color)
            painter.drawPoint(rng.randrange(size), rng.randrange(size))
        painter.end()
        brush = QBrush(pixmap)
        cls._noise_cache[key] = brush
        return brush

    @classmethod
    def apply(
        cls,
        painter: QPainter,
        path: QPainterPath,
        width: float,
        config: PenStyleConfig,
        base_color: QColor,
        *,
        stroke_coverage: Optional[QPainterPath] = None,
    ) -> Optional[QPainterPath]:
        if width <= 0.0:
            return stroke_coverage
        style_key = config.key
        base_alpha = base_color.alpha() if base_color.isValid() else config.base_alpha
        fill_alpha = int(clamp(base_alpha + config.fill_alpha_boost, 0, 255))
        color = QColor(base_color)

        def _fill(
            stroke_area: QPainterPath,
            fill_color: QColor,
            *,
            composition: Optional[QPainter.CompositionMode] = None,
        ) -> None:
            painter.save()
            if composition is not None:
                painter.setCompositionMode(composition)
            painter.setPen(Qt.PenStyle.NoPen)
            painter.setBrush(fill_color)
            painter.drawPath(stroke_area)
            painter.restore()

        if style_key == "chalk":
            stroke_area = cls._stroke_path(path, width * 1.12)
            body_color = QColor(color)
            body_color.setAlpha(fill_alpha)
            _fill(stroke_area, body_color)

            edge_color = QColor(body_color)
            edge_color.setAlpha(int(fill_alpha * 0.42))
            edge_pen = QPen(
                edge_color,
                max(0.9, width * (1.02 + config.feather_strength * 0.3)),
                Qt.PenStyle.SolidLine,
                Qt.PenCapStyle.RoundCap,
                Qt.PenJoinStyle.RoundJoin,
            )
            painter.save()
            painter.setPen(edge_pen)
            painter.drawPath(path)
            painter.restore()

            if config.edge_highlight_alpha > 0:
                highlight_pen = QPen(
                    QColor(255, 255, 255, config.edge_highlight_alpha),
                    max(0.6, width * 0.14),
                    Qt.PenStyle.SolidLine,
                    Qt.PenCapStyle.RoundCap,
                    Qt.PenJoinStyle.RoundJoin,
                )
                painter.save()
                painter.setPen(highlight_pen)
                painter.drawPath(path)
                painter.restore()
            return stroke_coverage

        if style_key == "highlighter":
            stroke_area = cls._stroke_path(path, width * 1.04)
            body_color = QColor(color)
            body_color.setAlpha(fill_alpha)
            fill_area = QPainterPath(stroke_area)
            coverage = stroke_coverage
            if coverage is not None and not coverage.isEmpty():
                fill_area = fill_area.subtracted(coverage)
            if not fill_area.isEmpty():
                _fill(fill_area, body_color)
            if coverage is not None and not coverage.isEmpty():
                updated_coverage = coverage.united(stroke_area)
            else:
                updated_coverage = QPainterPath(stroke_area)

            if config.feather_strength > 0:
                glow_color = QColor(body_color)
                glow_color.setAlpha(int(fill_alpha * 0.32))
                glow_pen = QPen(
                    glow_color,
                    max(0.8, width * (1.0 + config.feather_strength)),
                    Qt.PenStyle.SolidLine,
                    Qt.PenCapStyle.RoundCap,
                    Qt.PenJoinStyle.RoundJoin,
                )
                painter.save()
                painter.setPen(glow_pen)
                painter.drawPath(path)
                painter.restore()
            return updated_coverage

        if style_key == "brush":
            stroke_area = cls._stroke_path(path, width * 1.08)
            body_color = QColor(color)
            body_color.setAlpha(fill_alpha)
            _fill(stroke_area, body_color)

            depth_color = QColor(body_color)
            depth_color = depth_color.darker(118)
            depth_color.setAlpha(int(fill_alpha * 0.6))
            depth_pen = QPen(
                depth_color,
                max(0.8, width * 0.68),
                Qt.PenStyle.SolidLine,
                Qt.PenCapStyle.RoundCap,
                Qt.PenJoinStyle.RoundJoin,
            )
            painter.save()
            painter.setPen(depth_pen)
            painter.drawPath(path)
            painter.restore()

            if config.edge_highlight_alpha > 0:
                highlight_pen = QPen(
                    QColor(255, 255, 255, config.edge_highlight_alpha),
                    max(0.7, width * 0.16),
                    Qt.PenStyle.SolidLine,
                    Qt.PenCapStyle.RoundCap,
                    Qt.PenJoinStyle.RoundJoin,
                )
                painter.save()
                painter.setPen(highlight_pen)
                painter.drawPath(path)
                painter.restore()
            return stroke_coverage

        # fountain & fallback styles
        stroke_area = cls._stroke_path(path, width * 1.04)
        if config.solid_fill:
            body_color = QColor(color)
            body_color.setAlpha(fill_alpha)
            _fill(stroke_area, body_color)

        depth_color = QColor(color)
        depth_color = depth_color.darker(120)
        depth_color.setAlpha(int(fill_alpha * 0.4))
        depth_pen = QPen(
            depth_color,
            max(0.6, width * 0.55),
            Qt.PenStyle.SolidLine,
            Qt.PenCapStyle.RoundCap,
            Qt.PenJoinStyle.RoundJoin,
        )
        painter.save()
        painter.setPen(depth_pen)
        painter.drawPath(path)
        painter.restore()

        if config.edge_highlight_alpha > 0:
            highlight_pen = QPen(
                QColor(255, 255, 255, config.edge_highlight_alpha),
                max(0.6, width * 0.12),
                Qt.PenStyle.SolidLine,
                Qt.PenCapStyle.RoundCap,
                Qt.PenJoinStyle.RoundJoin,
            )
            painter.save()
            painter.setPen(highlight_pen)
            painter.drawPath(path)
            painter.restore()
        return stroke_coverage
def render_pen_preview_pixmap(
    color: QColor,
    style: PenStyle,
    base_size: float,
    *,
    size: QSize = QSize(200, 64),
    opacity_override: Optional[int] = None,
) -> QPixmap:
    width = max(60, size.width())
    height = max(36, size.height())
    pixmap = QPixmap(width, height)
    pixmap.fill(QColor(255, 255, 255, 0))

    painter = QPainter(pixmap)
    painter.setRenderHint(QPainter.RenderHint.Antialiasing)
    painter.fillRect(pixmap.rect(), QColor(255, 255, 255, 230))
    painter.setPen(QPen(QColor(0, 0, 0, 28), 1))
    painter.drawRoundedRect(pixmap.rect().adjusted(0, 0, -1, -1), 8, 8)

    config = get_pen_style_config(style)
    base_width = clamp_base_size_for_style(style, base_size)
    effective_width = max(1.0, float(base_width) * config.width_multiplier)

    base_alpha, fade_min, fade_max, shadow_alpha, alpha_scale = resolve_pen_opacity(
        config, opacity_override
    )

    pen = QPen()
    shadow_pen = QPen()
    base_color = configure_pen_for_style(
        pen,
        shadow_pen,
        color,
        effective_width,
        fade_max,
        style,
        base_alpha_override=base_alpha,
        shadow_alpha_override=shadow_alpha,
        alpha_scale=alpha_scale,
    )

    path = QPainterPath(QPointF(14, height * 0.7))
    path.cubicTo(
        QPointF(width * 0.35, height * 0.15),
        QPointF(width * 0.55, height * 0.95),
        QPointF(width - 16, height * 0.38),
    )

    painter.setPen(shadow_pen)
    painter.drawPath(path)
    painter.setPen(pen)
    if config.key != "highlighter":
        painter.drawPath(path)
    _PenStyleEffects.apply(painter, path, effective_width, config, QColor(base_color))
    painter.end()
    return pixmap


# ---------- 自绘置顶 ToolTip ----------
class TipWindow(QWidget):
    """一个轻量的自绘 ToolTip，确保位于所有置顶窗之上。"""
    def __init__(self) -> None:
        super().__init__(None, Qt.WindowType.Tool | Qt.WindowType.FramelessWindowHint | Qt.WindowType.WindowStaysOnTopHint)
        self.setAttribute(Qt.WidgetAttribute.WA_TransparentForMouseEvents, True)
        self.setAttribute(Qt.WidgetAttribute.WA_ShowWithoutActivating, True)
        self.setStyleSheet(
            """
            QLabel {
                color: #f1f3f4;
                background: rgba(32, 33, 36, 230);
                border: 1px solid rgba(255, 255, 255, 45);
                border-radius: 6px;
                padding: 4px 8px;
                font-size: 12px;
            }
            """
        )
        self._label = QLabel("", self)
        self._label.setAlignment(Qt.AlignmentFlag.AlignLeft | Qt.AlignmentFlag.AlignVCenter)
        self._hide_timer = QTimer(self); self._hide_timer.setSingleShot(True); self._hide_timer.timeout.connect(self.hide)

    def show_tip(self, text: str, pos: QPoint, duration_ms: int = 2500) -> None:
        self._label.setText(text or "")
        self._label.adjustSize()
        self.resize(self._label.size())
        self.move(pos + QPoint(12, 16))
        self.show()
        self.raise_()
        self._hide_timer.start(duration_ms)

    def hide_tip(self) -> None:
        self._hide_timer.stop()
        self.hide()


# ---------- 对话框 ----------
class PenSettingsDialog(QDialog):
    """画笔粗细与颜色选择对话框。"""

    COLORS = {
        "#FF0000": "红",
        "#FFFF00": "黄",
        "#FFA500": "橙",
        "#24B47E": "绿",
        "#1E90FF": "蓝",
        "#800080": "紫",
        "#FFFFFF": "白",
    }

    def __init__(
        self,
        parent: Optional[QWidget] = None,
        initial_base_size: float = 12,
        initial_color: str = "#FF0000",
        initial_style: Union[PenStyle, str] = _DEFAULT_PEN_STYLE,
        initial_opacity_overrides: Optional[Mapping[PenStyle, int]] = None,
        initial_base_sizes: Optional[Mapping[PenStyle, float]] = None,
        initial_control_flags: Optional[Mapping[str, Any]] = None,
    ) -> None:
        super().__init__(parent)
        self.setWindowTitle("画笔设置")
        self.setWindowFlag(Qt.WindowType.WindowStaysOnTopHint, True)

        self.pen_color = QColor(initial_color)
        if not self.pen_color.isValid():
            self.pen_color = QColor("#FF0000")

        self._current_style = self._normalize_style(initial_style)
        self._preview_size = QSize(220, 76)
        self._initial_base_size = clamp_base_size_for_style(
            self._current_style, float(initial_base_size)
        )
        base_sizes: Dict[PenStyle, float] = {}
        if initial_base_sizes:
            for key, value in initial_base_sizes.items():
                if not isinstance(key, PenStyle):
                    continue
                try:
                    numeric = float(value)
                except (TypeError, ValueError):
                    continue
                base_sizes[key] = clamp_base_size_for_style(key, numeric)
        base_sizes.setdefault(self._current_style, float(self._initial_base_size))
        self._style_base_sizes: Dict[PenStyle, float] = base_sizes
        overrides: Dict[PenStyle, int] = {}
        if initial_opacity_overrides:
            for key, value in initial_opacity_overrides.items():
                if isinstance(key, PenStyle):
                    try:
                        overrides[key] = int(value)
                    except (TypeError, ValueError):
                        continue
        self._opacity_overrides: Dict[PenStyle, int] = overrides

        layout = QVBoxLayout(self)
        layout.setContentsMargins(10, 10, 10, 10)
        layout.setSpacing(8)

        control_defaults = {
            "ms_ppt": True,
            "ms_word": True,
            "wps_ppt": True,
            "wps_word": True,
        }
        if initial_control_flags:
            for key in list(control_defaults):
                if key in initial_control_flags:
                    control_defaults[key] = parse_bool(
                        initial_control_flags[key], control_defaults[key]
                    )
        self._control_checkboxes: Dict[str, QCheckBox] = {}

        style_layout = QHBoxLayout()
        style_layout.setContentsMargins(0, 0, 0, 0)
        style_layout.setSpacing(6)
        style_label = QLabel("风格:")
        self.style_combo = QComboBox(self)
        self.style_combo.setSizeAdjustPolicy(QComboBox.SizeAdjustPolicy.AdjustToContents)
        for style in PEN_STYLE_ORDER:
            config = get_pen_style_config(style)
            override_alpha = self._resolve_opacity_for_style(style)
            icon = QIcon(
                render_pen_preview_pixmap(
                    self.pen_color,
                    style,
                    config.default_base,
                    size=QSize(96, 40),
                    opacity_override=override_alpha,
                )
            )
            self.style_combo.addItem(icon, config.display_name, style)
            self.style_combo.setItemData(
                self.style_combo.count() - 1,
                config.description,
                Qt.ItemDataRole.ToolTipRole,
            )
        style_layout.addWidget(style_label)
        style_layout.addWidget(self.style_combo, 1)
        layout.addLayout(style_layout)

        self.style_description = QLabel("", self)
        self.style_description.setWordWrap(True)
        self.style_description.setStyleSheet("color: #5f6368; font-size: 12px;")
        layout.addWidget(self.style_description)

        size_layout = QHBoxLayout()
        size_layout.setContentsMargins(0, 0, 0, 0)
        size_layout.setSpacing(6)
        size_label = QLabel("基础粗细:")
        self.size_slider = QSlider(Qt.Orientation.Horizontal)
        self.size_slider.setMinimumWidth(140)
        self.size_value = QLabel("")
        size_layout.addWidget(size_label)
        size_layout.addWidget(self.size_slider, 1)
        size_layout.addWidget(self.size_value)
        layout.addLayout(size_layout)

        self.opacity_container = QWidget(self)
        opacity_layout = QHBoxLayout(self.opacity_container)
        opacity_layout.setContentsMargins(0, 0, 0, 0)
        opacity_layout.setSpacing(6)
        self.opacity_label = QLabel("透明度:")
        self.opacity_slider = QSlider(Qt.Orientation.Horizontal)
        self.opacity_slider.setRange(0, 100)
        self.opacity_slider.setMinimumWidth(140)
        self.opacity_value = QLabel("")
        opacity_layout.addWidget(self.opacity_label)
        opacity_layout.addWidget(self.opacity_slider, 1)
        opacity_layout.addWidget(self.opacity_value)
        layout.addWidget(self.opacity_container)

        self.preview_label = QLabel(self)
        self.preview_label.setAlignment(Qt.AlignmentFlag.AlignCenter)
        self.preview_label.setMinimumSize(self._preview_size)
        layout.addWidget(self.preview_label, 0, Qt.AlignmentFlag.AlignCenter)

        layout.addWidget(QLabel("颜色:"))
        color_layout = QGridLayout()
        color_layout.setContentsMargins(0, 0, 0, 0)
        color_layout.setSpacing(6)
        for index, (color_hex, name) in enumerate(self.COLORS.items()):
            button = QPushButton()
            button.setFixedSize(26, 26)
            button.setCursor(Qt.CursorShape.PointingHandCursor)
            button.setStyleSheet(
                f"background-color: {color_hex}; border: 1px solid rgba(0, 0, 0, 60); border-radius: 13px;"
            )
            button.setToolTip(name)
            button.clicked.connect(lambda _checked=False, c=color_hex: self._select_color(c))
            color_layout.addWidget(button, index // 4, index % 4)
        layout.addLayout(color_layout)

        control_label = QLabel("放映与滚动控制：")
        control_label.setStyleSheet("font-weight: bold;")
        layout.addWidget(control_label)
        control_grid = QGridLayout()
        control_grid.setContentsMargins(0, 0, 0, 0)
        control_grid.setHorizontalSpacing(14)
        control_grid.setVerticalSpacing(6)
        control_items = [
            ("ms_ppt", "控制PowerPoint放映"),
            ("ms_word", "控制Word滚动"),
            ("wps_ppt", "控制WPS演示放映"),
            ("wps_word", "控制WPS文档滚动"),
        ]
        for index, (key, text) in enumerate(control_items):
            checkbox = QCheckBox(text, self)
            checkbox.setChecked(control_defaults.get(key, True))
            checkbox.setToolTip("关闭后将不会向对应应用发送翻页或滚动指令。")
            self._control_checkboxes[key] = checkbox
            control_grid.addWidget(checkbox, index // 2, index % 2)
        layout.addLayout(control_grid)

        buttons = QDialogButtonBox(QDialogButtonBox.StandardButton.Ok | QDialogButtonBox.StandardButton.Cancel)
        buttons.accepted.connect(self.accept)
        buttons.rejected.connect(self.reject)
        style_dialog_buttons(
            buttons,
            {
                QDialogButtonBox.StandardButton.Ok: ButtonStyles.PRIMARY,
                QDialogButtonBox.StandardButton.Cancel: ButtonStyles.TOOLBAR,
            },
            extra_padding=10,
            minimum_height=32,
        )
        layout.addWidget(buttons)

        # 初始化数据与事件
        target_index = max(0, PEN_STYLE_ORDER.index(self._current_style))
        prev_block = self.style_combo.blockSignals(True)
        self.style_combo.setCurrentIndex(target_index)
        self.style_combo.blockSignals(prev_block)
        self.style_combo.currentIndexChanged.connect(self._on_style_changed)
        self.size_slider.valueChanged.connect(self._on_size_changed)
        self.opacity_slider.valueChanged.connect(self._on_opacity_changed)

        self._update_style_description()
        self._apply_style_to_slider(base_size=self._initial_base_size, use_default=False)
        self._refresh_style_icons()
        self._update_preview()
        self.setFixedSize(self.sizeHint())

    def _normalize_style(self, style: Union[PenStyle, str]) -> PenStyle:
        if isinstance(style, PenStyle):
            return style
        if isinstance(style, str):
            try:
                return PenStyle(style)
            except ValueError:
                pass
        return _DEFAULT_PEN_STYLE

    def _apply_style_to_slider(
        self,
        *,
        base_size: Optional[float] = None,
        use_default: bool = False,
    ) -> None:
        config = get_pen_style_config(self._current_style)
        minimum, maximum = config.slider_range
        prev_block = self.size_slider.blockSignals(True)
        self.size_slider.setRange(minimum, maximum)
        if base_size is not None:
            value = clamp_base_size_for_style(self._current_style, float(base_size))
        elif use_default:
            value = clamp_base_size_for_style(self._current_style, float(config.default_base))
        else:
            stored = self._style_base_sizes.get(self._current_style)
            if stored is None:
                stored = float(config.default_base)
            value = clamp_base_size_for_style(self._current_style, float(stored))
        self._style_base_sizes[self._current_style] = float(value)
        self.size_slider.setValue(int(round(value)))
        self.size_slider.blockSignals(prev_block)
        self._update_size_label()
        self._apply_style_to_opacity(use_default=use_default)

    def _update_size_label(self) -> None:
        config = get_pen_style_config(self._current_style)
        base_value = int(self.size_slider.value())
        effective = int(round(base_value * config.width_multiplier))
        self.size_value.setText(f"基础 {base_value}px · 实际≈{effective}px")

    def _apply_style_to_opacity(self, *, use_default: bool) -> None:
        config = get_pen_style_config(self._current_style)
        if not config.opacity_range:
            self.opacity_container.hide()
            self.opacity_value.setText("")
            return
        self.opacity_container.show()
        if config.default_opacity is not None:
            default_alpha = int(config.default_opacity)
        else:
            default_alpha = int(config.base_alpha)
        if use_default:
            alpha = default_alpha
        else:
            alpha = self._resolve_opacity_for_style(self._current_style)
        min_alpha, max_alpha = config.opacity_range
        alpha = int(clamp(alpha, min_alpha, max_alpha))
        self._opacity_overrides[self._current_style] = alpha
        percent = self._alpha_to_percent(alpha, config)
        prev_block = self.opacity_slider.blockSignals(True)
        self.opacity_slider.setValue(percent)
        self.opacity_slider.blockSignals(prev_block)
        self._update_opacity_label()

    def _update_opacity_label(self) -> None:
        config = get_pen_style_config(self._current_style)
        if not config.opacity_range:
            self.opacity_value.setText("")
            return
        alpha = self._resolve_opacity_for_style(self._current_style)
        percent = self._alpha_to_percent(alpha, config)
        self.opacity_value.setText(f"{percent}% · α={alpha}")

    def _update_style_description(self) -> None:
        config = get_pen_style_config(self._current_style)
        minimum, maximum = config.slider_range
        self.style_description.setText(
            f"{config.description}（基础粗细范围 {minimum} - {maximum} 像素）"
        )

    def _resolve_opacity_for_style(self, style: PenStyle) -> int:
        config = get_pen_style_config(style)
        if config.opacity_range:
            min_alpha, max_alpha = config.opacity_range
        else:
            min_alpha = int(config.base_alpha)
            max_alpha = int(config.base_alpha)
        if config.default_opacity is not None:
            default_alpha = int(config.default_opacity)
        else:
            default_alpha = int(config.base_alpha)
        stored = self._opacity_overrides.get(style, default_alpha)
        return int(clamp(stored, min_alpha, max_alpha))

    def _alpha_to_percent(self, alpha: int, config: PenStyleConfig) -> int:
        if not config.opacity_range:
            return 100
        min_alpha, max_alpha = config.opacity_range
        span = max(1, max_alpha - min_alpha)
        percent = int(round((alpha - min_alpha) * 100 / span))
        return int(clamp(percent, 0, 100))

    def _percent_to_alpha(self, percent: int, config: PenStyleConfig) -> int:
        if not config.opacity_range:
            return int(config.base_alpha)
        percent = int(clamp(percent, 0, 100))
        min_alpha, max_alpha = config.opacity_range
        span = max(0, max_alpha - min_alpha)
        if span <= 0:
            return min_alpha
        alpha = min_alpha + int(round(span * (percent / 100.0)))
        return int(clamp(alpha, min_alpha, max_alpha))

    def _refresh_style_icons(self) -> None:
        for index, style in enumerate(PEN_STYLE_ORDER):
            config = get_pen_style_config(style)
            icon = QIcon(
                render_pen_preview_pixmap(
                    self.pen_color,
                    style,
                    config.default_base,
                    size=QSize(96, 40),
                    opacity_override=self._resolve_opacity_for_style(style),
                )
            )
            self.style_combo.setItemIcon(index, icon)

    def _update_preview(self) -> None:
        pixmap = render_pen_preview_pixmap(
            self.pen_color,
            self._current_style,
            float(self.size_slider.value()),
            size=self._preview_size,
            opacity_override=self._resolve_opacity_for_style(self._current_style),
        )
        self.preview_label.setPixmap(pixmap)
        self.preview_label.setFixedSize(pixmap.size())

    def _on_style_changed(self) -> None:
        style = self._normalize_style(self.style_combo.currentData())
        if style == self._current_style:
            return
        self._current_style = style
        self._update_style_description()
        self._apply_style_to_slider(use_default=False)
        self._refresh_style_icons()
        self._update_preview()

    def _on_size_changed(self) -> None:
        value = clamp_base_size_for_style(self._current_style, float(self.size_slider.value()))
        self._style_base_sizes[self._current_style] = float(value)
        self._update_size_label()
        self._update_preview()

    def _on_opacity_changed(self) -> None:
        config = get_pen_style_config(self._current_style)
        if not config.opacity_range:
            return
        percent = int(self.opacity_slider.value())
        alpha = self._percent_to_alpha(percent, config)
        self._opacity_overrides[self._current_style] = alpha
        self._update_opacity_label()
        self._refresh_style_icons()
        self._update_preview()

    def _select_color(self, color_hex: str) -> None:
        color = QColor(color_hex)
        if not color.isValid():
            return
        self.pen_color = color
        self._refresh_style_icons()
        self._update_preview()

    def _collect_control_flags(self) -> Dict[str, bool]:
        return {
            key: bool(checkbox.isChecked())
            for key, checkbox in self._control_checkboxes.items()
        }

    def get_settings(
        self,
    ) -> tuple[
        float,
        QColor,
        PenStyle,
        Dict[PenStyle, int],
        Dict[PenStyle, float],
        Dict[str, bool],
    ]:
        bases: Dict[PenStyle, float] = {}
        for style in PEN_STYLE_ORDER:
            config = get_pen_style_config(style)
            stored = self._style_base_sizes.get(style)
            if stored is None:
                stored = float(config.default_base)
            bases[style] = float(clamp_base_size_for_style(style, stored))
        return (
            float(clamp_base_size_for_style(self._current_style, float(self.size_slider.value()))),
            QColor(self.pen_color),
            self._current_style,
            {style: value for style, value in self._opacity_overrides.items()},
            bases,
            self._collect_control_flags(),
        )

    def showEvent(self, event) -> None:  # type: ignore[override]
        super().showEvent(event)
        ensure_widget_within_screen(self)


class ShapeSettingsDialog(QDialog):
    """图形工具的快捷选择窗口。"""
    SHAPES = {"line": "直线", "dashed_line": "虚线", "rect": "矩形", "circle": "圆形"}

    def __init__(self, parent: Optional[QWidget] = None) -> None:
        super().__init__(parent)
        self.setWindowTitle("选择图形")
        self.setWindowFlag(Qt.WindowType.WindowStaysOnTopHint, True)
        self.selected_shape: Optional[str] = None

        layout = QGridLayout(self)
        layout.setContentsMargins(10, 10, 10, 10)
        layout.setHorizontalSpacing(6)
        layout.setVerticalSpacing(6)

        for index, (shape_key, name) in enumerate(self.SHAPES.items()):
            button = QPushButton(name)
            button.setMinimumWidth(68)
            apply_button_style(
                button,
                ButtonStyles.TOOLBAR,
                height=recommended_control_height(button.font(), extra=10, minimum=32),
            )
            button.clicked.connect(lambda _checked, key=shape_key: self._select_shape(key))
            layout.addWidget(button, index // 2, index % 2)

        self.setFixedSize(self.sizeHint())

    def _select_shape(self, shape: str) -> None:
        self.selected_shape = shape
        self.accept()

    def get_shape(self) -> Optional[str]:
        return self.selected_shape

    def showEvent(self, event) -> None:  # type: ignore[override]
        super().showEvent(event)
        ensure_widget_within_screen(self)


class BoardColorDialog(QDialog):
    """白板背景颜色选择对话框。"""
    COLORS = {"#FFFFFF": "白板", "#000000": "黑板", "#0E4020": "绿板"}

    def __init__(self, parent: Optional[QWidget] = None) -> None:
        super().__init__(parent)
        self.setWindowTitle("选择颜色")
        self.setWindowFlag(Qt.WindowType.WindowStaysOnTopHint, True)
        self.selected_color: Optional[QColor] = None

        layout = QHBoxLayout(self)
        layout.setContentsMargins(10, 10, 10, 10)
        layout.setSpacing(6)

        for color_hex, name in self.COLORS.items():
            button = QPushButton(name)
            button.setCursor(Qt.CursorShape.PointingHandCursor)
            button.setFixedSize(72, 28)
            button.clicked.connect(lambda _checked, c=color_hex: self._select_color(c))
            layout.addWidget(button)

        self.setFixedSize(self.sizeHint())

    def _select_color(self, color_hex: str) -> None:
        self.selected_color = QColor(color_hex)
        self.accept()

    def get_color(self) -> Optional[QColor]:
        return self.selected_color

    def showEvent(self, event) -> None:  # type: ignore[override]
        super().showEvent(event)
        ensure_widget_within_screen(self)


# ---------- 标题栏 ----------
class TitleBar(QWidget):
    """浮动工具条的标题栏，负责拖拽移动。"""

    def __init__(self, toolbar: "FloatingToolbar") -> None:
        super().__init__(toolbar)
        self.toolbar = toolbar
        self._dragging = False
        self._drag_offset = QPoint()
        self.setCursor(Qt.CursorShape.OpenHandCursor)

        self.setAutoFillBackground(True)
        palette = self.palette()
        palette.setColor(self.backgroundRole(), QColor(36, 37, 41, 235))
        self.setPalette(palette)
        self.setFixedHeight(22)

        layout = QHBoxLayout(self)
        layout.setContentsMargins(6, 0, 6, 0)
        title = QLabel("屏幕画笔")
        font = title.font()
        font.setBold(True)
        title.setFont(font)
        title.setStyleSheet("color: #f1f3f4; font-size: 10.5px;")
        layout.addWidget(title)
        layout.addStretch()

    def mousePressEvent(self, event) -> None:
        if event.button() == Qt.MouseButton.LeftButton:
            self._dragging = True
            self._drag_offset = event.globalPosition().toPoint() - self.toolbar.pos()
            self.setCursor(Qt.CursorShape.ClosedHandCursor)
            event.accept()
        super().mousePressEvent(event)

    def mouseMoveEvent(self, event) -> None:
        if self._dragging:
            self.toolbar.move(event.globalPosition().toPoint() - self._drag_offset)
            event.accept()
        super().mouseMoveEvent(event)

    def mouseReleaseEvent(self, event) -> None:
        if self._dragging:
            self.toolbar.overlay.save_window_position()
        self._dragging = False
        self.setCursor(Qt.CursorShape.OpenHandCursor)
        try:
            self.toolbar.overlay.raise_toolbar()
        except Exception:
            pass
        event.accept()
        super().mouseReleaseEvent(event)


# ---------- 浮动工具条（画笔/白板） ----------
class FloatingToolbar(QWidget):
    """悬浮工具条：提供画笔、图形、白板等常用按钮。"""

    def __init__(self, overlay: "OverlayWindow", settings_manager: SettingsManager) -> None:
        super().__init__(
            None,
            Qt.WindowType.Tool | Qt.WindowType.FramelessWindowHint | Qt.WindowType.WindowStaysOnTopHint,
        )
        self.overlay = overlay
        self.settings_manager = settings_manager
        self.setAttribute(Qt.WidgetAttribute.WA_TranslucentBackground)
        self.setAttribute(Qt.WidgetAttribute.WA_AlwaysShowToolTips, True)
        self.setWindowFlag(Qt.WindowType.WindowDoesNotAcceptFocus, True)
        self._tip = TipWindow()
        self._build_ui()
        self._whiteboard_locked = False

        settings = self.settings_manager.load_settings().get("Paint", {})
        self.move(int(settings.get("x", "260")), int(settings.get("y", "260")))
        self.adjustSize()
        self.setFixedSize(self.sizeHint())
        self._base_minimum_width = self.width()
        self._base_minimum_height = self.height()
        self._ensure_min_width = self.width()
        self._ensure_min_height = self.height()

    def _build_ui(self) -> None:
        self.setStyleSheet(
            """
            #container {
                background-color: rgba(28, 29, 32, 235);
                border-radius: 10px;
                border: 1px solid rgba(255, 255, 255, 45);
            }
            QPushButton {
                color: #f1f3f4;
                background: rgba(60, 64, 67, 240);
                border: 1px solid rgba(255, 255, 255, 45);
                border-radius: 6px;
                padding: 3px;
                min-width: 28px;
                min-height: 28px;
            }
            QPushButton:hover {
                background: rgba(138, 180, 248, 245);
                border-color: rgba(138, 180, 248, 255);
                color: #202124;
            }
            QPushButton:checked {
                background: rgba(138, 180, 248, 255);
                color: #202124;
            }
            QPushButton#eraserButton {
                background: rgba(241, 243, 244, 235);
                color: #3c4043;
                border-color: rgba(138, 180, 248, 170);
            }
            QPushButton#eraserButton:hover,
            QPushButton#eraserButton:checked {
                background: rgba(202, 225, 255, 255);
                border-color: #1a73e8;
                color: #174ea6;
            }
            QPushButton#clearButton {
                background: rgba(255, 236, 232, 240);
                color: #a03a1e;
                border-color: rgba(255, 173, 153, 230);
            }
            QPushButton#clearButton:hover,
            QPushButton#clearButton:checked {
                background: rgba(255, 210, 204, 255);
                border-color: rgba(255, 138, 101, 255);
                color: #5f2121;
            }
            #whiteboardButtonActive {
                background: rgba(255, 214, 102, 240);
                border-color: rgba(251, 188, 5, 255);
                color: #202124;
            }
            """
        )

        root = QVBoxLayout(self)
        root.setContentsMargins(0, 0, 0, 0)
        container = QWidget(self)
        container.setObjectName("container")
        root.addWidget(container)

        layout = QVBoxLayout(container)
        layout.setContentsMargins(6, 5, 6, 6)
        layout.setSpacing(5)
        self.title_bar = TitleBar(self)
        layout.addWidget(self.title_bar)

        self.btn_cursor = QPushButton(IconManager.get_icon("cursor"), "")
        self.brush_color_buttons: Dict[str, QPushButton] = {}
        brush_configs = [
            ("#000000", "黑色画笔"),
            ("#FF0000", "红色画笔"),
            ("#1E90FF", "蓝色画笔"),
        ]  # 预设的高频画笔颜色
        brush_buttons = []
        for color_hex, name in brush_configs:
            button = QPushButton(IconManager.get_brush_icon(color_hex), "")
            button.setToolTip(name)
            self.brush_color_buttons[color_hex.lower()] = button
            brush_buttons.append(button)
        self.btn_settings = QPushButton(IconManager.get_icon("settings"), "")
        self.btn_shape = QPushButton(IconManager.get_icon("shape"), "")
        self.btn_slide_down = QPushButton(IconManager.get_icon("arrow_down"), "")
        self.btn_slide_up = QPushButton(IconManager.get_icon("arrow_up"), "")
        self.btn_undo = QPushButton(IconManager.get_icon("undo"), "")
        self.btn_eraser = QPushButton(IconManager.get_icon("eraser"), "")
        self.btn_eraser.setObjectName("eraserButton")
        self.btn_clear_all = QPushButton(IconManager.get_icon("clear_all"), "")
        self.btn_clear_all.setObjectName("clearButton")
        self.btn_whiteboard = QPushButton(IconManager.get_icon("whiteboard"), "")

        row_top = QHBoxLayout()
        row_top.setContentsMargins(0, 0, 0, 0)
        row_top.setSpacing(3)
        row_bottom = QHBoxLayout()
        row_bottom.setContentsMargins(0, 0, 0, 0)
        row_bottom.setSpacing(3)

        top_buttons = [
            self.btn_cursor,
            *brush_buttons,
            self.btn_settings,
            self.btn_shape,
        ]
        bottom_buttons = [
            self.btn_slide_down,
            self.btn_slide_up,
            self.btn_undo,
            self.btn_eraser,
            self.btn_clear_all,
            self.btn_whiteboard,
        ]

        def _configure_toolbar_button(btn: QPushButton) -> None:
            btn.setIconSize(QSize(18, 18))
            btn.setCursor(Qt.CursorShape.PointingHandCursor)
            btn.setFocusPolicy(Qt.FocusPolicy.NoFocus)

        for btn in top_buttons + bottom_buttons:
            _configure_toolbar_button(btn)
        for btn in top_buttons:
            row_top.addWidget(btn)
        for btn in bottom_buttons:
            row_bottom.addWidget(btn)
        layout.addLayout(row_top)
        layout.addLayout(row_bottom)

        tooltip_text = {
            self.btn_cursor: "光标",
            self.btn_slide_down: "下一页",
            self.btn_slide_up: "上一页",
            self.btn_shape: "图形",
            self.btn_undo: "撤销",
            self.btn_eraser: "橡皮（再次点击恢复画笔）",
            self.btn_clear_all: "清除（并恢复画笔）",
            self.btn_whiteboard: "白板（单击开关 / 双击换色）",
            self.btn_settings: "画笔设置",
        }
        for button in brush_buttons:
            tooltip_text[button] = button.toolTip() or "画笔"
        for btn, tip_text in tooltip_text.items():
            btn.setToolTip(tip_text)
            btn.installEventFilter(self)

        self.tool_buttons = QButtonGroup(self)
        for btn in (self.btn_cursor, *brush_buttons, self.btn_shape, self.btn_eraser):
            btn.setCheckable(True)
            self.tool_buttons.addButton(btn)
        self.tool_buttons.setExclusive(True)

        self.btn_cursor.clicked.connect(self.overlay.toggle_cursor_mode)
        for color_hex, button in zip([c for c, _ in brush_configs], brush_buttons):
            button.clicked.connect(lambda _checked, c=color_hex: self.overlay.use_brush_color(c))
        self.btn_shape.clicked.connect(self._select_shape)
        self.btn_slide_down.clicked.connect(
            lambda _checked=False: self.overlay.go_to_next_slide(via_toolbar=True)
        )
        self.btn_slide_up.clicked.connect(
            lambda _checked=False: self.overlay.go_to_previous_slide(via_toolbar=True)
        )
        self.btn_undo.clicked.connect(self.overlay.undo_last_action)
        self.btn_eraser.clicked.connect(self.overlay.toggle_eraser_mode)
        self.btn_clear_all.clicked.connect(self.overlay.clear_all)
        self.btn_settings.clicked.connect(self.overlay.open_pen_settings)
        self.btn_whiteboard.clicked.connect(self._handle_whiteboard_click)

        self._wb_click_timer = QTimer(self)
        self._wb_click_timer.setInterval(QApplication.instance().doubleClickInterval())
        self._wb_click_timer.setSingleShot(True)
        # 使用单次定时器来区分白板按钮的单击与双击行为
        self._wb_click_timer.timeout.connect(self.overlay.toggle_whiteboard)

        self.btn_undo.setEnabled(False)

        for widget in (self, container, self.title_bar):
            widget.installEventFilter(self)

    def update_tool_states(self, mode: str, pen_color: QColor) -> None:
        color_key = pen_color.name().lower()
        for hex_key, button in self.brush_color_buttons.items():
            prev = button.blockSignals(True)
            button.setChecked(mode == "brush" and hex_key == color_key)
            button.blockSignals(prev)
        for tool, button in (
            ("cursor", self.btn_cursor),
            ("shape", self.btn_shape),
            ("eraser", self.btn_eraser),
        ):
            prev = button.blockSignals(True)
            button.setChecked(mode == tool)
            button.blockSignals(prev)
        if mode == "brush" and color_key not in self.brush_color_buttons:
            for button in (self.btn_cursor, self.btn_shape, self.btn_eraser):
                prev = button.blockSignals(True)
                button.setChecked(False)
                button.blockSignals(prev)
        if mode == "brush":
            self.update_pen_tooltip(
                self.overlay.pen_style,
                self.overlay.pen_base_size,
                self.overlay.pen_size,
                opacity_percent=self.overlay._get_active_opacity_percent(),
            )
        if self._whiteboard_locked:
            for button in (self.btn_cursor, self.btn_slide_down, self.btn_slide_up):
                button.setEnabled(False)
                prev = button.blockSignals(True)
                button.setChecked(False)
                button.blockSignals(prev)

    def update_undo_state(self, enabled: bool) -> None:
        self.btn_undo.setEnabled(enabled)

    def update_pen_tooltip(
        self,
        style: PenStyle,
        base_size: float,
        effective_size: int,
        *,
        opacity_percent: Optional[int] = None,
    ) -> None:
        config = get_pen_style_config(style)
        base_value = int(round(base_size))
        tooltip = f"画笔设置（{config.display_name} · 基础{base_value}px · 实际≈{effective_size}px"
        if opacity_percent is not None:
            tooltip = f"{tooltip} · 透明度{opacity_percent}%"
        tooltip += "）"
        self.btn_settings.setToolTip(tooltip)

    def eventFilter(self, obj, event):
        event_type = event.type()
        if isinstance(obj, QPushButton) and event_type == QEvent.Type.ToolTip:
            try:
                self.overlay.raise_toolbar()
            except Exception:
                pass
            self._tip.show_tip(obj.toolTip(), QCursor.pos())
            return True
        if event_type in (
            QEvent.Type.Leave,
            QEvent.Type.MouseButtonPress,
            QEvent.Type.MouseButtonDblClick,
        ):
            self._tip.hide_tip()
        return super().eventFilter(obj, event)

    def _select_shape(self) -> None:
        dialog = ShapeSettingsDialog(self)
        if dialog.exec():
            shape = dialog.get_shape()
            if shape:
                self.overlay.set_mode("shape", shape_type=shape)
        else:
            self.overlay.update_toolbar_state()

    def _handle_whiteboard_click(self) -> None:
        if self._wb_click_timer.isActive():
            self._wb_click_timer.stop()
            self.overlay.open_board_color_dialog()
        else:
            self._wb_click_timer.start()

    def set_whiteboard_locked(self, locked: bool) -> None:
        self._whiteboard_locked = locked
        for button in (self.btn_cursor, self.btn_slide_down, self.btn_slide_up):
            button.setEnabled(not locked)
            if locked:
                prev = button.blockSignals(True)
                button.setChecked(False)
                button.blockSignals(prev)

    def update_whiteboard_button_state(self, active: bool) -> None:
        self.btn_whiteboard.setObjectName("whiteboardButtonActive" if active else "")
        self.style().polish(self.btn_whiteboard)

    def enterEvent(self, event) -> None:
        self.overlay.handle_toolbar_enter()
        self.overlay.raise_toolbar()
        super().enterEvent(event)

    def leaveEvent(self, event) -> None:
        super().leaveEvent(event)
        self.overlay.handle_toolbar_leave()
        QTimer.singleShot(0, self.overlay.on_toolbar_mouse_leave)

    def wheelEvent(self, event) -> None:
        handled = False
        forwarder = getattr(self.overlay, "_forwarder", None)
        if forwarder is not None and (
            getattr(self.overlay, "mode", "") == "cursor"
            or getattr(self.overlay, "navigation_active", False)
        ) and not getattr(self.overlay, "whiteboard_active", False):
            try:
                handled = forwarder.forward_wheel(
                    event,
                    allow_cursor=True,
                )
            except Exception:
                handled = False
        if handled:
            event.accept()
            return
        super().wheelEvent(event)

    def showEvent(self, event) -> None:  # type: ignore[override]
        super().showEvent(event)
        ensure_widget_within_screen(self)


# ---------- 叠加层（画笔/白板） ----------


class _PresentationForwarder:
    """在绘图模式下将特定输入事件转发给下层演示窗口。"""

    __slots__ = ("overlay", "_last_target_hwnd", "_child_buffer")

    _SMTO_ABORTIFHUNG = 0x0002
    _MAX_CHILD_FORWARDS = 32
    _INPUT_KEYBOARD = 1
    _KEYEVENTF_EXTENDEDKEY = 0x0001
    _KEYEVENTF_KEYUP = 0x0002

    if _USER32 is not None:

        class _GuiThreadInfo(ctypes.Structure):
            _fields_ = [
                ("cbSize", wintypes.DWORD),
                ("flags", wintypes.DWORD),
                ("hwndActive", wintypes.HWND),
                ("hwndFocus", wintypes.HWND),
                ("hwndCapture", wintypes.HWND),
                ("hwndMenuOwner", wintypes.HWND),
                ("hwndMoveSize", wintypes.HWND),
                ("hwndCaret", wintypes.HWND),
                ("rcCaret", wintypes.RECT),
            ]

        _KeyboardInput = None  # type: ignore[assignment]
        _InputUnion = None  # type: ignore[assignment]
        _Input = None  # type: ignore[assignment]
        try:

            _KeyboardInput = type(
                "_KeyboardInput",
                (ctypes.Structure,),
                {
                    "_fields_": [
                        ("wVk", wintypes.WORD),
                        ("wScan", wintypes.WORD),
                        ("dwFlags", wintypes.DWORD),
                        ("time", wintypes.DWORD),
                        ("dwExtraInfo", wintypes.ULONG_PTR),
                    ]
                },
            )
            _InputUnion = type(
                "_InputUnion",
                (ctypes.Union,),
                {"_fields_": [("ki", _KeyboardInput)]},
            )
            _Input = type(
                "_Input",
                (ctypes.Structure,),
                {
                    "_fields_": [
                        ("type", wintypes.DWORD),
                        ("data", _InputUnion),
                    ]
                },
            )
        except Exception:
            _KeyboardInput = None  # type: ignore[assignment]
            _InputUnion = None  # type: ignore[assignment]
            _Input = None  # type: ignore[assignment]

    else:

        class _GuiThreadInfo(ctypes.Structure):  # type: ignore[misc,override]
            _fields_: List[Tuple[str, Any]] = []

        _KeyboardInput = None  # type: ignore[assignment]
        _InputUnion = None  # type: ignore[assignment]
        _Input = None  # type: ignore[assignment]

    _KNOWN_PRESENTATION_CLASSES: Set[str] = {
        "screenclass",
        "pptframeclass",
        "pptviewwndclass",
        "powerpntframeclass",
        "powerpointframeclass",
        "opusapp",
        "acrobatsdiwindow",
        "kwppframeclass",
        "kwppmainframe",
        "kwpsframeclass",
        "wpsframeclass",
        "wpsmainframe",
        "nuidocumentwindow",
        "netuihwnd",
        "mdiclient",
        "documentwindow",
        "_wwg",
        "_wwb",
        "worddocument",
        "paneclassdc",
    }
    _KNOWN_PRESENTATION_PREFIXES: Tuple[str, ...] = (
        ("kwpp", "kwps", "wpsframe", "wpsmain") if win32gui is not None else tuple()
    )
    _SLIDESHOW_PRIORITY_CLASSES: Set[str] = {"screenclass"}
    _SLIDESHOW_SECONDARY_CLASSES: Set[str] = {
        "pptviewwndclass",
        "kwppshowframeclass",
        "kwppshowframe",
        "kwppshowwndclass",
        "kwpsshowframe",
    }
    _WPS_SLIDESHOW_CLASSES: Set[str] = {
        "kwppshowframeclass",
        "kwppshowframe",
        "kwppshowwndclass",
        "kwpsshowframe",
        "wpsshowframe",
    }
    _WORD_WINDOW_CLASSES: Set[str] = {
        "opusapp",
        "nuidocumentwindow",
        "netuihwnd",
        "documentwindow",
        "mdiclient",
        "paneclassdc",
        "worddocument",
        "_wwg",
        "_wwb",
        "kwpsframeclass",
        "kwpsmainframe",
        "wpsframeclass",
        "wpsmainframe",
        "kwpsviewclass",
        "wpsviewclass",
        "kwpspageview",
        "wpspageview",
    }
    _WORD_CONTENT_CLASSES: Set[str] = {
        "worddocument",
        "paneclassdc",
        "_wwg",
        "_wwb",
        "kwpsviewclass",
        "wpsviewclass",
        "kwpspageview",
        "wpspageview",
        "kwpsdocview",
        "wpsdocview",
    }
    _WORD_HOST_CLASSES: Set[str] = {
        "opusapp",
        "nuidocumentwindow",
        "netuihwnd",
        "documentwindow",
        "mdiclient",
        "kwpsframeclass",
        "kwpsmainframe",
        "wpsframeclass",
        "wpsmainframe",
    }
    _PRESENTATION_EDITOR_CLASSES: Set[str] = {
        "pptframeclass",
        "powerpntframeclass",
        "powerpointframeclass",
        "kwppframeclass",
        "kwppmainframe",
        "kwpsframeclass",
        "wpsframeclass",
        "wpsmainframe",
    }
    _WPS_WRITER_PREFIXES: Tuple[str, ...] = ("kwps", "wps")
    _WPS_WRITER_KEYWORDS: Tuple[str, ...] = ("frame", "view", "doc", "page")
    _WPS_WRITER_EXCLUDE_KEYWORDS: Tuple[str, ...] = ("show", "slideshow")
    _KEY_FORWARD_MAP: Dict[int, int] = (
        {
            int(Qt.Key.Key_PageUp): win32con.VK_PRIOR,
            int(Qt.Key.Key_PageDown): win32con.VK_NEXT,
            int(Qt.Key.Key_Up): win32con.VK_UP,
            int(Qt.Key.Key_Down): win32con.VK_DOWN,
            int(Qt.Key.Key_Left): win32con.VK_LEFT,
            int(Qt.Key.Key_Right): win32con.VK_RIGHT,
            int(Qt.Key.Key_Space): win32con.VK_SPACE,
            int(Qt.Key.Key_Return): win32con.VK_RETURN,
            int(Qt.Key.Key_Enter): win32con.VK_RETURN,
        }
        if win32con is not None
        else {}
    )
    _EXTENDED_KEY_CODES: Set[int] = (
        {
            win32con.VK_UP,
            win32con.VK_DOWN,
            win32con.VK_LEFT,
            win32con.VK_RIGHT,
        }
        if win32con is not None
        else set()
    )

    @staticmethod
    def is_supported() -> bool:
        return bool(win32api and win32con and win32gui)

    def __init__(self, overlay: "OverlayWindow") -> None:
        self.overlay = overlay
        self._last_target_hwnd: Optional[int] = None
        self._child_buffer: List[int] = []

    def _log_debug(self, message: str, *args: Any) -> None:
        if logger.isEnabledFor(logging.DEBUG):
            logger.debug(message, *args)

    def clear_cached_target(self) -> None:
        self._last_target_hwnd = None

    def _window_class_name(self, hwnd: int) -> str:
        if hwnd == 0:
            return ""
        if win32gui is not None:
            try:
                return win32gui.GetClassName(hwnd).strip().lower()
            except Exception:
                return ""
        return _user32_window_class_name(hwnd)

    def _window_process_name(self, hwnd: int) -> str:
        pid = self._window_process_id(hwnd)
        if not pid:
            return ""
        path = _process_image_path(int(pid))
        if not path:
            return ""
        return os.path.basename(path).strip().lower()

    def _is_wps_slideshow_class(self, class_name: str) -> bool:
        if not class_name:
            return False
        if class_name in self._WPS_SLIDESHOW_CLASSES:
            return True
        return class_name.startswith("kwppshow")

    def _is_wps_slideshow_window(self, hwnd: int) -> bool:
        class_name = self._window_class_name(hwnd)
        if self._is_wps_slideshow_class(class_name):
            return True
        if class_name in self._SLIDESHOW_PRIORITY_CLASSES or class_name in self._SLIDESHOW_SECONDARY_CLASSES:
            process_name = self._window_process_name(self._top_level_hwnd(hwnd))
            if process_name.startswith("wpp"):
                return True
        return False

    def _is_slideshow_class(self, class_name: str) -> bool:
        if not class_name:
            return False
        if class_name in self._SLIDESHOW_PRIORITY_CLASSES:
            return True
        if class_name in self._SLIDESHOW_SECONDARY_CLASSES:
            return True
        return False

    def _should_refresh_cached_target(self, hwnd: int) -> bool:
        class_name = self._window_class_name(hwnd)
        return not self._is_slideshow_class(class_name)

    def get_presentation_target(self) -> Optional[int]:
        hwnd = self._resolve_presentation_target()
        if hwnd:
            return hwnd
        return self._detect_presentation_window()

    def bring_target_to_foreground(self, hwnd: int) -> bool:
        if hwnd == 0:
            return False
        if not self._is_control_allowed(hwnd, log=False):
            self.clear_cached_target()
            return False
        if self._is_wps_slideshow_window(hwnd):
            self._last_target_hwnd = hwnd
            return True
        activated = False
        attach_pair = self._attach_to_target_thread(hwnd)
        try:
            activated = self._activate_window_for_input(hwnd)
            if win32gui is not None:
                try:
                    win32gui.SetForegroundWindow(hwnd)
                    activated = True
                except Exception:
                    pass
        finally:
            self._detach_from_target_thread(attach_pair)
        if activated:
            self._last_target_hwnd = hwnd
        return activated

    # ---- 公共接口 ----
    def focus_presentation_window(self) -> bool:
        if not self.is_supported():
            return False
        target = self._resolve_presentation_target()
        if not target:
            target = self._detect_presentation_window()
        if not target:
            return False
        if not self.overlay._presentation_control_allowed(target):
            self._log_debug(
                "focus_presentation_window: control disabled target=%s",
                hex(target) if target else "0x0",
            )
            self.clear_cached_target()
            return False
        attach_pair = self._attach_to_target_thread(target)
        try:
            activated = self._activate_window_for_input(target)
        finally:
            self._detach_from_target_thread(attach_pair)
        if activated:
            self._last_target_hwnd = target
        return activated

    def forward_wheel(self, event: QWheelEvent, *, allow_cursor: bool = False) -> bool:
        if not self._can_forward(allow_cursor=allow_cursor):
            self.clear_cached_target()
            return False
        delta_vec = event.angleDelta()
        delta = int(delta_vec.y() or delta_vec.x())
        if delta == 0:
            pixel_vec = event.pixelDelta()
            delta = int(pixel_vec.y() or pixel_vec.x())
        if delta == 0:
            return False
        target = self._resolve_presentation_target()
        if not target:
            self.clear_cached_target()
            return False
        if not self.overlay._presentation_control_allowed(target):
            self._log_debug(
                "forward_wheel: control disabled target=%s",
                hex(target) if target else "0x0",
            )
            self.clear_cached_target()
            return False
        is_wps_target = self._is_wps_slideshow_window(target)
        keys = self._translate_mouse_modifiers(event)
        delta_word = ctypes.c_short(delta).value & 0xFFFF
        w_param = (ctypes.c_ushort(keys).value & 0xFFFF) | (delta_word << 16)
        global_pos = event.globalPosition().toPoint()
        x_word = ctypes.c_short(global_pos.x()).value & 0xFFFF
        y_word = ctypes.c_short(global_pos.y()).value & 0xFFFF
        l_param = x_word | (y_word << 16)
        delivered = False
        guard = (
            contextlib.nullcontext()
            if is_wps_target
            else self._keyboard_capture_guard()
        )
        with guard:
            if is_wps_target:
                focus_ok = True
            else:
                focus_ok = self.bring_target_to_foreground(target)
                if not focus_ok:
                    focus_ok = self._activate_window_for_input(target)
            for hwnd, update_cache in self._iter_wheel_targets(target):
                if self._deliver_mouse_wheel(hwnd, w_param, l_param):
                    delivered = True
                    if update_cache:
                        self._last_target_hwnd = target
                    break
            if not delivered and focus_ok:
                delivered = self._deliver_mouse_wheel(target, w_param, l_param)
        if not delivered:
            self.clear_cached_target()
        if logger.isEnabledFor(logging.DEBUG):
            self._log_debug(
                "forward_wheel: target=%s class=%s delivered=%s",
                hex(target) if target else "0x0",
                self._window_class_name(target) if target else "",
                delivered,
            )
        return delivered

    def forward_key(
        self,
        event: QKeyEvent,
        *,
        is_press: bool,
        allow_cursor: bool = False,
    ) -> bool:
        if not self._can_forward(allow_cursor=allow_cursor):
            self.clear_cached_target()
            return False
        vk_code = self._resolve_vk_code(event)
        if vk_code is None:
            return False
        target = self._resolve_presentation_target()
        if not target:
            self._log_debug("forward_key: target window not found for key=%s", event.key())
            self.clear_cached_target()
            return False
        if not self.overlay._presentation_control_allowed(target):
            self._log_debug(
                "forward_key: control disabled target=%s key=%s",
                hex(target) if target else "0x0",
                event.key(),
            )
            self.clear_cached_target()
            return False
        for hwnd, update_cache in self._iter_key_targets(target):
            if self._send_key_to_window(
                hwnd, vk_code, event, is_press=is_press, update_cache=update_cache
            ):
                self._log_debug(
                    "forward_key: delivered to hwnd=%s key=%s is_press=%s",
                    hwnd,
                    vk_code,
                    is_press,
                )
                return True
        self._log_debug("forward_key: delivery failed for key=%s", vk_code)
        self.clear_cached_target()
        return False

    def send_virtual_key(self, vk_code: int) -> bool:
        if not self.is_supported() or vk_code == 0:
            return False
        target = self._resolve_presentation_target()
        if not target:
            target = self._detect_presentation_window()
        if not target:
            self._log_debug("send_virtual_key: target not found vk=%s", vk_code)
            return False
        if not self.overlay._presentation_control_allowed(target):
            self._log_debug(
                "send_virtual_key: control disabled target=%s vk=%s",
                hex(target) if target else "0x0",
                vk_code,
            )
            self.clear_cached_target()
            return False
        if self._is_wps_slideshow_window(target):
            if win32con is None:
                return False
            down_param = self._build_basic_key_lparam(vk_code, is_press=True)
            up_param = self._build_basic_key_lparam(vk_code, is_press=False)
            press = self._deliver_key_message(target, win32con.WM_KEYDOWN, vk_code, down_param)
            release = self._deliver_key_message(target, win32con.WM_KEYUP, vk_code, up_param)
            success = press and release
            if success:
                self._last_target_hwnd = target
            else:
                self._log_debug(
                    "send_virtual_key: wps slideshow delivery failed vk=%s press=%s release=%s",
                    vk_code,
                    press,
                    release,
                )
            return success
        press = release = False
        with self._keyboard_capture_guard():
            attach_pair = self._attach_to_target_thread(target)
            try:
                if not self._activate_window_for_input(target):
                    self._log_debug("send_virtual_key: activate failed hwnd=%s", target)
                    return False
                press = self._send_input_event(vk_code, is_press=True)
                release = self._send_input_event(vk_code, is_press=False)
            finally:
                self._detach_from_target_thread(attach_pair)
        success = press and release
        if success:
            self._last_target_hwnd = target
        else:
            self._log_debug(
                "send_virtual_key: send input failed vk=%s press=%s release=%s",
                vk_code,
                press,
                release,
            )
        return success

    # ---- 内部工具方法 ----
    def _can_forward(self, *, allow_cursor: bool = False) -> bool:
        if not self.is_supported():
            return False
        if getattr(self.overlay, "whiteboard_active", False):
            return False
        mode = getattr(self.overlay, "mode", "cursor")
        if mode == "cursor" and not allow_cursor:
            return False
        return True

    def _is_control_allowed(self, hwnd: Optional[int], *, log: bool = False) -> bool:
        overlay = getattr(self, "overlay", None)
        if overlay is None:
            return True
        checker = getattr(overlay, "_presentation_control_allowed", None)
        if callable(checker):
            try:
                return checker(hwnd, log=log)
            except TypeError:
                return checker(hwnd)
        return True

    def _translate_mouse_modifiers(self, event: QWheelEvent) -> int:
        keys = 0
        modifiers = event.modifiers()
        if modifiers & Qt.KeyboardModifier.ShiftModifier:
            keys |= win32con.MK_SHIFT
        if modifiers & Qt.KeyboardModifier.ControlModifier:
            keys |= win32con.MK_CONTROL
        buttons = event.buttons()
        if buttons & Qt.MouseButton.LeftButton:
            keys |= win32con.MK_LBUTTON
        if buttons & Qt.MouseButton.RightButton:
            keys |= win32con.MK_RBUTTON
        if buttons & Qt.MouseButton.MiddleButton:
            keys |= win32con.MK_MBUTTON
        return keys

    def _resolve_vk_code(self, event: QKeyEvent) -> Optional[int]:
        native_getter = getattr(event, "nativeVirtualKey", None)
        vk_code = 0
        if callable(native_getter):
            try:
                vk_code = int(native_getter())
            except Exception:
                vk_code = 0
        if vk_code:
            return vk_code
        vk_code = self._KEY_FORWARD_MAP.get(event.key(), 0)
        return vk_code or None

    def _send_key_to_window(
        self,
        hwnd: int,
        vk_code: int,
        event: QKeyEvent,
        *,
        is_press: bool,
        update_cache: bool,
    ) -> bool:
        delivered = False
        if self._inject_key_event(hwnd, vk_code, event, is_press=is_press):
            delivered = True
        elif win32con is not None:
            message = win32con.WM_KEYDOWN if is_press else win32con.WM_KEYUP
            l_param = self._build_key_lparam(vk_code, event, is_press)
            delivered = self._deliver_key_message(hwnd, message, vk_code, l_param)
        if delivered and update_cache:
            self._last_target_hwnd = hwnd
        if not delivered:
            self._log_debug(
                "_send_key_to_window: failed hwnd=%s vk=%s is_press=%s",
                hwnd,
                vk_code,
                is_press,
            )
        return delivered

    def _inject_key_event(
        self,
        hwnd: int,
        vk_code: int,
        event: QKeyEvent,
        *,
        is_press: bool,
    ) -> bool:
        if (
            _USER32 is None
            or self._Input is None
            or self._KeyboardInput is None
            or hwnd == 0
            or vk_code == 0
        ):
            return False
        if self._is_wps_slideshow_window(hwnd):
            return False
        success = False
        with self._keyboard_capture_guard():
            attach_pair = self._attach_to_target_thread(hwnd)
            try:
                if not self._activate_window_for_input(hwnd):
                    self._log_debug("_inject_key_event: activate failed hwnd=%s", hwnd)
                    return False
                success = self._send_input_event(vk_code, is_press=is_press)
            finally:
                self._detach_from_target_thread(attach_pair)
        return success

    @contextlib.contextmanager
    def _keyboard_capture_guard(self) -> Iterable[None]:
        release = getattr(self.overlay, "_release_keyboard_capture", None)
        capture = getattr(self.overlay, "_ensure_keyboard_capture", None)
        try:
            if callable(release):
                release()
        except Exception:
            pass
        try:
            yield
        finally:
            if callable(capture):
                def _restore_focus() -> None:
                    try:
                        if getattr(self.overlay, "mode", "") != "cursor":
                            capture()
                        else:
                            if getattr(self.overlay, "_keyboard_grabbed", False):
                                self.overlay._release_keyboard_capture()
                    except Exception:
                        return
                    try:
                        self.overlay.raise_toolbar()
                    except Exception:
                        pass
                    try:
                        QApplication.processEvents()
                    except Exception:
                        pass

                try:
                    QTimer.singleShot(10, _restore_focus)
                except Exception:
                    try:
                        _restore_focus()
                    except Exception:
                        pass

    def _attach_to_target_thread(self, hwnd: int) -> Optional[Tuple[int, int]]:
        if _USER32 is None:
            return None
        target_thread = self._window_thread_id(hwnd)
        if not target_thread:
            return None
        try:
            current_thread = int(_USER32.GetCurrentThreadId())
        except Exception:
            current_thread = 0
        if not current_thread or current_thread == target_thread:
            return None
        try:
            attached = bool(_USER32.AttachThreadInput(current_thread, target_thread, True))
        except Exception:
            attached = False
        return (current_thread, target_thread) if attached else None

    def _detach_from_target_thread(self, pair: Optional[Tuple[int, int]]) -> None:
        if _USER32 is None or not pair:
            return
        src, dst = pair
        if not src or not dst or src == dst:
            return
        try:
            _USER32.AttachThreadInput(src, dst, False)
        except Exception:
            pass

    def _window_thread_id(self, hwnd: int) -> int:
        if _USER32 is None or hwnd == 0:
            return 0
        pid = wintypes.DWORD()
        try:
            thread_id = int(_USER32.GetWindowThreadProcessId(wintypes.HWND(hwnd), ctypes.byref(pid)))
        except Exception:
            thread_id = 0
        return thread_id

    def _activate_window_for_input(self, hwnd: int) -> bool:
        if _USER32 is None or hwnd == 0:
            return False
        if self._is_wps_slideshow_window(hwnd):
            return True
        root_hwnd = self._top_level_hwnd(hwnd)
        use_root = (
            root_hwnd
            and root_hwnd != hwnd
            and self._has_window_caption(root_hwnd) is not True
        )
        handles_for_activation: List[int] = [hwnd]
        if use_root and root_hwnd:
            handles_for_activation.append(root_hwnd)
        activated = False
        for handle in handles_for_activation:
            if handle == 0:
                continue
            try:
                if _USER32.SetActiveWindow(wintypes.HWND(handle)):
                    activated = True
            except Exception:
                pass
            if activated:
                break
            try:
                if _USER32.SetForegroundWindow(wintypes.HWND(handle)):
                    activated = True
            except Exception:
                pass
            if activated:
                break
        focus_ok = False
        try:
            focus_ok = bool(_USER32.SetFocus(wintypes.HWND(hwnd)))
        except Exception:
            focus_ok = False
        if not focus_ok and use_root and root_hwnd and root_hwnd != hwnd:
            try:
                focus_ok = bool(_USER32.SetFocus(wintypes.HWND(root_hwnd)))
            except Exception:
                focus_ok = False
        return activated or focus_ok

    def _top_level_hwnd(self, hwnd: int) -> int:
        if win32gui is None or hwnd == 0:
            return hwnd
        try:
            ga_root = getattr(win32con, "GA_ROOT", 2) if win32con is not None else 2
        except Exception:
            ga_root = 2
        try:
            root = win32gui.GetAncestor(hwnd, ga_root)
            if root:
                return int(root)
        except Exception:
            pass
        try:
            parent = win32gui.GetParent(hwnd)
            if parent:
                return int(parent)
        except Exception:
            pass
        return hwnd

    def _send_input_event(self, vk_code: int, *, is_press: bool) -> bool:
        if _USER32 is None or self._Input is None or self._KeyboardInput is None:
            return False
        keyboard_input = self._KeyboardInput()
        keyboard_input.wVk = vk_code & 0xFFFF
        keyboard_input.wScan = self._map_virtual_key(vk_code)
        flags = 0
        if vk_code in self._EXTENDED_KEY_CODES:
            flags |= self._KEYEVENTF_EXTENDEDKEY
        if not is_press:
            flags |= self._KEYEVENTF_KEYUP
        keyboard_input.dwFlags = flags
        keyboard_input.time = 0
        try:
            keyboard_input.dwExtraInfo = 0
        except Exception:
            pass
        input_record = self._Input()
        input_record.type = self._INPUT_KEYBOARD
        input_record.data.ki = keyboard_input
        try:
            sent = int(_USER32.SendInput(1, ctypes.byref(input_record), ctypes.sizeof(self._Input)))
        except Exception:
            sent = 0
        return bool(sent)

    def _map_virtual_key(self, vk_code: int) -> int:
        map_vk = getattr(win32api, "MapVirtualKey", None) if win32api is not None else None
        if callable(map_vk):
            try:
                return int(map_vk(vk_code, 0)) & 0xFFFF
            except Exception:
                return 0
        return 0

    def _is_word_host_class(self, class_name: str) -> bool:
        return bool(class_name and class_name in self._WORD_HOST_CLASSES)

    def _is_word_content_class(self, class_name: str) -> bool:
        if not class_name:
            return False
        if class_name in self._WORD_CONTENT_CLASSES:
            return True
        if class_name.startswith("_ww"):
            return True
        return False

    def _is_word_like_class(self, class_name: str) -> bool:
        if not class_name:
            return False
        if class_name in self._WORD_WINDOW_CLASSES:
            return True
        if class_name in self._WORD_CONTENT_CLASSES:
            return True
        if class_name in self._WORD_HOST_CLASSES:
            return True
        if class_name.startswith("_ww"):
            return True
        if "word" in class_name:
            return True
        if any(class_name.startswith(prefix) for prefix in self._WPS_WRITER_PREFIXES):
            if any(excluded in class_name for excluded in self._WPS_WRITER_EXCLUDE_KEYWORDS):
                return False
            if any(keyword in class_name for keyword in self._WPS_WRITER_KEYWORDS):
                return True
        return False

    def _locate_word_content_window(self, hwnd: int) -> Optional[int]:
        if win32gui is None or hwnd == 0:
            return None
        handles: List[int] = []
        top_hwnd = self._top_level_hwnd(hwnd)
        for candidate in (hwnd, top_hwnd):
            if candidate and candidate not in handles:
                handles.append(candidate)
        roots: List[int] = []
        for candidate in handles:
            class_name = self._window_class_name(candidate)
            if self._is_word_content_class(class_name):
                if self._is_target_window_valid(candidate):
                    return candidate
            if self._is_word_host_class(class_name) or self._is_word_like_class(class_name):
                roots.append(candidate)
        if not roots:
            return None
        seen: Set[int] = set(handles)
        buffer = self._child_buffer
        for root in roots:
            queue: deque[int] = deque([root])
            while queue:
                parent = queue.popleft()
                buffer.clear()

                def _collector(child_hwnd: int, acc: List[int]) -> bool:
                    if child_hwnd in seen:
                        return True
                    seen.add(child_hwnd)
                    acc.append(child_hwnd)
                    return True

                try:
                    win32gui.EnumChildWindows(parent, _collector, buffer)
                except Exception:
                    continue
                for child in list(buffer):
                    class_name = self._window_class_name(child)
                    if self._is_word_content_class(class_name):
                        if self._is_target_window_valid(child):
                            return child
                    if self._is_word_host_class(class_name) or self._is_word_like_class(class_name):
                        queue.append(child)
        return None

    def _locate_wps_slideshow_window(self, hwnd: int) -> Optional[int]:
        if win32gui is None or hwnd == 0:
            return None
        if self._is_wps_slideshow_window(hwnd):
            if self._is_target_window_valid(hwnd):
                return hwnd
        top_hwnd = self._top_level_hwnd(hwnd)
        roots: List[int] = []
        seen: Set[int] = set()
        for candidate in (hwnd, top_hwnd):
            if not candidate or candidate in seen:
                continue
            seen.add(candidate)
            class_name = self._window_class_name(candidate)
            if self._is_wps_slideshow_window(candidate):
                if self._is_target_window_valid(candidate):
                    return candidate
            if class_name.startswith("kwpp") or "kwpp" in class_name or "wpsshow" in class_name:
                roots.append(candidate)
                continue
            process_name = self._window_process_name(candidate)
            if process_name.startswith("wpp"):
                roots.append(candidate)
        if not roots:
            return None
        buffer = self._child_buffer
        for root in roots:
            queue: deque[int] = deque([root])
            local_seen: Set[int] = {root}

            def _collector(child_hwnd: int, acc: List[int]) -> bool:
                if child_hwnd in local_seen:
                    return True
                local_seen.add(child_hwnd)
                acc.append(child_hwnd)
                return True

            while queue:
                parent = queue.popleft()
                buffer.clear()
                try:
                    win32gui.EnumChildWindows(parent, _collector, buffer)
                except Exception:
                    continue
                for child in list(buffer):
                    if self._is_wps_slideshow_window(child):
                        if self._is_target_window_valid(child):
                            return child
                    queue.append(child)
        return None

    def _word_host_chain(self, hwnd: int) -> Tuple[int, ...]:
        if win32gui is None or hwnd == 0:
            return ()
        chain: List[int] = []
        seen: Set[int] = set()
        current = hwnd
        for _ in range(8):
            try:
                parent = win32gui.GetParent(current)
            except Exception:
                parent = 0
            if not parent or parent in seen:
                break
            seen.add(parent)
            current = parent
            class_name = self._window_class_name(current)
            if self._is_word_host_class(class_name) or self._is_word_like_class(class_name):
                chain.append(current)
        top_level = self._top_level_hwnd(hwnd)
        if (
            top_level
            and top_level not in seen
            and top_level not in chain
            and top_level != hwnd
        ):
            class_name = self._window_class_name(top_level)
            if self._is_word_host_class(class_name) or self._is_word_like_class(class_name):
                chain.append(top_level)
        return tuple(chain)

    def _normalize_presentation_target(self, hwnd: int) -> Optional[int]:
        if hwnd == 0:
            return None
        slideshow_hwnd = self._locate_wps_slideshow_window(hwnd)
        if slideshow_hwnd:
            if logger.isEnabledFor(logging.DEBUG) and slideshow_hwnd != hwnd:
                logger.debug(
                    "navigation: using wps slideshow hwnd=%s (source=%s)",
                    hex(slideshow_hwnd),
                    hex(hwnd),
                )
            return slideshow_hwnd
        word_hwnd = self._locate_word_content_window(hwnd)
        if word_hwnd and self._is_target_window_valid(word_hwnd):
            if logger.isEnabledFor(logging.DEBUG):
                logger.debug(
                    "navigation: using word content hwnd=%s (source=%s)",
                    hex(word_hwnd),
                    hex(hwnd),
                )
            return word_hwnd
        return hwnd

    def _target_priority(self, hwnd: int, *, base: int) -> int:
        score = base
        class_name = self._window_class_name(hwnd)
        if self._is_slideshow_class(class_name):
            score += 520
        elif class_name in self._KNOWN_PRESENTATION_CLASSES:
            score += 300
        if class_name in self._PRESENTATION_EDITOR_CLASSES:
            score -= 340
        if class_name.startswith("_ww") or "document" in class_name or "viewer" in class_name:
            score += 220
        has_caption = self._has_window_caption(hwnd)
        if has_caption is False:
            score += 160
        elif has_caption is True:
            score -= 180
        rect = self._get_window_rect_generic(hwnd)
        if rect is not None:
            left, top, right, bottom = rect
            width = max(0, right - left)
            height = max(0, bottom - top)
            if width > 0 and height > 0:
                area = width * height
                score += min(area // 24000, 160)
                if width >= 600 and height >= 400:
                    score += 80
        is_topmost = self._is_topmost_window(hwnd)
        if is_topmost:
            score += 40
        return score

    def _iter_key_targets(self, target: int) -> Iterable[Tuple[int, bool]]:
        seen: Set[int] = set()
        ranked: List[Tuple[int, int, bool]] = []

        def _register(
            hwnd: int,
            *,
            cache: bool,
            require_visible: bool,
            base: int,
        ) -> None:
            if hwnd in seen:
                return
            if not self._is_keyboard_target(hwnd, require_visible=require_visible):
                return
            seen.add(hwnd)
            priority = self._target_priority(hwnd, base=base)
            ranked.append((priority, hwnd, cache))

        for focus_hwnd in self._gather_thread_focus_handles(target):
            _register(focus_hwnd, cache=False, require_visible=False, base=900)
        _register(target, cache=True, require_visible=True, base=820)
        target_class = self._window_class_name(target)
        if self._is_word_like_class(target_class):
            word_content = self._locate_word_content_window(target)
            if word_content and word_content != target:
                _register(word_content, cache=True, require_visible=True, base=860)
            for ancestor in self._word_host_chain(target):
                _register(ancestor, cache=True, require_visible=True, base=780)
        for child_hwnd in self._collect_descendant_windows(target):
            _register(child_hwnd, cache=False, require_visible=False, base=780)

        ranked.sort(key=lambda item: item[0], reverse=True)
        for _priority, hwnd, cache in ranked:
            yield hwnd, cache

    def _iter_wheel_targets(self, target: int) -> Iterable[Tuple[int, bool]]:
        seen: Set[int] = set()
        ranked: List[Tuple[int, int, bool]] = []

        def _append(
            hwnd: int,
            *,
            cache: bool,
            require_visible: bool,
            base: int,
        ) -> None:
            if hwnd in seen:
                return
            if not self._is_keyboard_target(hwnd, require_visible=require_visible):
                return
            seen.add(hwnd)
            priority = self._target_priority(hwnd, base=base)
            ranked.append((priority, hwnd, cache))

        for focus_hwnd in self._gather_thread_focus_handles(target):
            _append(focus_hwnd, cache=False, require_visible=False, base=880)
        _append(target, cache=True, require_visible=True, base=800)
        target_class = self._window_class_name(target)
        if self._is_word_like_class(target_class):
            word_content = self._locate_word_content_window(target)
            if word_content and word_content != target:
                _append(word_content, cache=True, require_visible=True, base=840)
            for ancestor in self._word_host_chain(target):
                _append(ancestor, cache=True, require_visible=True, base=780)
        for child_hwnd in self._collect_descendant_windows(target):
            _append(child_hwnd, cache=False, require_visible=False, base=760)

        ranked.sort(key=lambda item: item[0], reverse=True)
        for _priority, hwnd, cache in ranked:
            yield hwnd, cache

    def _build_key_lparam(self, vk_code: int, event: QKeyEvent, is_press: bool) -> int:
        repeat_getter = getattr(event, "count", None)
        repeat_count = 1
        if callable(repeat_getter):
            try:
                repeat_count = max(1, int(repeat_getter()))
            except Exception:
                repeat_count = 1
        l_param = repeat_count & 0xFFFF
        scan_code = self._map_virtual_key(vk_code)
        l_param |= (scan_code & 0xFF) << 16
        if vk_code in self._EXTENDED_KEY_CODES:
            l_param |= 1 << 24
        auto_repeat_getter = getattr(event, "isAutoRepeat", None)
        is_auto_repeat = False
        if callable(auto_repeat_getter):
            try:
                is_auto_repeat = bool(auto_repeat_getter())
            except Exception:
                is_auto_repeat = False
        if is_press:
            if is_auto_repeat:
                l_param |= 1 << 30
        else:
            l_param |= 1 << 30
            l_param |= 1 << 31
        return l_param & 0xFFFFFFFF

    def _build_basic_key_lparam(self, vk_code: int, *, is_press: bool) -> int:
        l_param = 1
        scan_code = self._map_virtual_key(vk_code)
        l_param |= (scan_code & 0xFF) << 16
        if vk_code in self._EXTENDED_KEY_CODES:
            l_param |= 1 << 24
        if not is_press:
            l_param |= 1 << 30
            l_param |= 1 << 31
        return l_param & 0xFFFFFFFF

    def _deliver_key_message(self, hwnd: int, message: int, vk_code: int, l_param: int) -> bool:
        delivered = False
        if win32api is not None:
            try:
                delivered = bool(win32api.PostMessage(hwnd, message, vk_code, l_param))
            except Exception:
                delivered = False
        if delivered:
            return True
        if _USER32 is None:
            return False
        result = ctypes.c_size_t()
        try:
            sent = _USER32.SendMessageTimeoutW(
                hwnd,
                message,
                wintypes.WPARAM(vk_code),
                wintypes.LPARAM(l_param),
                self._SMTO_ABORTIFHUNG,
                30,
                ctypes.byref(result),
            )
        except Exception:
            sent = 0
        return bool(sent)

    def _deliver_mouse_wheel(self, hwnd: int, w_param: int, l_param: int) -> bool:
        if hwnd == 0:
            return False
        delivered = False
        if win32api is not None and win32con is not None:
            try:
                delivered = bool(win32api.PostMessage(hwnd, win32con.WM_MOUSEWHEEL, w_param, l_param))
            except Exception:
                delivered = False
        if delivered:
            return True
        if _USER32 is None:
            return False
        result = ctypes.c_size_t()
        try:
            sent = _USER32.SendMessageTimeoutW(
                hwnd,
                win32con.WM_MOUSEWHEEL if win32con is not None else 0x020A,
                wintypes.WPARAM(w_param),
                wintypes.LPARAM(l_param),
                self._SMTO_ABORTIFHUNG,
                30,
                ctypes.byref(result),
            )
        except Exception:
            sent = 0
        return bool(sent)

    def _is_overlay_window(self, hwnd: int) -> bool:
        try:
            overlay_hwnd = int(self.overlay.winId()) if self.overlay.winId() else 0
        except Exception:
            overlay_hwnd = 0
        return hwnd != 0 and hwnd == overlay_hwnd

    def _is_keyboard_target(self, hwnd: int, *, require_visible: bool) -> bool:
        if hwnd == 0 or self._is_overlay_window(hwnd):
            return False
        if self._should_ignore_window(hwnd):
            return False
        if win32gui is None:
            return False
        try:
            if not win32gui.IsWindow(hwnd):
                return False
            if require_visible and not win32gui.IsWindowVisible(hwnd):
                return False
        except Exception:
            return False
        return True

    def _gather_thread_focus_handles(self, target: int) -> Iterable[int]:
        if _USER32 is None:
            return ()
        info = self._GuiThreadInfo()
        pid = wintypes.DWORD()
        try:
            thread_id = _USER32.GetWindowThreadProcessId(
                wintypes.HWND(target), ctypes.byref(pid)
            )
        except Exception:
            return ()
        if not thread_id:
            return ()
        info.cbSize = ctypes.sizeof(info)
        try:
            ok = bool(_USER32.GetGUIThreadInfo(thread_id, ctypes.byref(info)))
        except Exception:
            ok = False
        if not ok:
            return ()
        handles = (
            info.hwndFocus,
            info.hwndActive,
            info.hwndCapture,
            info.hwndMenuOwner,
            info.hwndCaret,
        )
        return tuple(int(h) for h in handles if h)

    def _collect_descendant_windows(self, root: int) -> Iterable[int]:
        if win32gui is None:
            return ()
        queue: deque[int] = deque([root])
        discovered: Set[int] = {root}
        results: List[int] = []
        buffer = self._child_buffer
        while queue and len(results) < self._MAX_CHILD_FORWARDS:
            parent = queue.popleft()
            buffer.clear()

            def _collector(child_hwnd: int, acc: List[int]) -> bool:
                if child_hwnd not in discovered:
                    acc.append(child_hwnd)
                return len(acc) < self._MAX_CHILD_FORWARDS

            try:
                win32gui.EnumChildWindows(parent, _collector, buffer)
            except Exception:
                continue
            snapshot = list(buffer)
            buffer.clear()
            for child in snapshot:
                if child in discovered:
                    continue
                discovered.add(child)
                results.append(child)
                if len(results) >= self._MAX_CHILD_FORWARDS:
                    break
                queue.append(child)
        return tuple(results)

    def _overlay_rect_tuple(self) -> Optional[Tuple[int, int, int, int]]:
        rect = self.overlay.geometry()
        if rect.isNull():
            return None
        left = rect.left()
        top = rect.top()
        right = left + rect.width()
        bottom = top + rect.height()
        return left, top, right, bottom

    def _overlay_center_point(self) -> Optional[Tuple[int, int]]:
        rect = self._overlay_rect_tuple()
        if rect is None:
            return None
        left, top, right, bottom = rect
        return ((left + right) // 2, (top + bottom) // 2)

    def _rect_intersects_overlay(self, rect: Tuple[int, int, int, int]) -> bool:
        overlay_rect = self._overlay_rect_tuple()
        if overlay_rect is None:
            return False
        left, top, right, bottom = rect
        o_left, o_top, o_right, o_bottom = overlay_rect
        return not (right <= o_left or left >= o_right or bottom <= o_top or top >= o_bottom)

    def _fallback_is_target_window_valid(self, hwnd: int) -> bool:
        if _USER32 is None or hwnd == 0:
            return False
        overlay_hwnd = int(self.overlay.winId()) if self.overlay.winId() else 0
        if hwnd == overlay_hwnd:
            return False
        if not _user32_is_window(hwnd):
            return False
        if not _user32_is_window_visible(hwnd) or _user32_is_window_iconic(hwnd):
            return False
        rect = _user32_window_rect(hwnd)
        if not rect:
            return False
        return self._rect_intersects_overlay(rect)

    def _window_process_id(self, hwnd: int) -> Optional[int]:
        if _USER32 is None or hwnd == 0:
            return None
        pid = wintypes.DWORD()
        try:
            _USER32.GetWindowThreadProcessId(wintypes.HWND(hwnd), ctypes.byref(pid))
        except Exception:
            return None
        value = int(pid.value)
        return value or None

    def _is_own_process_window(self, hwnd: int) -> bool:
        try:
            pid = self._window_process_id(hwnd)
            return pid == os.getpid() if pid is not None else False
        except Exception:
            return False

    def _toolbar_hwnd(self) -> int:
        toolbar = getattr(self.overlay, "toolbar", None)
        if toolbar is None:
            return 0
        try:
            wid = toolbar.winId()
        except Exception:
            return 0
        return int(wid) if wid else 0

    def _photo_overlay_hwnd(self) -> int:
        photo = getattr(self.overlay, "_photo_overlay", None)
        if photo is None:
            return 0
        try:
            wid = photo.winId()
        except Exception:
            return 0
        return int(wid) if wid else 0

    def _should_ignore_window(self, hwnd: int) -> bool:
        if hwnd == 0:
            return True
        try:
            overlay_hwnd = int(self.overlay.winId()) if self.overlay.winId() else 0
        except Exception:
            overlay_hwnd = 0
        if hwnd == overlay_hwnd:
            return True
        toolbar_hwnd = self._toolbar_hwnd()
        if toolbar_hwnd and hwnd == toolbar_hwnd:
            return True
        photo_hwnd = self._photo_overlay_hwnd()
        if photo_hwnd and hwnd == photo_hwnd:
            return True
        return self._is_own_process_window(hwnd)

    def _fallback_is_candidate_window(self, hwnd: int) -> bool:
        if _USER32 is None or hwnd == 0:
            return False
        if self._should_ignore_window(hwnd):
            return False
        class_name = _user32_window_class_name(hwnd)
        if not class_name:
            return False
        if class_name in self._KNOWN_PRESENTATION_CLASSES:
            return True
        if any(class_name.startswith(prefix) for prefix in self._KNOWN_PRESENTATION_PREFIXES):
            return True
        rect = _user32_window_rect(hwnd)
        if not rect:
            return False
        left, top, right, bottom = rect
        width = max(0, right - left)
        height = max(0, bottom - top)
        overlay_rect = self._overlay_rect_tuple()
        if overlay_rect is None:
            return False
        o_width = overlay_rect[2] - overlay_rect[0]
        o_height = overlay_rect[3] - overlay_rect[1]
        if o_width <= 0 or o_height <= 0:
            return False
        width_diff = abs(width - o_width)
        height_diff = abs(height - o_height)
        center = self._overlay_center_point()
        contains_center = False
        if center is not None:
            cx, cy = center
            contains_center = left <= cx <= right and top <= cy <= bottom
        size_match = width >= 400 and height >= 300 and width_diff <= 64 and height_diff <= 64
        if contains_center and width >= 400 and height >= 300:
            return True
        return size_match

    def _get_window_styles(self, hwnd: int) -> Tuple[Optional[int], Optional[int]]:
        style: Optional[int] = None
        ex_style: Optional[int] = None
        try:
            if win32gui is not None:
                style = int(win32gui.GetWindowLong(hwnd, getattr(win32con, "GWL_STYLE", -16)))
                ex_style = int(win32gui.GetWindowLong(hwnd, getattr(win32con, "GWL_EXSTYLE", -20)))
            elif _USER32 is not None:
                gwl_style = getattr(win32con, "GWL_STYLE", -16)
                gwl_exstyle = getattr(win32con, "GWL_EXSTYLE", -20)
                style = int(_USER32.GetWindowLongW(wintypes.HWND(hwnd), gwl_style))
                ex_style = int(_USER32.GetWindowLongW(wintypes.HWND(hwnd), gwl_exstyle))
        except Exception:
            style = style if isinstance(style, int) else None
            ex_style = ex_style if isinstance(ex_style, int) else None
        return style, ex_style

    def _has_window_caption(self, hwnd: int) -> Optional[bool]:
        style, _ = self._get_window_styles(hwnd)
        if style is None:
            return None
        caption_flag = getattr(win32con, "WS_CAPTION", 0x00C00000)
        return bool(style & caption_flag)

    def _is_topmost_window(self, hwnd: int) -> Optional[bool]:
        _, ex_style = self._get_window_styles(hwnd)
        if ex_style is None:
            return None
        topmost_flag = getattr(win32con, "WS_EX_TOPMOST", 0x00000008)
        return bool(ex_style & topmost_flag)

    def _get_window_rect_generic(self, hwnd: int) -> Optional[Tuple[int, int, int, int]]:
        if win32gui is not None:
            try:
                rect = win32gui.GetWindowRect(hwnd)
                if rect:
                    return int(rect[0]), int(rect[1]), int(rect[2]), int(rect[3])
            except Exception:
                pass
        return _user32_window_rect(hwnd)

    def _candidate_score(self, hwnd: int) -> int:
        rect = self._get_window_rect_generic(hwnd)
        if rect is None:
            return -1
        left, top, right, bottom = rect
        width = max(0, right - left)
        height = max(0, bottom - top)
        if width == 0 or height == 0:
            return -1
        class_name = ""
        if win32gui is not None:
            try:
                class_name = win32gui.GetClassName(hwnd)
            except Exception:
                class_name = ""
        if not class_name:
            class_name = _user32_window_class_name(hwnd)
        class_name = class_name.strip().lower()

        score = 0
        if class_name in self._SLIDESHOW_PRIORITY_CLASSES:
            score += 2000
        elif class_name in self._SLIDESHOW_SECONDARY_CLASSES:
            score += 1200
        elif "screen" in class_name or "slide" in class_name or "show" in class_name:
            score += 900
        elif class_name in self._KNOWN_PRESENTATION_CLASSES:
            score += 400

        has_caption = self._has_window_caption(hwnd)
        if has_caption is False:
            score += 220
        elif has_caption is True:
            score -= 180

        if class_name in self._PRESENTATION_EDITOR_CLASSES:
            score -= 600

        is_topmost = self._is_topmost_window(hwnd)
        if is_topmost:
            score += 80

        overlay_rect = self._overlay_rect_tuple()
        if overlay_rect is not None:
            o_width = max(0, overlay_rect[2] - overlay_rect[0])
            o_height = max(0, overlay_rect[3] - overlay_rect[1])
            if o_width > 0 and o_height > 0:
                width_diff = abs(width - o_width)
                height_diff = abs(height - o_height)
                size_penalty = min(width_diff + height_diff, 1600)
                score += max(0, 320 - size_penalty // 3)
                area = width * height
                overlay_area = o_width * o_height
                if overlay_area > 0:
                    ratio = min(area, overlay_area) / max(area, overlay_area)
                    score += int(ratio * 160)
                overlap_x = max(0, min(right, overlay_rect[2]) - max(left, overlay_rect[0]))
                overlap_y = max(0, min(bottom, overlay_rect[3]) - max(top, overlay_rect[1]))
                overlap_area = overlap_x * overlap_y
                if overlap_area > 0 and area > 0:
                    score += int((overlap_area / area) * 180)

        return score

    def _fallback_detect_presentation_window_user32(self) -> Optional[int]:
        if _USER32 is None:
            return None
        overlay_hwnd = int(self.overlay.winId()) if self.overlay.winId() else 0
        best_hwnd: Optional[int] = None
        best_score = -1
        foreground = _user32_get_foreground_window()
        if (
            foreground
            and foreground != overlay_hwnd
            and not self._should_ignore_window(foreground)
            and self._fallback_is_candidate_window(foreground)
        ):
            score = self._candidate_score(foreground)
            if score > best_score and self._is_control_allowed(foreground, log=False):
                best_score = score
                best_hwnd = foreground
        if _WNDENUMPROC is None:
            return best_hwnd
        candidates: List[int] = []

        def _enum_callback(hwnd: int, _l_param: int) -> int:
            if hwnd == overlay_hwnd:
                return True
            if self._should_ignore_window(hwnd):
                return True
            if not _user32_is_window_visible(hwnd) or _user32_is_window_iconic(hwnd):
                return True
            rect = _user32_window_rect(hwnd)
            if not rect or not self._rect_intersects_overlay(rect):
                return True
            candidates.append(int(hwnd))
            return True

        enum_proc = _WNDENUMPROC(_enum_callback)
        try:
            _USER32.EnumWindows(enum_proc, 0)
        except Exception:
            return best_hwnd
        for hwnd in candidates:
            if not self._fallback_is_candidate_window(hwnd):
                continue
            score = self._candidate_score(hwnd)
            if score > best_score and self._is_control_allowed(hwnd, log=False):
                best_score = score
                best_hwnd = hwnd
        return best_hwnd

    def _is_target_window_valid(self, hwnd: int) -> bool:
        if win32gui is None:
            return self._fallback_is_target_window_valid(hwnd)
        try:
            if hwnd == 0:
                return False
            if hwnd == int(self.overlay.winId()):
                return False
            if not win32gui.IsWindow(hwnd) or not win32gui.IsWindowVisible(hwnd):
                return False
            if win32gui.IsIconic(hwnd):
                return False
            rect = win32gui.GetWindowRect(hwnd)
        except Exception:
            return False
        if not rect:
            return False
        return self._rect_intersects_overlay(rect)

    def _is_candidate_window(self, hwnd: int) -> bool:
        if win32gui is None:
            return self._fallback_is_candidate_window(hwnd)
        if self._should_ignore_window(hwnd):
            return False
        try:
            class_name = win32gui.GetClassName(hwnd)
        except Exception:
            class_name = ""
        class_name = class_name.strip().lower()
        if not class_name:
            return False
        if class_name in self._KNOWN_PRESENTATION_CLASSES:
            return True
        if any(class_name.startswith(prefix) for prefix in self._KNOWN_PRESENTATION_PREFIXES):
            return True
        try:
            rect = win32gui.GetWindowRect(hwnd)
        except Exception:
            return False
        if not rect:
            return False
        left, top, right, bottom = rect
        width = max(0, right - left)
        height = max(0, bottom - top)
        overlay_rect = self._overlay_rect_tuple()
        if overlay_rect is None:
            return False
        o_width = overlay_rect[2] - overlay_rect[0]
        o_height = overlay_rect[3] - overlay_rect[1]
        if o_width <= 0 or o_height <= 0:
            return False
        width_diff = abs(width - o_width)
        height_diff = abs(height - o_height)
        center = self._overlay_center_point()
        contains_center = False
        if center is not None:
            cx, cy = center
            contains_center = left <= cx <= right and top <= cy <= bottom
        size_match = width >= 400 and height >= 300 and width_diff <= 64 and height_diff <= 64
        if contains_center and width >= 400 and height >= 300:
            return True
        return size_match

    def _detect_presentation_window(self) -> Optional[int]:
        if win32gui is None:
            return self._fallback_detect_presentation_window_user32()
        overlay_hwnd = int(self.overlay.winId()) if self.overlay.winId() else 0
        try:
            foreground = win32gui.GetForegroundWindow()
        except Exception:
            foreground = 0
        best_hwnd: Optional[int] = None
        best_score = -1
        if (
            foreground
            and foreground != overlay_hwnd
            and not self._should_ignore_window(foreground)
            and self._is_candidate_window(foreground)
        ):
            normalized = self._normalize_presentation_target(foreground)
            if (
                normalized
                and self._is_target_window_valid(normalized)
                and self._is_control_allowed(normalized, log=False)
            ):
                score = self._candidate_score(normalized)
                if score > best_score:
                    best_score = score
                    best_hwnd = normalized

        candidates: List[int] = []

        def _enum_callback(hwnd: int, acc: List[int]) -> bool:
            if hwnd == overlay_hwnd:
                return True
            if self._should_ignore_window(hwnd):
                return True
            try:
                if not win32gui.IsWindowVisible(hwnd) or win32gui.IsIconic(hwnd):
                    return True
                rect = win32gui.GetWindowRect(hwnd)
            except Exception:
                return True
            if not rect or not self._rect_intersects_overlay(rect):
                return True
            acc.append(hwnd)
            return True

        try:
            win32gui.EnumWindows(_enum_callback, candidates)
        except Exception:
            return best_hwnd
        for hwnd in candidates:
            if not self._is_candidate_window(hwnd):
                continue
            normalized = self._normalize_presentation_target(hwnd)
            if not normalized or not self._is_target_window_valid(normalized):
                continue
            if not self._is_control_allowed(normalized, log=False):
                continue
            score = self._candidate_score(normalized)
            if score > best_score:
                best_score = score
                best_hwnd = normalized
        return best_hwnd

    def _resolve_presentation_target(self) -> Optional[int]:
        if win32gui is None:
            hwnd = self._last_target_hwnd
            if hwnd and not self._is_control_allowed(hwnd, log=False):
                self.clear_cached_target()
                hwnd = None
            if hwnd and self._fallback_is_target_window_valid(hwnd):
                normalized = self._normalize_presentation_target(hwnd)
                if normalized and normalized != hwnd and self._fallback_is_target_window_valid(normalized):
                    self._last_target_hwnd = normalized
                    return normalized
                if self._should_refresh_cached_target(hwnd):
                    refreshed = self._fallback_detect_presentation_window_user32()
                    if (
                        refreshed
                        and refreshed != hwnd
                        and self._fallback_is_target_window_valid(refreshed)
                    ):
                        normalized = self._normalize_presentation_target(refreshed)
                        if normalized and self._fallback_is_target_window_valid(normalized):
                            if self._is_control_allowed(normalized, log=False):
                                self._last_target_hwnd = normalized
                                return normalized
                            self.clear_cached_target()
                            return None
                        if self._is_control_allowed(refreshed, log=False):
                            self._last_target_hwnd = refreshed
                            return refreshed
                        self.clear_cached_target()
                        return None
                return hwnd
            hwnd = self._fallback_detect_presentation_window_user32()
            normalized = self._normalize_presentation_target(hwnd) if hwnd else None
            target = normalized or hwnd
            if target and self._fallback_is_target_window_valid(target):
                if self._is_control_allowed(target, log=False):
                    self._last_target_hwnd = target
                    return target
                self.clear_cached_target()
                return None
            self._last_target_hwnd = None
            return None
        hwnd = self._last_target_hwnd
        if hwnd and not self._is_control_allowed(hwnd, log=False):
            self.clear_cached_target()
            hwnd = None
        if hwnd and self._is_target_window_valid(hwnd):
            normalized = self._normalize_presentation_target(hwnd)
            if normalized and normalized != hwnd and self._is_target_window_valid(normalized):
                self._last_target_hwnd = normalized
                hwnd = normalized
            if self._should_refresh_cached_target(hwnd):
                refreshed = self._detect_presentation_window()
                normalized = self._normalize_presentation_target(refreshed) if refreshed else None
                target = normalized or refreshed
                if target and target != hwnd and self._is_target_window_valid(target):
                    if self._is_control_allowed(target, log=False):
                        self._last_target_hwnd = target
                        return target
                    self.clear_cached_target()
                    return None
            return hwnd
        hwnd = self._detect_presentation_window()
        normalized = self._normalize_presentation_target(hwnd) if hwnd else None
        target = normalized or hwnd
        if target and self._is_target_window_valid(target):
            if self._is_control_allowed(target, log=False):
                self._last_target_hwnd = target
                return target
            self.clear_cached_target()
            return None
        self._last_target_hwnd = None
        return None


class OverlayWindow(QWidget):
    _KNOWN_PRESENTATION_CLASSES = _PresentationForwarder._KNOWN_PRESENTATION_CLASSES
    _KNOWN_PRESENTATION_PREFIXES = _PresentationForwarder._KNOWN_PRESENTATION_PREFIXES
    _SLIDESHOW_PRIORITY_CLASSES = _PresentationForwarder._SLIDESHOW_PRIORITY_CLASSES
    _SLIDESHOW_SECONDARY_CLASSES = _PresentationForwarder._SLIDESHOW_SECONDARY_CLASSES
    _NAVIGATION_RESTORE_DELAY_MS = 600
    _PRESENTATION_EDITOR_CLASSES: Set[str] = _PresentationForwarder._PRESENTATION_EDITOR_CLASSES
    _WORD_WINDOW_CLASSES: Set[str] = _PresentationForwarder._WORD_WINDOW_CLASSES
    _WORD_CONTENT_CLASSES: Set[str] = _PresentationForwarder._WORD_CONTENT_CLASSES
    _WORD_HOST_CLASSES: Set[str] = _PresentationForwarder._WORD_HOST_CLASSES
    _WPS_WRITER_PREFIXES: Tuple[str, ...] = _PresentationForwarder._WPS_WRITER_PREFIXES
    _WPS_WRITER_KEYWORDS: Tuple[str, ...] = _PresentationForwarder._WPS_WRITER_KEYWORDS
    _WPS_WRITER_EXCLUDE_KEYWORDS: Tuple[str, ...] = (
        _PresentationForwarder._WPS_WRITER_EXCLUDE_KEYWORDS
    )
    _WPS_SLIDESHOW_CLASSES: Set[str] = _PresentationForwarder._WPS_SLIDESHOW_CLASSES

    def __init__(self, settings_manager: SettingsManager) -> None:
        super().__init__(None, Qt.WindowType.FramelessWindowHint | Qt.WindowType.WindowStaysOnTopHint)
        self.setAttribute(Qt.WidgetAttribute.WA_TranslucentBackground)
        self.settings_manager = settings_manager
        paint_settings = self.settings_manager.load_settings().get("Paint", {})
        self._presentation_control_flags: Dict[str, bool] = {}
        self._update_presentation_control_flags(paint_settings)
        style_value = paint_settings.get("brush_style", _DEFAULT_PEN_STYLE.value)
        try:
            self.pen_style = PenStyle(style_value)
        except ValueError:
            self.pen_style = _DEFAULT_PEN_STYLE
        base_size_value = paint_settings.get("brush_base_size")
        if base_size_value is None:
            base_size_value = paint_settings.get("brush_size", "12")
        try:
            parsed_base = float(base_size_value)
        except (TypeError, ValueError):
            parsed_base = 12.0
        self.pen_base_size = clamp_base_size_for_style(self.pen_style, parsed_base)
        color_hex = paint_settings.get("brush_color", "#ff0000")
        self.pen_color = QColor(color_hex)
        if not self.pen_color.isValid():
            self.pen_color = QColor("#ff0000")
        self._style_opacity_overrides: Dict[PenStyle, int] = {}
        for style in PEN_STYLE_ORDER:
            config = get_pen_style_config(style)
            if not config.opacity_range:
                continue
            key = f"{style.value}_opacity"
            raw_value = paint_settings.get(key)
            if raw_value is None:
                if config.default_opacity is not None:
                    value = int(config.default_opacity)
                else:
                    value = int(config.base_alpha)
            else:
                try:
                    value = int(float(raw_value))
                except (TypeError, ValueError):
                    value = int(config.default_opacity or config.base_alpha)
            min_alpha, max_alpha = config.opacity_range
            value = int(clamp(value, min_alpha, max_alpha))
            self._style_opacity_overrides[style] = value
        self._style_base_sizes: Dict[PenStyle, float] = {}
        for style in PEN_STYLE_ORDER:
            style_config = get_pen_style_config(style)
            key = f"{style.value}_base_size"
            raw_base = paint_settings.get(key)
            if raw_base is None:
                if style == self.pen_style:
                    stored = float(self.pen_base_size)
                else:
                    stored = float(style_config.default_base)
            else:
                try:
                    stored = float(raw_base)
                except (TypeError, ValueError):
                    stored = float(style_config.default_base)
            stored = clamp_base_size_for_style(style, stored)
            self._style_base_sizes[style] = float(stored)
        self.pen_base_size = float(
            self._style_base_sizes.get(self.pen_style, float(self.pen_base_size))
        )
        config = get_pen_style_config(self.pen_style)
        self.pen_size = max(1, int(round(self.pen_base_size * config.width_multiplier)))
        self.mode = "brush"
        self.current_shape: Optional[str] = None
        self.shape_start_point: Optional[QPoint] = None
        self.drawing = False
        self.last_point = QPointF(); self.prev_point = QPointF()
        self.last_width = max(1.0, self.pen_base_size * config.target_min_factor)
        self._stroke_target_width = float(self.last_width)
        self.last_time = time.time()
        self._last_brush_color = QColor(self.pen_color)
        self._last_brush_size = max(1, int(self.pen_size))
        self._last_pen_style: PenStyle = self.pen_style
        self._last_pen_base_size: float = float(self.pen_base_size)
        self._last_draw_mode = "brush"
        self._last_shape_type: Optional[str] = None
        self._restoring_tool = False
        self._eraser_last_point: Optional[QPoint] = None
        self._stroke_points: deque[QPointF] = deque(maxlen=8)
        self._stroke_timestamps: deque[float] = deque(maxlen=8)
        self._stroke_speed: float = 0.0
        self._stroke_last_midpoint: Optional[QPointF] = None
        self._stroke_filter_point: Optional[QPointF] = None
        self._stroke_width_velocity: float = 0.0
        self._stroke_smoothed_target: float = max(1.0, self.pen_size)
        self._stroke_fill_coverage = QPainterPath()
        self.navigation_active = False
        self._navigation_reasons: Dict[str, int] = {}
        self._active_navigation_keys: Set[int] = set()
        self._cursor_button_navigation = False
        self._nav_pointer_button = Qt.MouseButton.NoButton
        self._nav_pointer_press_pos = QPointF()
        self._nav_pointer_press_global = QPointF()
        self._nav_pointer_press_modifiers = Qt.KeyboardModifier.NoModifier
        self._nav_pointer_started_draw = False
        self._brush_painter: Optional[QPainter] = None
        self._eraser_painter: Optional[QPainter] = None
        self._last_target_hwnd: Optional[int] = None
        self._pending_tool_restore: Optional[Tuple[str, Optional[str]]] = None
        self._nav_restore_mode: Optional[Tuple[str, Optional[str]]] = None
        self._nav_restore_timer = QTimer(self)
        self._nav_restore_timer.setSingleShot(True)
        self._nav_restore_timer.timeout.connect(self._restore_navigation_tool)
        base_width = self._effective_brush_width()
        self._brush_pen = QPen(
            self.pen_color,
            base_width,
            Qt.PenStyle.SolidLine,
            Qt.PenCapStyle.RoundCap,
            Qt.PenJoinStyle.RoundJoin,
        )
        fade_color = QColor(self.pen_color)
        fade_color.setAlpha(config.fade_max_alpha)
        self._brush_shadow_pen = QPen(
            fade_color,
            max(0.6, base_width * config.shadow_width_scale),
            Qt.PenStyle.SolidLine,
            Qt.PenCapStyle.RoundCap,
            Qt.PenJoinStyle.RoundJoin,
        )
        self._brush_composition_mode = config.composition_mode
        self._active_base_alpha = int(config.base_alpha)
        self._active_fade_min = int(config.fade_min_alpha)
        self._active_fade_max = int(config.fade_max_alpha)
        self._active_shadow_alpha = int(config.shadow_alpha)
        self._active_alpha_scale = 1.0
        self._refresh_pen_alpha_state()
        self._stroke_smoothed_target = max(1.0, base_width * config.target_min_factor)
        self._update_brush_pen_appearance(base_width, self._active_fade_max)
        self._last_preview_bounds: Optional[QRect] = None
        self.whiteboard_active = False
        self._mode_before_whiteboard: Optional[str] = None
        self.whiteboard_color = QColor(0, 0, 0, 0); self.last_board_color = QColor("#ffffff")
        self.cursor_pixmap = QPixmap()
        self._eraser_stroker = QPainterPathStroker()
        self._eraser_stroker.setCapStyle(Qt.PenCapStyle.RoundCap)
        self._eraser_stroker.setJoinStyle(Qt.PenJoinStyle.RoundJoin)
        self._eraser_stroker_width = 0.0
        self._forwarder: Optional[_PresentationForwarder] = (
            _PresentationForwarder(self) if _PresentationForwarder.is_supported() else None
        )
        self.setFocusPolicy(Qt.FocusPolicy.StrongFocus)
        self.setMouseTracking(True)
        self._keyboard_grabbed = False

        self._build_scene()
        self.history: List[QPixmap] = []
        self._history_limit = 30
        self.toolbar = FloatingToolbar(self, self.settings_manager)
        self._update_pen_tooltip()
        self.set_mode("brush", initial=True)
        self.toolbar.update_undo_state(False)
        self._apply_whiteboard_lock()

    def raise_toolbar(self) -> None:
        if getattr(self, "toolbar", None) is not None:
            self.toolbar.show()
            self.toolbar.raise_()

    def _build_scene(self) -> None:
        virtual = QRect()
        for screen in QApplication.screens():
            virtual = virtual.united(screen.geometry())
        self.setGeometry(virtual)
        self.canvas = QPixmap(self.size()); self.canvas.fill(Qt.GlobalColor.transparent)
        self.temp_canvas = QPixmap(self.size()); self.temp_canvas.fill(Qt.GlobalColor.transparent)

    # ---- ͼ��ͼ����� ----
    def _ensure_brush_painter(self) -> QPainter:
        painter = self._brush_painter
        if painter is None:
            painter = QPainter(self.canvas)
            painter.setRenderHint(QPainter.RenderHint.Antialiasing)
            painter.setCompositionMode(self._brush_composition_mode)
            self._brush_painter = painter
        else:
            painter.setCompositionMode(self._brush_composition_mode)
        return painter

    def _release_brush_painter(self) -> None:
        if self._brush_painter is not None:
            self._brush_painter.end()
            self._brush_painter = None

    def _ensure_eraser_painter(self) -> QPainter:
        painter = self._eraser_painter
        if painter is None:
            painter = QPainter(self.canvas)
            painter.setRenderHint(QPainter.RenderHint.Antialiasing)
            painter.setCompositionMode(QPainter.CompositionMode.CompositionMode_Clear)
            self._eraser_painter = painter
        return painter

    def _release_eraser_painter(self) -> None:
        if self._eraser_painter is not None:
            self._eraser_painter.end()
            self._eraser_painter = None

    def _release_canvas_painters(self) -> None:
        self._release_brush_painter()
        self._release_eraser_painter()

    def _effective_brush_width(self) -> float:
        config = get_pen_style_config(self.pen_style)
        return max(1.0, float(self.pen_base_size) * config.width_multiplier)

    def _update_brush_pen_appearance(self, width: float, fade_alpha: int) -> None:
        target_fade = int(clamp(fade_alpha, self._active_fade_min, self._active_fade_max))
        base_color = configure_pen_for_style(
            self._brush_pen,
            self._brush_shadow_pen,
            self.pen_color,
            width,
            target_fade,
            self.pen_style,
            base_alpha_override=self._active_base_alpha,
            shadow_alpha_override=self._active_shadow_alpha,
            alpha_scale=self._active_alpha_scale,
        )
        self._active_pen_color = QColor(base_color)

    def _refresh_pen_alpha_state(self) -> None:
        config = get_pen_style_config(self.pen_style)
        override = self._style_opacity_overrides.get(self.pen_style)
        base_alpha, fade_min, fade_max, shadow_alpha, scale = resolve_pen_opacity(
            config, override
        )
        self._active_base_alpha = base_alpha
        self._active_fade_min = fade_min
        self._active_fade_max = fade_max
        self._active_shadow_alpha = shadow_alpha
        self._active_alpha_scale = scale if scale > 0 else 1.0

    def _apply_opacity_overrides(self, overrides: Mapping[PenStyle, int]) -> None:
        updated = False
        for style, value in overrides.items():
            if not isinstance(style, PenStyle):
                continue
            config = get_pen_style_config(style)
            if not config.opacity_range:
                continue
            min_alpha, max_alpha = config.opacity_range
            default_alpha = int(config.default_opacity or config.base_alpha)
            try:
                alpha = int(value)
            except (TypeError, ValueError):
                alpha = default_alpha
            alpha = int(clamp(alpha, min_alpha, max_alpha))
            if self._style_opacity_overrides.get(style) != alpha:
                self._style_opacity_overrides[style] = alpha
                updated = True
        if updated:
            self._refresh_pen_alpha_state()

    def _ingest_style_base_sizes(self, bases: Mapping[PenStyle, float]) -> None:
        for style, value in bases.items():
            if not isinstance(style, PenStyle):
                continue
            try:
                numeric = float(value)
            except (TypeError, ValueError):
                continue
            clamped = clamp_base_size_for_style(style, numeric)
            self._style_base_sizes[style] = float(clamped)

    def _apply_pen_style_change(self, *, update_cursor: bool = True) -> None:
        self.pen_base_size = clamp_base_size_for_style(self.pen_style, float(self.pen_base_size))
        self._style_base_sizes[self.pen_style] = float(self.pen_base_size)
        config = get_pen_style_config(self.pen_style)
        self.pen_size = max(1, int(round(self._effective_brush_width())))
        self._brush_composition_mode = config.composition_mode
        base_width = self._effective_brush_width()
        self._refresh_pen_alpha_state()
        self._update_brush_pen_appearance(base_width, self._active_fade_max)
        if self._brush_painter is not None:
            self._brush_painter.setCompositionMode(self._brush_composition_mode)
        self.last_width = max(1.0, base_width * config.target_min_factor)
        self._stroke_smoothed_target = float(self.last_width)
        self._stroke_width_velocity = 0.0
        self._stroke_target_width = float(self.last_width)
        if update_cursor:
            self.update_cursor()
        self._update_pen_tooltip()

    def _update_pen_tooltip(self) -> None:
        toolbar = getattr(self, "toolbar", None)
        if toolbar is None:
            return
        effective = int(round(self._effective_brush_width()))
        toolbar.update_pen_tooltip(
            self.pen_style,
            float(self.pen_base_size),
            effective,
            opacity_percent=self._get_active_opacity_percent(),
        )

    def _get_active_opacity_percent(self) -> Optional[int]:
        config = get_pen_style_config(self.pen_style)
        if not config.opacity_range:
            return None
        min_alpha, max_alpha = config.opacity_range
        span = max(1, max_alpha - min_alpha)
        percent = int(round((self._active_base_alpha - min_alpha) * 100 / span))
        return int(clamp(percent, 0, 100))

    def _apply_whiteboard_lock(self) -> None:
        toolbar = getattr(self, "toolbar", None)
        if toolbar is not None:
            toolbar.set_whiteboard_locked(self.whiteboard_active)
        if self.whiteboard_active:
            if self._mode_before_whiteboard is None:
                self._mode_before_whiteboard = getattr(self, "mode", "brush")
            if getattr(self, "mode", "brush") == "cursor":
                self.set_mode("brush")
            self._navigation_reasons.clear()
            self._active_navigation_keys.clear()
            self.navigation_active = False
            self._cursor_button_navigation = False
            self.update_cursor()
            return
        restore_mode = self._mode_before_whiteboard
        self._mode_before_whiteboard = None
        if restore_mode and restore_mode != getattr(self, "mode", restore_mode):
            self.set_mode(restore_mode)
        self.update_cursor()

    def show_overlay(self) -> None:
        self.show(); self.toolbar.show(); self.raise_toolbar()
        self.set_mode(self.mode, self.current_shape)

    def hide_overlay(self) -> None:
        self._release_keyboard_capture()
        self.hide(); self.toolbar.hide()
        self.save_settings(); self.save_window_position()

    def open_pen_settings(self) -> None:
        pm, ps = self.mode, self.current_shape
        dialog = PenSettingsDialog(
            self.toolbar,
            self.pen_base_size,
            self.pen_color.name(),
            self.pen_style,
            initial_opacity_overrides=self._style_opacity_overrides,
            initial_base_sizes=self._style_base_sizes,
            initial_control_flags=getattr(self, "_presentation_control_flags", None),
        )
        if dialog.exec():
            (
                base_size,
                color,
                style,
                overrides,
                base_sizes,
                control_flags,
            ) = dialog.get_settings()
            self._ingest_style_base_sizes(base_sizes)
            self.pen_style = style
            self.pen_base_size = float(base_size)
            self._style_base_sizes[self.pen_style] = float(
                clamp_base_size_for_style(self.pen_style, self.pen_base_size)
            )
            self.pen_color = QColor(color)
            self._apply_opacity_overrides(overrides)
            self._update_presentation_control_flags(control_flags)
            self._apply_pen_style_change()
            self.save_settings()
        self.set_mode(pm, ps)
        self.raise_toolbar()

    def open_board_color_dialog(self) -> None:
        d = BoardColorDialog(self.toolbar)
        if d.exec():
            c = d.get_color()
            if c:
                self.last_board_color = c
                self.whiteboard_color = c
                self.whiteboard_active = True
                self._apply_whiteboard_lock()
                if self._forwarder:
                    self._forwarder.clear_cached_target()
                self.toolbar.update_whiteboard_button_state(True)
                self._update_visibility_for_mode(initial=False)
                self.raise_toolbar()
                self.update()

    def toggle_whiteboard(self) -> None:
        self.whiteboard_active = not self.whiteboard_active
        self.whiteboard_color = self.last_board_color if self.whiteboard_active else QColor(0, 0, 0, 0)
        self._apply_whiteboard_lock()
        if self._forwarder and self.whiteboard_active:
            self._forwarder.clear_cached_target()
        self._update_visibility_for_mode(initial=False)
        self.raise_toolbar()
        self.toolbar.update_whiteboard_button_state(self.whiteboard_active)
        self.update()

    def set_mode(self, mode: str, shape_type: Optional[str] = None, *, initial: bool = False) -> None:
        if self.whiteboard_active and mode == "cursor":
            return
        prev_mode = getattr(self, "mode", None)
        if prev_mode != mode:
            self._release_canvas_painters()
        if mode != "cursor":
            self._cancel_navigation_cursor_hold()
            self._set_navigation_reason("cursor-button", False)
        else:
            self._set_navigation_reason("cursor-button", False)
            self._cursor_button_navigation = False
        focus_on_cursor = bool(self._forwarder) and mode == "cursor" and not initial
        pending_focus_target: Optional[int] = None
        self.mode = mode
        if not self._restoring_tool:
            self._pending_tool_restore = None
        if shape_type is not None or mode != "shape":
            self.current_shape = shape_type
        if mode != "shape":
            self.shape_start_point = None
            self._last_preview_bounds = None
        if self.mode != "eraser":
            self._eraser_last_point = None
        if self._forwarder and mode == "cursor":
            self._forwarder.clear_cached_target()
            if focus_on_cursor:
                try:
                    pending_focus_target = self._forwarder.get_presentation_target()
                except Exception:
                    pending_focus_target = None
                if pending_focus_target and not self._presentation_control_allowed(pending_focus_target):
                    focus_on_cursor = False
                    self._forwarder.clear_cached_target()
        if self.mode in {"brush", "shape"} and not self._restoring_tool:
            self._update_last_tool_snapshot()
        self._update_visibility_for_mode(initial=initial)
        if focus_on_cursor and self._forwarder:
            self._forwarder.focus_presentation_window()
        if not initial:
            self.raise_toolbar()
        self.update_toolbar_state()
        self.update_cursor()

    def update_toolbar_state(self) -> None:
        if not getattr(self, 'toolbar', None):
            return
        self.toolbar.update_tool_states(self.mode, self.pen_color)

    def _update_last_tool_snapshot(self) -> None:
        if self.pen_color.isValid():
            self._last_brush_color = QColor(self.pen_color)
        if self.pen_size > 0:
            self._last_brush_size = max(1, int(self.pen_size))
        self._last_pen_style = self.pen_style
        if self.pen_base_size > 0:
            self._last_pen_base_size = float(self.pen_base_size)
        if self.mode in {"brush", "shape"}:
            self._last_draw_mode = self.mode
            if self.mode == "shape":
                self._last_shape_type = self.current_shape

    def _restore_last_tool(self, preferred_mode: Optional[str] = None, *, shape_type: Optional[str] = None) -> None:
        self._pending_tool_restore = None
        if isinstance(self._last_brush_color, QColor) and self._last_brush_color.isValid():
            self.pen_color = QColor(self._last_brush_color)
        if isinstance(self._last_pen_style, PenStyle):
            self.pen_style = self._last_pen_style
        if isinstance(self._last_pen_base_size, (int, float)) and self._last_pen_base_size > 0:
            self.pen_base_size = float(self._last_pen_base_size)
        else:
            self.pen_base_size = clamp_base_size_for_style(self.pen_style, self.pen_base_size)
        self._apply_pen_style_change()
        target_mode = preferred_mode
        target_shape: Optional[str] = None
        if target_mode == "shape":
            target_shape = shape_type or self._last_shape_type or self.current_shape
        if target_mode not in {"brush", "shape", "eraser"}:
            if self._last_draw_mode == "shape":
                target_mode = "shape"
                target_shape = shape_type or self._last_shape_type or self.current_shape
            else:
                target_mode = "brush"
        self._restoring_tool = True
        try:
            self.set_mode(target_mode, shape_type=target_shape)
        finally:
            self._restoring_tool = False
        if target_mode in {"brush", "shape"}:
            self._update_last_tool_snapshot()

    def toggle_eraser_mode(self) -> None:
        """切换橡皮模式；再次点击会恢复上一次的画笔配置。"""
        if self.mode == "eraser":
            self._restore_last_tool()
        else:
            self._update_last_tool_snapshot()
            self.set_mode("eraser")

    def toggle_cursor_mode(self) -> None:
        """切换光标模式；再次点击恢复最近的画笔或图形设置。"""
        if self.mode == "cursor":
            self._restore_last_tool()
            self._set_navigation_reason("cursor-button", True)
            return
        self._set_navigation_reason("cursor-button", False)
        self._cursor_button_navigation = False
        self._update_last_tool_snapshot()
        self.set_mode("cursor")

    def go_to_next_slide(
        self,
        *,
        via_toolbar: bool = False,
        originating_key: Optional[int] = None,
    ) -> None:
        if self.whiteboard_active:
            return
        self._send_slide_virtual_key(
            VK_DOWN,
            via_toolbar=via_toolbar,
            originating_key=originating_key,
        )

    def go_to_previous_slide(
        self,
        *,
        via_toolbar: bool = False,
        originating_key: Optional[int] = None,
    ) -> None:
        if self.whiteboard_active:
            return
        self._send_slide_virtual_key(
            VK_UP,
            via_toolbar=via_toolbar,
            originating_key=originating_key,
        )

    def _wheel_delta_for_vk(self, vk_code: int) -> int:
        if vk_code in (VK_DOWN, VK_RIGHT):
            return -120
        if vk_code in (VK_UP, VK_LEFT):
            return 120
        return 0

    def _class_has_wps_writer_signature(self, class_name: str) -> bool:
        if not class_name:
            return False
        if any(class_name.startswith(prefix) for prefix in self._WPS_WRITER_PREFIXES):
            if any(excluded in class_name for excluded in self._WPS_WRITER_EXCLUDE_KEYWORDS):
                return False
            if any(keyword in class_name for keyword in self._WPS_WRITER_KEYWORDS):
                return True
        if class_name in {
            "kwpsdocview",
            "wpsdocview",
            "kwpsframeclass",
            "kwpsmainframe",
            "wpsframeclass",
            "wpsmainframe",
        }:
            return True
        return False

    def _class_has_wps_presentation_signature(self, class_name: str) -> bool:
        if not class_name:
            return False
        if self._is_wps_slideshow_class(class_name):
            return True
        if class_name.startswith("kwpp") or "kwpp" in class_name:
            return True
        if class_name.startswith("wpp") and "wps" not in class_name:
            return True
        if class_name.startswith("wpsshow") or "wpsshow" in class_name:
            return True
        return False

    def _class_has_ms_presentation_signature(self, class_name: str) -> bool:
        if not class_name:
            return False
        if self._class_has_wps_presentation_signature(class_name):
            return False
        if class_name in self._SLIDESHOW_PRIORITY_CLASSES:
            return True
        if class_name in self._SLIDESHOW_SECONDARY_CLASSES:
            return True
        if class_name in self._PRESENTATION_EDITOR_CLASSES:
            if class_name.startswith("kwpp") or class_name.startswith("kwps"):
                return False
            if class_name.startswith("wps"):
                return False
            return True
        keywords = ("ppt", "powerpnt", "powerpoint", "screenclass")
        return any(keyword in class_name for keyword in keywords)

    def _window_process_name(self, hwnd: int) -> str:
        pid = self._window_process_id(hwnd)
        if not pid:
            return ""
        path = _process_image_path(int(pid))
        if not path:
            return ""
        return os.path.basename(path).strip().lower()

    def _presentation_target_category(self, hwnd: Optional[int]) -> str:
        if not hwnd:
            return "other"
        class_name = self._presentation_window_class(hwnd)
        top_hwnd = _user32_top_level_hwnd(hwnd)
        top_class = self._presentation_window_class(top_hwnd) if top_hwnd else ""
        if self._class_has_wps_presentation_signature(class_name) or self._class_has_wps_presentation_signature(top_class):
            return "wps_ppt"
        if self._class_has_wps_writer_signature(class_name) or self._class_has_wps_writer_signature(top_class):
            return "wps_word"
        if self._is_wps_slideshow_class(class_name) or self._is_wps_slideshow_class(top_class):
            return "wps_ppt"
        if self._is_word_like_class(class_name) or self._is_word_like_class(top_class):
            return "ms_word"
        process_name = self._window_process_name(top_hwnd or hwnd)
        if process_name:
            if process_name.startswith("wpp"):
                return "wps_ppt"
            if process_name.startswith("wps"):
                return "wps_word"
            if "powerpnt" in process_name:
                return "ms_ppt"
            if "winword" in process_name:
                return "ms_word"
        if self._class_has_ms_presentation_signature(class_name) or self._class_has_ms_presentation_signature(top_class):
            return "ms_ppt"
        return "other"

    def _is_presentation_category_allowed(self, category: str) -> bool:
        if not category or category == "other":
            return True
        flags = getattr(self, "_presentation_control_flags", None)
        if isinstance(flags, Mapping) and category in flags:
            return bool(flags[category])
        attr_map = {
            "ms_ppt": "control_ms_ppt",
            "ms_word": "control_ms_word",
            "wps_ppt": "control_wps_ppt",
            "wps_word": "control_wps_word",
        }
        attr = attr_map.get(category)
        if attr is not None and hasattr(self, attr):
            return bool(getattr(self, attr))
        return True

    def _process_control_disallowed(self, hwnd: Optional[int]) -> bool:
        if not hwnd:
            return False
        process_name = self._window_process_name(_user32_top_level_hwnd(hwnd) or hwnd)
        if not process_name:
            return False
        name = process_name.lower()
        if name.startswith("wpp"):
            return not getattr(self, "control_wps_ppt", True)
        if name.startswith("wps"):
            return not getattr(self, "control_wps_word", True)
        if "powerpnt" in name:
            return not getattr(self, "control_ms_ppt", True)
        if "winword" in name:
            return not getattr(self, "control_ms_word", True)
        return False

    def _presentation_control_allowed(self, hwnd: Optional[int], *, log: bool = True) -> bool:
        category = self._presentation_target_category(hwnd)
        allowed = self._is_presentation_category_allowed(category)
        if allowed and self._process_control_disallowed(hwnd):
            allowed = False
        if not allowed and log:
            self._log_navigation_debug(
                "control_disabled",
                target=hex(hwnd) if hwnd else "0x0",
                category=category,
            )
        return allowed

    def _find_wps_slideshow_target(self) -> Optional[int]:
        if not getattr(self, "control_wps_ppt", True):
            return None
        candidates: List[int] = []
        sources: List[Callable[[], Optional[int]]] = []
        forwarder = getattr(self, "_forwarder", None)
        if forwarder is not None:
            sources.append(forwarder.get_presentation_target)
            detector = getattr(forwarder, "_detect_presentation_window", None)
            if callable(detector):
                sources.append(detector)  # type: ignore[arg-type]
        sources.append(self._resolve_presentation_target)
        sources.append(self._fallback_detect_presentation_window_user32)
        if _USER32 is not None:
            sources.append(lambda: _user32_get_foreground_window())
        for getter in sources:
            if not callable(getter):
                continue
            try:
                hwnd = getter()
            except Exception:
                hwnd = None
            if not hwnd:
                continue
            normalized = self._normalize_presentation_target(hwnd)
            for candidate in (normalized, hwnd):
                if not candidate or candidate in candidates:
                    continue
                candidates.append(candidate)
                if not self._presentation_control_allowed(candidate, log=False):
                    continue
                if self._is_wps_slideshow_target(candidate):
                    if forwarder is not None:
                        try:
                            forwarder._last_target_hwnd = candidate  # type: ignore[attr-defined]
                        except Exception:
                            pass
                    try:
                        self._last_target_hwnd = candidate
                    except Exception:
                        pass
                    return candidate
        return None

    def _resolve_control_target(self) -> Optional[int]:
        target = self._current_navigation_target()
        if target and not self._presentation_control_allowed(target, log=False):
            target = None
        if target:
            return target
        if self._forwarder is not None:
            try:
                candidate = self._forwarder.get_presentation_target()
            except Exception:
                candidate = None
            if candidate and not self._presentation_control_allowed(candidate, log=False):
                return None
            return candidate
        return None

    def _is_word_like_class(self, class_name: str) -> bool:
        if not class_name:
            return False
        if class_name in self._WORD_WINDOW_CLASSES:
            return True
        if class_name in self._WORD_CONTENT_CLASSES:
            return True
        if class_name in self._WORD_HOST_CLASSES:
            return True
        if class_name.startswith("_ww"):
            return True
        if "word" in class_name:
            return True
        if any(class_name.startswith(prefix) for prefix in self._WPS_WRITER_PREFIXES):
            if any(excluded in class_name for excluded in self._WPS_WRITER_EXCLUDE_KEYWORDS):
                return False
            if any(keyword in class_name for keyword in self._WPS_WRITER_KEYWORDS):
                return True
        return False

    def _is_wps_slideshow_class(self, class_name: str) -> bool:
        if not class_name:
            return False
        if class_name in self._WPS_SLIDESHOW_CLASSES:
            return True
        return class_name.startswith("kwppshow")

    def _is_wps_slideshow_target(self, hwnd: Optional[int] = None) -> bool:
        if hwnd is None:
            hwnd = self._current_navigation_target()
        if not hwnd:
            return False
        class_name = self._presentation_window_class(hwnd)
        if self._is_wps_slideshow_class(class_name):
            return True
        if class_name in self._SLIDESHOW_PRIORITY_CLASSES or class_name in self._SLIDESHOW_SECONDARY_CLASSES:
            top_hwnd = _user32_top_level_hwnd(hwnd)
            process_name = self._window_process_name(top_hwnd or hwnd)
            if process_name.startswith("wpp"):
                return True
        return False

    def _is_wps_slideshow_class(self, class_name: str) -> bool:
        if not class_name:
            return False
        if class_name in self._WPS_SLIDESHOW_CLASSES:
            return True
        return class_name.startswith("kwppshow")

    def _is_wps_slideshow_target(self, hwnd: Optional[int] = None) -> bool:
        if hwnd is None:
            hwnd = self._current_navigation_target()
        if not hwnd:
            return False
        class_name = self._presentation_window_class(hwnd)
        if self._is_wps_slideshow_class(class_name):
            return True
        if class_name in self._SLIDESHOW_PRIORITY_CLASSES or class_name in self._SLIDESHOW_SECONDARY_CLASSES:
            top_hwnd = _user32_top_level_hwnd(hwnd)
            process_name = self._window_process_name(top_hwnd or hwnd)
            if process_name.startswith("wpp"):
                return True
        return False

    def _is_wps_slideshow_class(self, class_name: str) -> bool:
        if not class_name:
            return False
        if class_name in self._WPS_SLIDESHOW_CLASSES:
            return True
        return class_name.startswith("kwppshow")

    def _is_wps_slideshow_target(self, hwnd: Optional[int] = None) -> bool:
        if hwnd is None:
            hwnd = self._current_navigation_target()
        if not hwnd:
            return False
        class_name = self._presentation_window_class(hwnd)
        if self._is_wps_slideshow_class(class_name):
            return True
        if class_name in self._SLIDESHOW_PRIORITY_CLASSES or class_name in self._SLIDESHOW_SECONDARY_CLASSES:
            top_hwnd = _user32_top_level_hwnd(hwnd)
            process_name = self._window_process_name(top_hwnd or hwnd)
            if process_name.startswith("wpp"):
                return True
        return False

    def _is_wps_slideshow_class(self, class_name: str) -> bool:
        if not class_name:
            return False
        if class_name in self._WPS_SLIDESHOW_CLASSES:
            return True
        return class_name.startswith("kwppshow")

    def _is_wps_slideshow_target(self, hwnd: Optional[int] = None) -> bool:
        if hwnd is None:
            hwnd = self._current_navigation_target()
        if not hwnd:
            return False
        class_name = self._presentation_window_class(hwnd)
        return self._is_wps_slideshow_class(class_name)

    def _word_navigation_vk(self, vk_code: int, target_hwnd: Optional[int]) -> int:
        if win32con is None or not target_hwnd:
            return 0
        class_name = self._presentation_window_class(target_hwnd)
        if not self._is_word_like_class(class_name):
            return 0
        if vk_code in (VK_DOWN, VK_RIGHT):
            return getattr(win32con, "VK_NEXT", 0)
        if vk_code in (VK_UP, VK_LEFT):
            return getattr(win32con, "VK_PRIOR", 0)
        return 0

    def _navigation_vk_candidates(self, vk_code: int) -> Tuple[int, ...]:
        candidates: List[int] = []
        target_hwnd = self._current_navigation_target()
        alt_vk = self._word_navigation_vk(vk_code, target_hwnd)
        for candidate in (alt_vk, vk_code):
            if candidate and candidate not in candidates:
                candidates.append(candidate)
        if not candidates:
            candidates.append(vk_code)
        return tuple(candidates)

    def _release_keyboard_navigation_state(self, key: Optional[int] = None) -> None:
        if key is not None:
            self._active_navigation_keys.discard(key)
        if not self._active_navigation_keys:
            self._set_navigation_reason("keyboard", False)

    def _send_slide_virtual_key(
        self,
        vk_code: int,
        *,
        via_toolbar: bool = False,
        originating_key: Optional[int] = None,
    ) -> None:
        if vk_code == 0 or self.whiteboard_active:
            return
        wheel_delta = self._wheel_delta_for_vk(vk_code)
        target_hwnd = self._current_navigation_target()
        effective_target = target_hwnd or self._resolve_control_target()
        if not target_hwnd and effective_target:
            target_hwnd = effective_target
        wps_override = self._find_wps_slideshow_target()
        if wps_override:
            target_hwnd = wps_override
            effective_target = wps_override
        target_class = self._presentation_window_class(target_hwnd) if target_hwnd else ""
        if effective_target and not self._presentation_control_allowed(effective_target):
            if originating_key is not None:
                self._release_keyboard_navigation_state(originating_key)
            if via_toolbar:
                self._cancel_navigation_cursor_hold()
            return
        wps_slideshow_target = (
            effective_target if effective_target and self._is_wps_slideshow_target(effective_target) else None
        )
        if wps_slideshow_target and self._send_wps_slideshow_virtual_key(wps_slideshow_target, vk_code):
            if originating_key is not None:
                self._release_keyboard_navigation_state(originating_key)
            if via_toolbar:
                self._cancel_navigation_cursor_hold()
            return
        is_word_target = self._is_word_like_class(target_class)
        prefer_wheel = via_toolbar or self.navigation_active or self.mode == "cursor"
        suppress_focus_restore = bool(wps_slideshow_target) or self._is_wps_slideshow_class(target_class)
        success = False
        wheel_used = False
        if wheel_delta and (prefer_wheel or is_word_target):
            success = self._send_navigation_wheel(wheel_delta)
            wheel_used = success
            self._log_navigation_debug(
                "wheel_forward",
                vk=vk_code,
                delta=wheel_delta,
                target=hex(target_hwnd) if target_hwnd else "0x0",
                cls=target_class or "",
                word=is_word_target,
                success=success,
            )
        prev_mode = self.mode
        if prev_mode in {"brush", "shape"}:
            self._update_last_tool_snapshot()
        had_keyboard_grab = False
        if not success:
            candidates = self._navigation_vk_candidates(vk_code)
            with self._temporarily_release_keyboard(
                release=not suppress_focus_restore,
                restore=not suppress_focus_restore,
            ) as had_keyboard_grab:
                for candidate in candidates:
                    if not candidate:
                        continue
                    success = self._dispatch_virtual_key(candidate)
                    if success:
                        current_target = self._current_navigation_target()
                        current_class = (
                            self._presentation_window_class(current_target)
                            if current_target
                            else ""
                        )
                        if self._is_wps_slideshow_class(current_class):
                            suppress_focus_restore = True
                        self._log_navigation_debug(
                            "virtual_key_forward",
                            vk=candidate,
                            target=hex(current_target) if current_target else "0x0",
                            cls=current_class or "",
                            word=self._is_word_like_class(current_class),
                        )
                        break
        self._pending_tool_restore = None
        if not success:
            if originating_key is not None:
                self._release_keyboard_navigation_state(originating_key)
            self._log_navigation_debug(
                "virtual_key_failed",
                vk=vk_code,
                target=hex(target_hwnd) if target_hwnd else "0x0",
                cls=target_class or "",
                word=is_word_target,
            )
            if via_toolbar:
                self._cancel_navigation_cursor_hold()
            return
        if originating_key is not None:
            self._release_keyboard_navigation_state(originating_key)
        if suppress_focus_restore:
            return
        if not wheel_used and not had_keyboard_grab and self.mode != "cursor":
            self._ensure_keyboard_capture()
        self.raise_toolbar()

    def _send_navigation_wheel(self, delta: int) -> bool:
        if delta == 0 or self.whiteboard_active:
            return False
        handled = False
        target_hwnd = self._resolve_control_target()
        if target_hwnd and not self._presentation_control_allowed(target_hwnd):
            self._log_navigation_debug(
                "wheel_blocked",
                delta=delta,
                target=hex(target_hwnd),
                category=self._presentation_target_category(target_hwnd),
            )
            return False
        if self._forwarder is not None:
            try:
                global_pos = QCursor.pos()
                local_pos = self.mapFromGlobal(global_pos)
                wheel_event = QWheelEvent(
                    QPointF(local_pos),
                    QPointF(global_pos),
                    QPoint(),
                    QPoint(0, delta),
                    Qt.MouseButton.NoButton,
                    Qt.KeyboardModifier.NoModifier,
                    Qt.ScrollPhase.ScrollUpdate,
                    False,
                )
                handled = self._forwarder.forward_wheel(
                    wheel_event,
                    allow_cursor=(self.mode == "cursor" or self.navigation_active),
                )
            except Exception:
                handled = False
        if handled:
            return True
        return self._fallback_send_wheel(delta)

    def _send_wps_slideshow_virtual_key(self, hwnd: int, vk_code: int) -> bool:
        if not hwnd or vk_code == 0:
            return False
        forwarder = getattr(self, "_forwarder", None)
        if forwarder is None or win32con is None:
            return False
        try:
            down_param = forwarder._build_basic_key_lparam(vk_code, is_press=True)
            up_param = forwarder._build_basic_key_lparam(vk_code, is_press=False)
        except Exception:
            return False
        try:
            press = forwarder._deliver_key_message(hwnd, win32con.WM_KEYDOWN, vk_code, down_param)
            release = forwarder._deliver_key_message(hwnd, win32con.WM_KEYUP, vk_code, up_param)
        except Exception:
            return False
        if press and release:
            try:
                forwarder._last_target_hwnd = hwnd
            except Exception:
                pass
            return True
        return False

    def _fallback_send_wheel(self, delta: int) -> bool:
        if delta == 0 or _USER32 is None:
            return False
        try:
            _USER32.mouse_event(MOUSEEVENTF_WHEEL, 0, 0, delta, 0)
            return True
        except Exception:
            return False

    def _apply_navigation_cursor_hold(self, restore_mode: str, restore_shape: Optional[str]) -> None:
        if restore_mode not in {"brush", "shape", "eraser"}:
            return
        self._nav_restore_mode = (restore_mode, restore_shape)
        if self.mode != "cursor":
            self.set_mode("cursor")
        if self._nav_restore_timer.isActive():
            self._nav_restore_timer.stop()
        self._nav_restore_timer.start(self._NAVIGATION_RESTORE_DELAY_MS)

    def _cancel_navigation_cursor_hold(self) -> None:
        if self._nav_restore_timer.isActive():
            self._nav_restore_timer.stop()
        self._nav_restore_mode = None

    def _restore_navigation_tool(self) -> None:
        pending = self._nav_restore_mode
        self._nav_restore_mode = None
        if not pending:
            return
        if self.mode != "cursor":
            return
        mode, shape = pending
        if mode == "eraser":
            self.set_mode("eraser")
        else:
            self._restore_last_tool(mode, shape_type=shape)

    def _dispatch_virtual_key(self, vk_code: int) -> bool:
        if vk_code == 0 or self.whiteboard_active:
            return False
        success = False
        suppress_focus_restore = False
        wps_override = self._find_wps_slideshow_target()
        if wps_override:
            suppress_focus_restore = True
            forwarder = getattr(self, "_forwarder", None)
            if forwarder is not None:
                try:
                    forwarder._last_target_hwnd = wps_override  # type: ignore[attr-defined]
                except Exception:
                    pass
        if self._forwarder is not None:
            qt_key_map = {
                VK_UP: Qt.Key.Key_Up,
                VK_DOWN: Qt.Key.Key_Down,
                VK_LEFT: Qt.Key.Key_Left,
                VK_RIGHT: Qt.Key.Key_Right,
            }
            qt_key = qt_key_map.get(vk_code)
            if qt_key is not None:
                press_event = QKeyEvent(QEvent.Type.KeyPress, qt_key, Qt.KeyboardModifier.NoModifier)
                release_event = QKeyEvent(QEvent.Type.KeyRelease, qt_key, Qt.KeyboardModifier.NoModifier)
                press_ok = self._forwarder.forward_key(
                    press_event,
                    is_press=True,
                    allow_cursor=True,
                )
                release_ok = (
                    self._forwarder.forward_key(
                        release_event,
                        is_press=False,
                        allow_cursor=True,
                    )
                    if press_ok
                    else False
                )
                if press_ok and release_ok:
                    success = True
                    current_target = self._forwarder.get_presentation_target()
                    if self._is_wps_slideshow_target(current_target):
                        suppress_focus_restore = True
            if not success:
                target_hwnd = self._forwarder.get_presentation_target()
                focus_ok = False
                if target_hwnd:
                    suppress_focus_restore = self._is_wps_slideshow_target(target_hwnd)
                    if not suppress_focus_restore:
                        try:
                            focus_ok = self._forwarder.focus_presentation_window()
                        except Exception:
                            focus_ok = False
                        if not focus_ok:
                            try:
                                if self._forwarder.bring_target_to_foreground(target_hwnd):
                                    QApplication.processEvents()
                                    time.sleep(0.05)
                                    focus_ok = True
                            except Exception:
                                focus_ok = False
                else:
                    self._forwarder.clear_cached_target()
                success = self._forwarder.send_virtual_key(vk_code)
                if not success:
                    self._forwarder.clear_cached_target()
        if not success:
            self._focus_presentation_window_fallback()
            success = self._fallback_send_virtual_key(vk_code)
        if success and self.mode != "cursor" and not suppress_focus_restore:
            QTimer.singleShot(100, self._ensure_keyboard_capture)
        return success

    def cancel_pending_tool_restore(self) -> None:
        self._pending_tool_restore = None
        self._cancel_navigation_cursor_hold()

    def _set_navigation_reason(self, reason: str, active: bool) -> None:
        if not reason:
            return
        if self.whiteboard_active and active:
            return
        if active:
            self._navigation_reasons[reason] = self._navigation_reasons.get(reason, 0) + 1
            if reason == "cursor-button":
                self._cursor_button_navigation = True
        else:
            count = self._navigation_reasons.get(reason)
            if count is None:
                if reason == "cursor-button":
                    self._cursor_button_navigation = False
                return
            if count <= 1:
                self._navigation_reasons.pop(reason, None)
                if reason == "cursor-button":
                    self._cursor_button_navigation = False
            else:
                self._navigation_reasons[reason] = count - 1
        self._update_navigation_state()

    def _update_navigation_state(self) -> None:
        active = bool(self._navigation_reasons)
        if active == self.navigation_active:
            return
        self.navigation_active = active
        if active:
            self._cancel_navigation_cursor_hold()
            self._pending_tool_restore = None
            if self.drawing:
                self.drawing = False
            toolbar = getattr(self, "toolbar", None)
            if toolbar is not None:
                try:
                    self.raise_toolbar()
                except Exception:
                    pass
        self.update_cursor()

    def handle_toolbar_enter(self) -> None:
        self._set_navigation_reason("toolbar", True)
        if self.drawing:
            self.drawing = False
        self.cancel_pending_tool_restore()

    def handle_toolbar_leave(self) -> None:
        toolbar = getattr(self, "toolbar", None)
        if toolbar is not None and toolbar.underMouse():
            return
        self._set_navigation_reason("toolbar", False)
        self._set_navigation_reason("cursor-button", False)
        if not self.navigation_active and self.mode != "cursor":
            self.update_cursor()

    def _toolbar_contains_global(self, global_pos: QPoint) -> bool:
        toolbar = getattr(self, "toolbar", None)
        if toolbar is None or not toolbar.isVisible():
            return False
        local = toolbar.mapFromGlobal(global_pos)
        return toolbar.rect().contains(local)

    def on_toolbar_mouse_leave(self) -> None:
        if not self._pending_tool_restore:
            return
        if getattr(self, "toolbar", None) is not None and self.toolbar.underMouse():
            return
        mode, shape = self._pending_tool_restore
        self._pending_tool_restore = None
        self._restore_last_tool(mode, shape_type=shape)

    def _fallback_send_virtual_key(self, vk_code: int) -> bool:
        if vk_code == 0 or _USER32 is None or self.whiteboard_active:
            return False
        try:
            scan_code = _USER32.MapVirtualKeyW(vk_code, 0) if hasattr(_USER32, "MapVirtualKeyW") else 0
        except Exception:
            scan_code = 0
        flags = KEYEVENTF_EXTENDEDKEY if vk_code in _NAVIGATION_EXTENDED_KEYS else 0
        try:
            _USER32.keybd_event(vk_code, scan_code, flags, 0)
            _USER32.keybd_event(vk_code, scan_code, flags | KEYEVENTF_KEYUP, 0)
            return True
        except Exception:
            return False

    def update_cursor(self) -> None:
        if self.mode == "cursor":
            self.setCursor(Qt.CursorShape.ArrowCursor); return
        if self.navigation_active:
            self.setCursor(Qt.CursorShape.ArrowCursor); return
        if self.mode == "shape":
            self.setCursor(Qt.CursorShape.CrossCursor); return
        d = max(10, int(self.pen_size * (3.2 if self.mode == "eraser" else 2.2)))
        self.cursor_pixmap = QPixmap(d, d); self.cursor_pixmap.fill(Qt.GlobalColor.transparent)
        p = QPainter(self.cursor_pixmap); p.setRenderHint(QPainter.RenderHint.Antialiasing)
        if self.mode == "eraser":
            p.setBrush(QBrush(Qt.GlobalColor.white)); p.setPen(QPen(QColor("#555"), 2))
        else:
            p.setBrush(QBrush(self.pen_color)); p.setPen(QPen(Qt.GlobalColor.black, 2))
        p.drawEllipse(1, 1, d - 2, d - 2); p.end()
        self.setCursor(QCursor(self.cursor_pixmap, d // 2, d // 2))

    def _apply_dirty_region(self, region: Optional[Union[QRect, QRectF]]) -> None:
        if not region:
            return
        if isinstance(region, QRectF):
            rect = region.toAlignedRect()
        else:
            rect = QRect(region)
        if rect.isNull() or rect.width() <= 0 or rect.height() <= 0:
            return
        inflated = rect.adjusted(-4, -4, 4, 4)
        target = inflated.intersected(self.rect())
        if target.isValid() and not target.isNull():
            self.update(target)
        else:
            self.update()

    def _shape_dirty_bounds(
        self,
        start_point: Optional[QPoint],
        end_point: Optional[Union[QPoint, QPointF]],
        pen_width: int,
    ) -> Optional[QRect]:
        if start_point is None or end_point is None:
            return None
        if isinstance(end_point, QPointF):
            end = end_point.toPoint()
        else:
            end = end_point
        rect = QRect(start_point, end).normalized()
        if rect.isNull():
            rect = QRect(end, end)
        margin = max(4, int(max(1, pen_width) * 2))
        return rect.adjusted(-margin, -margin, margin, margin)

    # ---- 系统级穿透 ----
    def _apply_input_passthrough(self, enabled: bool) -> None:
        # Toggle input passthrough flags and force a refresh
        self.setAttribute(Qt.WidgetAttribute.WA_TransparentForMouseEvents, enabled)
        self.setWindowFlag(Qt.WindowType.WindowTransparentForInput, enabled)
        if enabled:
            self._release_keyboard_capture()
        if self.isVisible():
            super().show()  # Force Qt to apply the new flags

    def _ensure_keyboard_capture(self) -> None:
        if not self._keyboard_grabbed:
            try:
                self.grabKeyboard()
                self._keyboard_grabbed = True
            except Exception:
                self._keyboard_grabbed = False
        try:
            self.raise_()
            self.activateWindow()
        except Exception:
            pass
        self.setFocus(Qt.FocusReason.ActiveWindowFocusReason)

    def _release_keyboard_capture(self) -> None:
        if not self._keyboard_grabbed:
            return
        try:
            self.releaseKeyboard()
        except Exception:
            pass
        self._keyboard_grabbed = False

    @contextlib.contextmanager
    def _temporarily_release_keyboard(
        self, *, release: bool = True, restore: bool = True
    ) -> Iterable[bool]:
        had_keyboard_grab = bool(self._keyboard_grabbed and release)
        if release and self._keyboard_grabbed:
            self._release_keyboard_capture()
        try:
            yield had_keyboard_grab
        finally:
            if restore and had_keyboard_grab:
                self._ensure_keyboard_capture()

    def _overlay_rect_tuple(self) -> Optional[Tuple[int, int, int, int]]:
        rect = self.geometry()
        if rect.isNull():
            return None
        left = rect.left()
        top = rect.top()
        right = left + rect.width()
        bottom = top + rect.height()
        return left, top, right, bottom

    def _overlay_center_point(self) -> Optional[Tuple[int, int]]:
        rect = self._overlay_rect_tuple()
        if rect is None:
            return None
        left, top, right, bottom = rect
        return ((left + right) // 2, (top + bottom) // 2)

    def _rect_intersects_overlay(self, rect: Tuple[int, int, int, int]) -> bool:
        overlay = self._overlay_rect_tuple()
        if overlay is None:
            return False
        left, top, right, bottom = rect
        o_left, o_top, o_right, o_bottom = overlay
        return not (right <= o_left or left >= o_right or bottom <= o_top or top >= o_bottom)

    def _fallback_is_target_window_valid(self, hwnd: int) -> bool:
        if _USER32 is None or hwnd == 0:
            return False
        overlay_hwnd = int(self.winId()) if self.winId() else 0
        if hwnd == overlay_hwnd:
            return False
        if not _user32_is_window(hwnd):
            return False
        if not _user32_is_window_visible(hwnd) or _user32_is_window_iconic(hwnd):
            return False
        rect = _user32_window_rect(hwnd)
        if not rect:
            return False
        return self._rect_intersects_overlay(rect)

    def _window_process_id(self, hwnd: int) -> Optional[int]:
        if _USER32 is None or hwnd == 0:
            return None
        pid = wintypes.DWORD()
        try:
            _USER32.GetWindowThreadProcessId(wintypes.HWND(hwnd), ctypes.byref(pid))
        except Exception:
            return None
        value = int(pid.value)
        return value or None

    def _is_own_process_window(self, hwnd: int) -> bool:
        try:
            pid = self._window_process_id(hwnd)
            return pid == os.getpid() if pid is not None else False
        except Exception:
            return False

    def _toolbar_hwnd(self) -> int:
        toolbar = getattr(self, "toolbar", None)
        if toolbar is None:
            return 0
        try:
            wid = toolbar.winId()
        except Exception:
            return 0
        return int(wid) if wid else 0

    def _photo_overlay_hwnd(self) -> int:
        photo = getattr(self, "_photo_overlay", None)
        if photo is None:
            return 0
        try:
            wid = photo.winId()
        except Exception:
            return 0
        return int(wid) if wid else 0

    def _should_ignore_window(self, hwnd: int) -> bool:
        if hwnd == 0:
            return True
        overlay_hwnd = int(self.winId()) if self.winId() else 0
        if hwnd == overlay_hwnd:
            return True
        toolbar_hwnd = self._toolbar_hwnd()
        if toolbar_hwnd and hwnd == toolbar_hwnd:
            return True
        photo_hwnd = self._photo_overlay_hwnd()
        if photo_hwnd and hwnd == photo_hwnd:
            return True
        return self._is_own_process_window(hwnd)

    def _fallback_is_candidate_window(self, hwnd: int) -> bool:
        if _USER32 is None or hwnd == 0:
            return False
        if self._should_ignore_window(hwnd):
            return False
        class_name = _user32_window_class_name(hwnd)
        if not class_name:
            return False
        if class_name in self._KNOWN_PRESENTATION_CLASSES:
            return True
        if any(class_name.startswith(prefix) for prefix in self._KNOWN_PRESENTATION_PREFIXES):
            return True
        rect = _user32_window_rect(hwnd)
        if not rect:
            return False
        left, top, right, bottom = rect
        width = max(0, right - left)
        height = max(0, bottom - top)
        overlay = self._overlay_rect_tuple()
        if overlay is None:
            return False
        o_width = overlay[2] - overlay[0]
        o_height = overlay[3] - overlay[1]
        if o_width <= 0 or o_height <= 0:
            return False
        width_diff = abs(width - o_width)
        height_diff = abs(height - o_height)
        center = self._overlay_center_point()
        contains_center = False
        if center is not None:
            cx, cy = center
            contains_center = left <= cx <= right and top <= cy <= bottom
        size_match = width >= 400 and height >= 300 and width_diff <= 64 and height_diff <= 64
        if contains_center and width >= 400 and height >= 300:
            return True
        return size_match

    def _fallback_detect_presentation_window_user32(self) -> Optional[int]:
        if _USER32 is None:
            return None
        overlay_hwnd = int(self.winId()) if self.winId() else 0
        foreground = _user32_get_foreground_window()
        if (
            foreground
            and foreground != overlay_hwnd
            and not self._should_ignore_window(foreground)
            and self._fallback_is_candidate_window(foreground)
        ):
            normalized = self._normalize_presentation_target(foreground)
            ordered: Tuple[int, ...] = tuple(
                hwnd
                for hwnd in (
                    normalized if normalized and self._fallback_is_target_window_valid(normalized) else None,
                    foreground if self._fallback_is_target_window_valid(foreground) else None,
                )
                if hwnd
            )
            for candidate in ordered:
                if self._presentation_control_allowed(candidate, log=False):
                    return candidate
        if _WNDENUMPROC is None:
            return None
        candidates: List[int] = []

        def _enum_callback(hwnd: int, _l_param: int) -> int:
            if hwnd == overlay_hwnd:
                return True
            if self._should_ignore_window(hwnd):
                return True
            if not _user32_is_window_visible(hwnd) or _user32_is_window_iconic(hwnd):
                return True
            rect = _user32_window_rect(hwnd)
            if not rect or not self._rect_intersects_overlay(rect):
                return True
            candidates.append(int(hwnd))
            return True

        enum_proc = _WNDENUMPROC(_enum_callback)
        try:
            _USER32.EnumWindows(enum_proc, 0)
        except Exception:
            return None
        for hwnd in candidates:
            if not self._fallback_is_candidate_window(hwnd):
                continue
            normalized = self._normalize_presentation_target(hwnd)
            ordered: Tuple[int, ...] = tuple(
                handle
                for handle in (
                    normalized if normalized and self._fallback_is_target_window_valid(normalized) else None,
                    hwnd if self._fallback_is_target_window_valid(hwnd) else None,
                )
                if handle
            )
            for candidate in ordered:
                if self._presentation_control_allowed(candidate, log=False):
                    return candidate
        return None

    def _presentation_window_class(self, hwnd: int) -> str:
        if hwnd == 0:
            return ""
        if win32gui is not None:
            try:
                return win32gui.GetClassName(hwnd).strip().lower()
            except Exception:
                return ""
        return _user32_window_class_name(hwnd)

    def _normalize_presentation_target(self, hwnd: Optional[int]) -> Optional[int]:
        if not hwnd:
            return None
        forwarder = getattr(self, "_forwarder", None)
        if forwarder is not None:
            try:
                normalized = forwarder._normalize_presentation_target(hwnd)
            except Exception:
                normalized = None
            else:
                if normalized and normalized != hwnd and logger.isEnabledFor(logging.DEBUG):
                    logger.debug(
                        "navigation: overlay normalized hwnd=%s -> %s",
                        hex(hwnd),
                        hex(normalized),
                    )
                if normalized:
                    return normalized
        return hwnd

    def _log_navigation_debug(self, message: str, **extra: Any) -> None:
        if not logger.isEnabledFor(logging.DEBUG):
            return
        if extra:
            formatted = " ".join(f"{key}={value}" for key, value in extra.items())
            logger.debug("navigation: %s %s", message, formatted)
        else:
            logger.debug("navigation: %s", message)

    def _current_navigation_target(self) -> Optional[int]:
        target: Optional[int] = None
        if self._forwarder is not None:
            try:
                target = self._forwarder.get_presentation_target()
            except Exception:
                target = None
        if target and not self._presentation_control_allowed(target, log=False):
            if self._forwarder is not None:
                try:
                    self._forwarder.clear_cached_target()
                except Exception:
                    pass
            target = None
        if not target:
            target = self._resolve_presentation_target()
            if target and not self._presentation_control_allowed(target, log=False):
                target = None
        return target

    def _is_preferred_presentation_class(self, class_name: str) -> bool:
        if not class_name:
            return False
        if class_name in self._SLIDESHOW_PRIORITY_CLASSES:
            return True
        if class_name in self._SLIDESHOW_SECONDARY_CLASSES:
            return True
        return False

    def _should_refresh_cached_presentation_target(self, hwnd: int) -> bool:
        class_name = self._presentation_window_class(hwnd)
        return not self._is_preferred_presentation_class(class_name)

    def _focus_presentation_window_fallback(self) -> bool:
        if _USER32 is None:
            return False
        hwnd = self._resolve_presentation_target()
        if not hwnd:
            candidate = self._fallback_detect_presentation_window_user32()
            if candidate and self._fallback_is_target_window_valid(candidate):
                hwnd = candidate
        if not hwnd or not self._fallback_is_target_window_valid(hwnd):
            return False
        if not self._presentation_control_allowed(hwnd, log=False):
            return False
        class_name = self._presentation_window_class(hwnd)
        top_level = _user32_top_level_hwnd(hwnd)
        if (
            self._is_wps_slideshow_class(class_name)
            or self._is_wps_slideshow_class(self._presentation_window_class(top_level))
        ):
            self._last_target_hwnd = hwnd
            return True
        focused = _user32_focus_window(top_level)
        if not focused:
            focused = _user32_focus_window(hwnd)
        elif hwnd != top_level:
            _user32_focus_window(hwnd)
        if focused:
            self._last_target_hwnd = hwnd
        return focused

    def _is_target_window_valid(self, hwnd: int) -> bool:
        if win32gui is None:
            return self._fallback_is_target_window_valid(hwnd)
        try:
            if hwnd == 0 or hwnd == int(self.winId()):
                return False
            if not win32gui.IsWindow(hwnd) or not win32gui.IsWindowVisible(hwnd):
                return False
            if win32gui.IsIconic(hwnd):
                return False
            rect = win32gui.GetWindowRect(hwnd)
        except Exception:
            return False
        if not rect:
            return False
        return self._rect_intersects_overlay(rect)

    def _detect_presentation_window(self) -> Optional[int]:
        if win32gui is None:
            return self._fallback_detect_presentation_window_user32()
        overlay_hwnd = int(self.winId()) if self.winId() else 0
        try:
            foreground = win32gui.GetForegroundWindow()
        except Exception:
            foreground = 0
        if (
            foreground
            and foreground != overlay_hwnd
            and not self._should_ignore_window(foreground)
            and self._is_candidate_presentation_window(foreground)
        ):
            normalized = self._normalize_presentation_target(foreground)
            candidates: Tuple[int, ...] = tuple(
                hwnd
                for hwnd in (
                    normalized if normalized and self._is_target_window_valid(normalized) else None,
                    foreground if self._is_target_window_valid(foreground) else None,
                )
                if hwnd
            )
            for candidate in candidates:
                if self._presentation_control_allowed(candidate, log=False):
                    return candidate
        candidates: List[int] = []

        def _enum_callback(hwnd: int, result: List[int]) -> bool:
            if hwnd == overlay_hwnd:
                return True
            if self._should_ignore_window(hwnd):
                return True
            try:
                if not win32gui.IsWindowVisible(hwnd) or win32gui.IsIconic(hwnd):
                    return True
                rect = win32gui.GetWindowRect(hwnd)
            except Exception:
                return True
            if not rect or not self._rect_intersects_overlay(rect):
                return True
            result.append(hwnd)
            return True

        try:
            win32gui.EnumWindows(_enum_callback, candidates)
        except Exception:
            return None
        for hwnd in candidates:
            if not self._is_candidate_presentation_window(hwnd):
                continue
            normalized = self._normalize_presentation_target(hwnd)
            ordered: Tuple[int, ...] = tuple(
                handle
                for handle in (
                    normalized if normalized and self._is_target_window_valid(normalized) else None,
                    hwnd if self._is_target_window_valid(hwnd) else None,
                )
                if handle
            )
            for candidate in ordered:
                if self._presentation_control_allowed(candidate, log=False):
                    return candidate
        return None

    def _resolve_presentation_target(self) -> Optional[int]:
        if win32gui is None:
            hwnd = self._last_target_hwnd
            if hwnd and not self._presentation_control_allowed(hwnd, log=False):
                self._last_target_hwnd = None
                hwnd = None
            if hwnd and self._fallback_is_target_window_valid(hwnd):
                normalized = self._normalize_presentation_target(hwnd)
                if normalized and normalized != hwnd and self._fallback_is_target_window_valid(normalized):
                    self._last_target_hwnd = normalized
                    return normalized
                if self._should_refresh_cached_presentation_target(hwnd):
                    refreshed = self._fallback_detect_presentation_window_user32()
                    if (
                        refreshed
                        and refreshed != hwnd
                        and self._fallback_is_target_window_valid(refreshed)
                    ):
                        normalized = self._normalize_presentation_target(refreshed)
                        if normalized and self._fallback_is_target_window_valid(normalized):
                            if self._presentation_control_allowed(normalized, log=False):
                                self._last_target_hwnd = normalized
                                return normalized
                            self._last_target_hwnd = None
                            return None
                        if self._presentation_control_allowed(refreshed, log=False):
                            self._last_target_hwnd = refreshed
                            return refreshed
                        self._last_target_hwnd = None
                        return None
                return hwnd
            hwnd = self._fallback_detect_presentation_window_user32()
            normalized = self._normalize_presentation_target(hwnd) if hwnd else None
            target = normalized or hwnd
            if target and self._fallback_is_target_window_valid(target):
                if self._presentation_control_allowed(target, log=False):
                    self._last_target_hwnd = target
                    return target
                self._last_target_hwnd = None
                return None
            self._last_target_hwnd = None
            return None
        hwnd = self._last_target_hwnd
        if hwnd and not self._presentation_control_allowed(hwnd, log=False):
            self._last_target_hwnd = None
            hwnd = None
        if hwnd and self._is_target_window_valid(hwnd):
            normalized = self._normalize_presentation_target(hwnd)
            if normalized and normalized != hwnd and self._is_target_window_valid(normalized):
                self._last_target_hwnd = normalized
                hwnd = normalized
            if self._should_refresh_cached_presentation_target(hwnd):
                refreshed = self._detect_presentation_window()
                normalized = self._normalize_presentation_target(refreshed) if refreshed else None
                target = normalized or refreshed
                if target and target != hwnd and self._is_target_window_valid(target):
                    if self._presentation_control_allowed(target, log=False):
                        self._last_target_hwnd = target
                        return target
                    self._last_target_hwnd = None
                    return None
            return hwnd
        hwnd = self._detect_presentation_window()
        normalized = self._normalize_presentation_target(hwnd) if hwnd else None
        target = normalized or hwnd
        if target and self._is_target_window_valid(target):
            if self._presentation_control_allowed(target, log=False):
                self._last_target_hwnd = target
                return target
            self._last_target_hwnd = None
            return None
        self._last_target_hwnd = None
        return None

    def _is_candidate_presentation_window(self, hwnd: int) -> bool:
        if win32gui is None:
            return self._fallback_is_candidate_window(hwnd)
        if self._should_ignore_window(hwnd):
            return False
        try:
            class_name = win32gui.GetClassName(hwnd).lower()
        except Exception:
            class_name = ""
        if class_name in self._KNOWN_PRESENTATION_CLASSES:
            return True
        try:
            rect = win32gui.GetWindowRect(hwnd)
        except Exception:
            return False
        if not rect:
            return False
        left, top, right, bottom = rect
        width = max(0, right - left)
        height = max(0, bottom - top)
        overlay = self._overlay_rect_tuple()
        if overlay is None:
            return False
        o_width = overlay[2] - overlay[0]
        o_height = overlay[3] - overlay[1]
        if o_width <= 0 or o_height <= 0:
            return False
        width_diff = abs(width - o_width)
        height_diff = abs(height - o_height)
        center = self._overlay_center_point()
        contains_center = False
        if center is not None:
            cx, cy = center
            contains_center = left <= cx <= right and top <= cy <= bottom
        size_match = width >= 400 and height >= 300 and width_diff <= 64 and height_diff <= 64
        if contains_center and width >= 400 and height >= 300:
            return True
        return size_match

    def _update_visibility_for_mode(self, *, initial: bool = False) -> None:
        passthrough = (self.mode == "cursor") and (not self.whiteboard_active)
        self._apply_input_passthrough(passthrough)
        if passthrough:
            if not self.isVisible():
                self.show()
            if not initial:
                self._release_keyboard_capture()
            return
        if not self.isVisible():
            self.show()
        self._ensure_keyboard_capture()
        if initial:
            return

    def _push_history(self) -> None:
        if not isinstance(self.canvas, QPixmap):
            return
        self.history.append(self.canvas.copy())
        if len(self.history) > self._history_limit:
            self.history.pop(0)
        self._update_undo_button()

    def _update_undo_button(self) -> None:
        if getattr(self, "toolbar", None):
            self.toolbar.update_undo_state(bool(self.history))

    def clear_all(self) -> None:
        """清除整块画布，同时根据需要恢复画笔模式。"""
        restore_needed = self.mode not in {"brush", "shape"}
        self._push_history()
        self._release_canvas_painters()
        self.canvas.fill(Qt.GlobalColor.transparent)
        self.temp_canvas.fill(Qt.GlobalColor.transparent)
        self._last_preview_bounds = None
        self.update()
        self._eraser_last_point = None
        if restore_needed:
            self._restore_last_tool()
        else:
            if self.mode in {"brush", "shape"}:
                self._update_last_tool_snapshot()
            self.raise_toolbar()
        self._update_undo_button()

    def use_brush_color(self, color_hex: str) -> None:
        """根据传入的十六进制颜色值启用画笔模式。"""
        color = QColor(color_hex)
        if not color.isValid():
            return
        self.pen_color = color
        config = get_pen_style_config(self.pen_style)
        base_width = self._effective_brush_width()
        self._refresh_pen_alpha_state()
        self._update_brush_pen_appearance(base_width, self._active_fade_max)
        self._update_pen_tooltip()
        self.set_mode("brush")
        self.save_settings()

    def undo_last_action(self) -> None:
        if not self.history:
            return
        last = self.history.pop()
        if isinstance(last, QPixmap):
            self._release_canvas_painters()
            self.canvas = last
        else:
            self._update_undo_button()
            return
        self.temp_canvas.fill(Qt.GlobalColor.transparent)
        self.drawing = False
        self._last_preview_bounds = None
        self.update()
        self.raise_toolbar()
        self._update_undo_button()

    def _update_presentation_control_flags(self, flags: Optional[Mapping[str, Any]]) -> None:
        defaults = {
            "ms_ppt": True,
            "ms_word": True,
            "wps_ppt": True,
            "wps_word": True,
        }
        resolved: Dict[str, bool] = {}
        source = flags or {}
        for key, default in defaults.items():
            raw = None
            if isinstance(source, Mapping):
                raw = source.get(key)
                if raw is None:
                    raw = source.get(f"control_{key}")
            resolved[key] = parse_bool(raw, default)
        previous = getattr(self, "_presentation_control_flags", None)
        changed = previous != resolved
        self._presentation_control_flags = resolved
        self.control_ms_ppt = resolved["ms_ppt"]
        self.control_ms_word = resolved["ms_word"]
        self.control_wps_ppt = resolved["wps_ppt"]
        self.control_wps_word = resolved["wps_word"]
        if changed:
            forwarder = getattr(self, "_forwarder", None)
            if forwarder is not None:
                try:
                    forwarder.clear_cached_target()
                except Exception:
                    pass
<<<<<<< HEAD
            if hasattr(self, "_last_target_hwnd"):
                self._last_target_hwnd = None
=======
>>>>>>> 5eb31f0c

    def save_settings(self) -> None:
        settings = self.settings_manager.load_settings()
        paint = settings.get("Paint", {})
        paint["brush_size"] = str(self.pen_size)
        paint["brush_base_size"] = f"{self.pen_base_size:.2f}"
        paint["brush_color"] = self.pen_color.name()
        paint["brush_style"] = self.pen_style.value
        self._style_base_sizes[self.pen_style] = float(
            clamp_base_size_for_style(self.pen_style, float(self.pen_base_size))
        )
        for style in PEN_STYLE_ORDER:
            config = get_pen_style_config(style)
            base_value = clamp_base_size_for_style(
                style,
                float(self._style_base_sizes.get(style, float(config.default_base))),
            )
            paint[f"{style.value}_base_size"] = f"{base_value:.2f}"
            if not config.opacity_range:
                continue
            default_alpha = int(config.default_opacity or config.base_alpha)
            value = int(self._style_opacity_overrides.get(style, default_alpha))
            paint[f"{style.value}_opacity"] = str(value)
        paint["control_ms_ppt"] = "True" if self.control_ms_ppt else "False"
        paint["control_ms_word"] = "True" if self.control_ms_word else "False"
        paint["control_wps_ppt"] = "True" if self.control_wps_ppt else "False"
        paint["control_wps_word"] = "True" if self.control_wps_word else "False"
        settings["Paint"] = paint
        self.settings_manager.save_settings(settings)

    def save_window_position(self) -> None:
        settings = self.settings_manager.load_settings()
        paint = settings.get("Paint", {})
        pos = self.toolbar.pos()
        paint["x"] = str(pos.x()); paint["y"] = str(pos.y())
        settings["Paint"] = paint
        self.settings_manager.save_settings(settings)

    # ---- 画图事件 ----
    def wheelEvent(self, e) -> None:
        allow_cursor = self.mode == "cursor" or self.navigation_active
        target = self._resolve_control_target()
        if target and not self._presentation_control_allowed(target):
            super().wheelEvent(e)
            return
        if self._forwarder and self._forwarder.forward_wheel(e, allow_cursor=allow_cursor):
            e.accept()
            return
        super().wheelEvent(e)

    def _reset_brush_tracking(self) -> None:
        self._stroke_points.clear()
        self._stroke_timestamps.clear()
        self._stroke_last_midpoint = None
        self._stroke_filter_point = None
        self._stroke_speed = 0.0
        self._stroke_target_width = float(self.last_width)
        self._stroke_smoothed_target = float(self.last_width)
        self._stroke_width_velocity = 0.0
        self._stroke_fill_coverage = QPainterPath()

    def _start_paint_session(self, event) -> None:
        self._push_history()
        self.drawing = True
        origin = QPointF(event.position())
        self.last_point = QPointF(origin)
        self.prev_point = QPointF(origin)
        now = time.time()
        self.last_time = now
        self._reset_brush_tracking()
        self._stroke_points.append(QPointF(origin))
        self._stroke_timestamps.append(now)
        self._stroke_last_midpoint = QPointF(origin)
        self._stroke_filter_point = QPointF(origin)
        self.last_width = max(1.0, float(self.pen_size) * 0.4)
        self.shape_start_point = event.pos() if self.mode == "shape" else None
        if self.mode == "shape":
            self._last_preview_bounds = None
        self._eraser_last_point = event.pos() if self.mode == "eraser" else None
        if self.mode == "brush":
            self._ensure_brush_painter()
            config = get_pen_style_config(self.pen_style)
            base_width = self._effective_brush_width()
            self.last_width = max(1.0, base_width * config.target_min_factor)
            self._refresh_pen_alpha_state()
            self._update_brush_pen_appearance(base_width, self._active_fade_max)
            self._stroke_target_width = float(self.last_width)
            self._stroke_smoothed_target = float(self.last_width)
            self._stroke_width_velocity = 0.0
        elif self.mode == "eraser":
            self._ensure_eraser_painter()

    def _finalize_paint_session(self, release_pos: QPoint) -> Optional[Union[QRect, QRectF]]:
        dirty_region: Optional[Union[QRect, QRectF]] = None
        if self.mode == "shape" and self.current_shape:
            dirty_region = self._draw_shape_final(release_pos)
        self.drawing = False
        self.shape_start_point = None
        if self.mode == "eraser":
            self._eraser_last_point = None
            self._release_eraser_painter()
        elif self.mode == "brush":
            self._reset_brush_tracking()
            self._release_brush_painter()
        return dirty_region

    def mousePressEvent(self, e) -> None:
        global_point = e.globalPosition().toPoint()
        inside_toolbar = self._toolbar_contains_global(global_point)
        if (
            not inside_toolbar
            and self.mode != "cursor"
            and e.button() in (Qt.MouseButton.LeftButton, Qt.MouseButton.RightButton)
        ):
            self._nav_pointer_button = e.button()
            self._nav_pointer_press_pos = QPointF(e.position())
            self._nav_pointer_press_global = QPointF(e.globalPosition())
            self._nav_pointer_press_modifiers = e.modifiers()
            self._nav_pointer_started_draw = False
            self._set_navigation_reason("pointer", True)
            self.cancel_pending_tool_restore()
            self._cancel_navigation_cursor_hold()
        if (
            e.button() == Qt.MouseButton.LeftButton
            and self.mode != "cursor"
            and not self.navigation_active
        ):
            self._ensure_keyboard_capture()
            self._start_paint_session(e)
            self.raise_toolbar()
            e.accept()
        super().mousePressEvent(e)

    def mouseMoveEvent(self, e) -> None:
        if (
            self._nav_pointer_button == Qt.MouseButton.LeftButton
            and not self._nav_pointer_started_draw
            and (e.buttons() & Qt.MouseButton.LeftButton)
        ):
            delta = e.position() - self._nav_pointer_press_pos
            if abs(delta.x()) >= 2 or abs(delta.y()) >= 2:
                self._nav_pointer_started_draw = True
                self._set_navigation_reason("pointer", False)
                synthetic_press = QMouseEvent(
                    QEvent.Type.MouseButtonPress,
                    QPointF(self._nav_pointer_press_pos),
                    QPointF(self._nav_pointer_press_global),
                    Qt.MouseButton.LeftButton,
                    Qt.MouseButton.LeftButton,
                    self._nav_pointer_press_modifiers,
                )
                self._ensure_keyboard_capture()
                self._start_paint_session(synthetic_press)
                self.raise_toolbar()
                self._nav_pointer_button = Qt.MouseButton.NoButton
        if self.drawing and self.mode != "cursor":
            p = e.pos(); pf = e.position()
            dirty_region = None
            if self.mode == "brush":
                dirty_region = self._draw_brush_line(pf)
            elif self.mode == "eraser":
                dirty_region = self._erase_at(p)
            elif self.mode == "shape" and self.current_shape:
                dirty_region = self._draw_shape_preview(p)
            self._apply_dirty_region(dirty_region)
            self.raise_toolbar()
        super().mouseMoveEvent(e)

    def mouseReleaseEvent(self, e) -> None:
        if e.button() == self._nav_pointer_button:
            self._set_navigation_reason("pointer", False)
            self._nav_pointer_button = Qt.MouseButton.NoButton
            self._nav_pointer_started_draw = False
        if e.button() == Qt.MouseButton.LeftButton and self.drawing:
            dirty_region = self._finalize_paint_session(e.pos())
            if dirty_region is not None:
                self._apply_dirty_region(dirty_region)
            self.raise_toolbar()
            e.accept()
        super().mouseReleaseEvent(e)

    def keyPressEvent(self, e: QKeyEvent) -> None:
        key = e.key()
        if key in _QT_NAVIGATION_KEYS:
            if self.whiteboard_active:
                e.accept()
                return
            target = self._resolve_control_target()
            if not target or not self._presentation_control_allowed(target):
                super().keyPressEvent(e)
                return
            is_auto = e.isAutoRepeat()
            if not is_auto:
                self._active_navigation_keys.add(key)
                self._set_navigation_reason("keyboard", True)
            origin_key = None if is_auto else key
            if key in (Qt.Key.Key_Down, Qt.Key.Key_Right):
                self.go_to_next_slide(originating_key=origin_key)
            else:
                self.go_to_previous_slide(originating_key=origin_key)
            e.accept()
            return
        allow_cursor = (self.mode == "cursor" or self.navigation_active) and not self.whiteboard_active
        if self._forwarder and self._forwarder.forward_key(
            e,
            is_press=True,
            allow_cursor=allow_cursor,
        ):
            e.accept()
            return
        if key == Qt.Key.Key_Escape:
            self.set_mode("cursor"); return
        super().keyPressEvent(e)

    def keyReleaseEvent(self, e: QKeyEvent) -> None:
        if e.key() in _QT_NAVIGATION_KEYS:
            if self.whiteboard_active:
                e.accept()
                return
            if e.key() not in self._active_navigation_keys:
                super().keyReleaseEvent(e)
                return
            if not e.isAutoRepeat():
                self._release_keyboard_navigation_state(e.key())
            e.accept()
            return
        allow_cursor = (self.mode == "cursor" or self.navigation_active) and not self.whiteboard_active
        if self._forwarder and self._forwarder.forward_key(
            e,
            is_press=False,
            allow_cursor=allow_cursor,
        ):
            e.accept()
            return
        super().keyReleaseEvent(e)

    def _draw_brush_line(self, cur: QPointF) -> Optional[QRectF]:
        now = time.time()
        cur_point = QPointF(cur)
        if not self._stroke_points:
            self._stroke_points.clear()
            self._stroke_timestamps.clear()
            self._stroke_points.append(QPointF(cur_point))
            self._stroke_timestamps.append(now)
            self.prev_point = QPointF(cur_point)
            self.last_point = QPointF(cur_point)
            self._stroke_last_midpoint = QPointF(cur_point)
            self._stroke_filter_point = QPointF(cur_point)
            self.last_time = now
            self._ensure_brush_painter()
            return None

        painter = self._ensure_brush_painter()
        config = get_pen_style_config(self.pen_style)
        base_size = float(max(1.0, self.pen_base_size))
        effective_base = max(1.0, base_size * config.width_multiplier)
        last_point = QPointF(self._stroke_points[-1])
        filter_point = QPointF(self._stroke_filter_point) if self._stroke_filter_point else QPointF(last_point)
        smoothing = config.smoothing
        smoothed_x = filter_point.x() + (cur_point.x() - filter_point.x()) * smoothing
        smoothed_y = filter_point.y() + (cur_point.y() - filter_point.y()) * smoothing
        cur_point = QPointF(smoothed_x, smoothed_y)
        self._stroke_filter_point = QPointF(cur_point)

        self._stroke_points.append(cur_point)
        self._stroke_timestamps.append(now)
        if len(self._stroke_timestamps) < 2:
            return None

        elapsed = max(1e-4, now - self._stroke_timestamps[-2])
        distance = math.hypot(cur_point.x() - last_point.x(), cur_point.y() - last_point.y())
        if distance < 0.08 and elapsed < 0.012:
            return None
        speed = distance / elapsed
        self._stroke_speed = self._stroke_speed * 0.72 + speed * 0.28

        curvature = 0.0
        if len(self._stroke_points) >= 3:
            p0 = self._stroke_points[-3]
            p1 = self._stroke_points[-2]
            p2 = self._stroke_points[-1]
            v1x, v1y = p1.x() - p0.x(), p1.y() - p0.y()
            v2x, v2y = p2.x() - p1.x(), p2.y() - p1.y()
            denom = math.hypot(v1x, v1y) * math.hypot(v2x, v2y)
            if denom > 1e-5:
                curvature = abs(v1x * v2y - v1y * v2x) / denom

        travel = distance / max(1.0, effective_base)
        pressure = min(
            1.0,
            (now - self.last_time) * config.pressure_time_weight + travel * config.travel_weight,
        )
        self.last_time = now

        speed_scale = 1.0 / (
            1.0
            + self._stroke_speed
            / (effective_base * config.speed_base_multiplier + config.speed_base_offset)
        )
        curve_scale = min(1.0, curvature * effective_base * config.curve_sensitivity)
        target_w = effective_base * (
            config.target_min_factor
            + config.target_speed_factor * speed_scale
            + config.target_curve_factor * curve_scale
        )
        target_w *= 1.0 + pressure * config.pressure_factor
        min_w = effective_base * config.target_min_factor
        max_w = effective_base * max(config.target_min_factor, config.target_max_factor)
        target_w = max(min_w, min(max_w, target_w))

        prev_target = getattr(self, "_stroke_target_width", self.last_width)
        blend = max(0.0, min(1.0, getattr(config, "target_blend", 0.3)))
        target_w = prev_target * (1.0 - blend) + target_w * blend
        target_step_limit = max(0.35, effective_base * config.width_change_limit)
        delta_target = target_w - prev_target
        if abs(delta_target) > target_step_limit:
            target_w = prev_target + math.copysign(target_step_limit, delta_target)
        target_w = max(min_w, min(max_w, target_w))
        self._stroke_target_width = target_w

        responsiveness = clamp(getattr(config, "target_responsiveness", 0.35), 0.05, 0.95)
        smoothed_prev = getattr(self, "_stroke_smoothed_target", self.last_width)
        smoothed_target = smoothed_prev + (target_w - smoothed_prev) * responsiveness
        smoothed_target = float(clamp(smoothed_target, min_w, max_w))
        self._stroke_smoothed_target = smoothed_target

        velocity = getattr(self, "_stroke_width_velocity", 0.0)
        accel = clamp(getattr(config, "width_accel", 0.18), 0.02, 0.6)
        velocity += (smoothed_target - self.last_width) * accel
        damping = clamp(getattr(config, "width_velocity_damping", 0.7), 0.4, 0.95)
        velocity *= damping
        velocity_limit = max(
            0.06,
            target_step_limit * 0.6,
            effective_base * clamp(getattr(config, "width_velocity_limit", 0.22), 0.05, 0.6),
        )
        velocity = float(clamp(velocity, -velocity_limit, velocity_limit))
        cur_w = self.last_width + velocity
        memory = clamp(getattr(config, "width_memory", 0.9), 0.6, 0.985)
        cur_w = float(clamp(self.last_width * memory + cur_w * (1.0 - memory), min_w, max_w))
        self._stroke_width_velocity = velocity

        last_mid = QPointF(self._stroke_last_midpoint) if self._stroke_last_midpoint else QPointF(last_point)
        current_mid = (last_point + cur_point) / 2.0

        path = QPainterPath(last_mid)
        path.quadTo(last_point, current_mid)

        fade_candidate = (
            config.fade_speed_weight * speed_scale
            + config.fade_curve_weight * curve_scale
        ) * max(0.0, self._active_alpha_scale)
        fade_alpha = int(clamp(fade_candidate, self._active_fade_min, self._active_fade_max))
        self._update_brush_pen_appearance(cur_w, fade_alpha)
        painter.setPen(self._brush_shadow_pen)
        painter.drawPath(path)
        painter.setPen(self._brush_pen)
        if config.key != "highlighter":
            painter.drawPath(path)
        updated_coverage = _PenStyleEffects.apply(
            painter,
            path,
            cur_w,
            config,
            QColor(self._active_pen_color),
            stroke_coverage=self._stroke_fill_coverage,
        )
        if isinstance(updated_coverage, QPainterPath):
            self._stroke_fill_coverage = QPainterPath(updated_coverage)

        self.prev_point = QPointF(last_point)
        self.last_point = QPointF(cur_point)
        self._stroke_last_midpoint = QPointF(current_mid)
        self.last_width = cur_w

        dirty = path.boundingRect()
        overlay_factor = max(
            config.shadow_width_scale,
            1.0 + config.feather_strength,
            1.0 + config.noise_strength * 0.45,
        )
        margin = max(cur_w * (0.6 + (overlay_factor - 1.0) * 0.7), cur_w * 0.6) + 6.0
        return dirty.adjusted(-margin, -margin, margin, margin)

    def _erase_at(self, pos) -> Optional[QRectF]:
        current = QPointF(pos) if isinstance(pos, QPointF) else QPointF(QPoint(pos))
        if isinstance(self._eraser_last_point, QPoint):
            start_point = QPointF(self._eraser_last_point)
            distance = math.hypot(current.x() - start_point.x(), current.y() - start_point.y())
        else:
            start_point = QPointF(current)
            distance = 0.0

        radius = max(8.0, float(self.pen_size) * 1.6)
        target_width = max(12.0, radius * 2.0)
        if abs(target_width - self._eraser_stroker_width) > 0.5:
            self._eraser_stroker.setWidth(target_width)
            self._eraser_stroker_width = target_width

        path = QPainterPath(start_point)
        if distance >= 0.35:
            path.lineTo(current)

        erase_path = QPainterPath()
        if distance >= 0.35:
            erase_path = self._eraser_stroker.createStroke(path)
        erase_path.addEllipse(current, radius, radius)
        if distance >= 0.35:
            erase_path.addEllipse(start_point, radius, radius)

        painter = self._ensure_eraser_painter()
        painter.fillPath(erase_path, QColor(0, 0, 0, 0))

        self._eraser_last_point = current.toPoint()

        dirty = erase_path.boundingRect()
        if dirty.isNull():
            return None
        margin = max(radius * 0.5, 6.0)
        return dirty.adjusted(-margin, -margin, margin, margin)

    def _draw_shape_preview(self, end_point) -> Optional[QRect]:
        if not self.shape_start_point:
            return None
        self.temp_canvas.fill(Qt.GlobalColor.transparent)
        p = QPainter(self.temp_canvas); p.setRenderHint(QPainter.RenderHint.Antialiasing)
        pen = QPen(self.pen_color, self.pen_size)
        if self.current_shape and "dashed" in self.current_shape: pen.setStyle(Qt.PenStyle.DashLine)
        p.setPen(pen); self._draw_shape(p, self.shape_start_point, end_point); p.end()
        self.raise_toolbar()
        bounds = self._shape_dirty_bounds(self.shape_start_point, end_point, self.pen_size)
        if bounds is not None and self._last_preview_bounds is not None:
            bounds = bounds.united(self._last_preview_bounds)
        self._last_preview_bounds = bounds
        return bounds

    def _draw_shape_final(self, end_point) -> Optional[QRect]:
        if not self.shape_start_point:
            return None
        bounds = self._shape_dirty_bounds(self.shape_start_point, end_point, self.pen_size)
        p = QPainter(self.canvas); p.setRenderHint(QPainter.RenderHint.Antialiasing)
        pen = QPen(self.pen_color, self.pen_size)
        if self.current_shape and "dashed" in self.current_shape: pen.setStyle(Qt.PenStyle.DashLine)
        p.setPen(pen); self._draw_shape(p, self.shape_start_point, end_point); p.end()
        self.temp_canvas.fill(Qt.GlobalColor.transparent)
        self.raise_toolbar()
        last_bounds = self._last_preview_bounds
        self._last_preview_bounds = None
        if bounds is not None and last_bounds is not None:
            bounds = bounds.united(last_bounds)
        return bounds

    def _draw_shape(self, painter: QPainter, start_point, end_point) -> None:
        rect = QRect(start_point, end_point)
        shape = (self.current_shape or "line").replace("dashed_", "")
        if shape == "rect": painter.drawRect(rect.normalized())
        elif shape == "circle": painter.drawEllipse(rect.normalized())
        else: painter.drawLine(start_point, end_point)

    def paintEvent(self, e) -> None:
        p = QPainter(self)
        if self.whiteboard_active:
            p.fillRect(self.rect(), self.whiteboard_color)
        else:
            p.fillRect(self.rect(), QColor(0, 0, 0, 1))
        p.drawPixmap(0, 0, self.canvas)
        if self.drawing and self.mode == "shape": p.drawPixmap(0, 0, self.temp_canvas)
        p.end()

    def showEvent(self, e) -> None:
        super().showEvent(e)
        self.raise_toolbar()

    def closeEvent(self, e) -> None:
        self._release_canvas_painters()
        self.save_settings()
        self.save_window_position()
        super().closeEvent(e)


# ---------- 语音 ----------
class TTSManager(QObject):
    """简单封装语音播报，优先使用 pyttsx3，必要时回退到 PowerShell。"""

    def __init__(self, preferred_voice_id: str = "", parent: Optional[QObject] = None) -> None:
        super().__init__(parent)
        self.engine = None
        self.voice_ids: List[str] = []
        self.default_voice_id = ""
        self.current_voice_id = ""
        self.failure_reason = ""
        self.failure_suggestions: List[str] = []
        self.supports_voice_selection = False
        self._mode: str = "none"
        self._powershell_path = ""
        self._powershell_busy = False
        self._queue: Queue[str] = Queue()
        self._timer = QTimer(self)
        self._timer.timeout.connect(self._pump)
        missing_reason = ""
        if pyttsx3 is not None:
            try:
                init_kwargs = {"driverName": "sapi5"} if sys.platform == "win32" else {}
                self.engine = pyttsx3.init(**init_kwargs)
                voices = self.engine.getProperty("voices") or []
                self.voice_ids = [v.id for v in voices if getattr(v, "id", None)]
                if not self.voice_ids:
                    self._record_failure("未检测到任何可用的发音人")
                    self.engine = None
                else:
                    self.default_voice_id = self.voice_ids[0]
                    self.current_voice_id = (
                        preferred_voice_id if preferred_voice_id in self.voice_ids else self.default_voice_id
                    )
                    if self.current_voice_id:
                        try:
                            self.engine.setProperty("voice", self.current_voice_id)
                        except Exception as exc:
                            self._record_failure("无法设置默认发音人", exc)
                            self.engine = None
                    if self.engine is not None:
                        self.supports_voice_selection = True
                        self._mode = "pyttsx3"
                        self.engine.startLoop(False)
                        self._timer.start(100)
                        return
            except Exception as exc:
                self._record_failure("初始化语音引擎失败", exc)
                self.engine = None
        else:
            missing_reason = "未检测到 pyttsx3 模块"
        self._init_powershell_fallback()
        if self.available:
            return
        if missing_reason:
            if self.failure_reason:
                if missing_reason not in self.failure_reason:
                    self.failure_reason = f"{self.failure_reason}；{missing_reason}"
            else:
                self.failure_reason = missing_reason
        if not self.failure_reason:
            self.failure_reason = "未检测到可用的语音播报方式"
        env_reason, env_suggestions = detect_speech_environment_issues(force_refresh=True)
        if env_reason:
            if env_reason not in self.failure_reason:
                self.failure_reason = f"{self.failure_reason}；{env_reason}" if self.failure_reason else env_reason
        if env_suggestions:
            combined = list(self.failure_suggestions)
            combined.extend(env_suggestions)
            self.failure_suggestions = dedupe_strings(combined)

    @property
    def available(self) -> bool:
        return self._mode in {"pyttsx3", "powershell"}

    def diagnostics(self) -> tuple[str, List[str]]:
        reason = self.failure_reason
        suggestions = list(self.failure_suggestions)
        env_reason, env_suggestions = detect_speech_environment_issues()
        if env_reason:
            if reason:
                if env_reason not in reason:
                    reason = f"{reason}；{env_reason}"
            else:
                reason = env_reason
        suggestions.extend(env_suggestions)
        return reason, dedupe_strings(suggestions)

    def _init_powershell_fallback(self) -> None:
        if sys.platform != "win32":
            return
        path = _find_powershell_executable()
        if not path:
            if not self.failure_reason:
                self._record_failure("未检测到 PowerShell，可用的语音播报方式受限")
            return
        self._powershell_path = os.path.abspath(path)
        ps_ok, ps_reason = _probe_powershell_speech_runtime(self._powershell_path)
        if not ps_ok:
            message = ps_reason or "PowerShell 语音环境检测失败"
            self._record_failure(message)
            return
        self.engine = object()
        self.voice_ids = []
        self.default_voice_id = ""
        self.current_voice_id = ""
        self.supports_voice_selection = False
        self.failure_reason = ""
        self.failure_suggestions = []
        self._mode = "powershell"
        self._timer.start(120)

    def _record_failure(self, fallback: str, exc: Optional[Exception] = None) -> None:
        message = ""
        if exc is not None:
            message = str(exc).strip()
        if message and message not in fallback:
            reason = f"{fallback}：{message}"
        else:
            reason = fallback
        self.failure_reason = reason
        suggestions: List[str] = []
        lower = message.lower()
        if "comtypes" in lower:
            suggestions.append("请安装 comtypes（pip install comtypes）后重新启动程序。")
        if "pywin32" in lower or "win32" in lower:
            suggestions.append("请安装 pywin32（pip install pywin32）后重新启动程序。")
        platform_hint = []
        if sys.platform == "win32":
            platform_hint.append("请确认 Windows 已启用 SAPI5 中文语音包。")
        elif sys.platform == "darwin":
            platform_hint.append("请在系统“辅助功能 -> 语音”中启用所需的语音包。")
        else:
            platform_hint.append("请确保系统已安装可用的语音引擎（如 espeak）并重新启动程序。")
        platform_hint.append("可尝试重新安装 pyttsx3 或检查语音服务状态后重启软件。")
        for hint in platform_hint:
            if hint not in suggestions:
                suggestions.append(hint)
        self.failure_suggestions = suggestions

    def set_voice(self, voice_id: str) -> None:
        if not self.supports_voice_selection:
            return
        if voice_id in self.voice_ids:
            self.current_voice_id = voice_id
            if self.engine:
                try:
                    self.engine.setProperty("voice", voice_id)
                except Exception:
                    pass

    def speak(self, text: str) -> None:
        if not self.available:
            return
        while not self._queue.empty():
            try:
                self._queue.get_nowait()
            except Empty:
                break
        self._queue.put(text)

    def _pump(self) -> None:
        if self._mode == "pyttsx3":
            if not self.engine:
                return
            try:
                text = self._queue.get_nowait()
                self.engine.stop()
                if self.current_voice_id:
                    self.engine.setProperty("voice", self.current_voice_id)
                self.engine.say(text)
            except Empty:
                pass
            try:
                self.engine.iterate()
            except Exception as exc:
                self._record_failure("语音引擎运行异常", exc)
                self.shutdown()
        elif self._mode == "powershell":
            if self._powershell_busy:
                return
            try:
                text = self._queue.get_nowait()
            except Empty:
                return
            self._powershell_busy = True
            worker = threading.Thread(target=self._run_powershell_speech, args=(text,), daemon=True)
            worker.start()

    def _run_powershell_speech(self, text: str) -> None:
        try:
            if not text or not self._powershell_path:
                return
            payload = base64.b64encode(text.encode("utf-8")).decode("ascii")
            script = (
                "$msg = [System.Text.Encoding]::UTF8.GetString([System.Convert]::FromBase64String('" + payload + "'));"
                "Add-Type -AssemblyName System.Speech;"
                "$sp = New-Object System.Speech.Synthesis.SpeechSynthesizer;"
                "$sp.Speak($msg);"
            )
            startupinfo = None
            if os.name == "nt":
                startupinfo = subprocess.STARTUPINFO()
                startupinfo.dwFlags |= subprocess.STARTF_USESHOWWINDOW
            subprocess.run(
                [self._powershell_path, "-NoLogo", "-NonInteractive", "-NoProfile", "-Command", script],
                check=True,
                timeout=30,
                startupinfo=startupinfo,
            )
        except Exception as exc:
            self._record_failure("PowerShell 语音播报失败", exc)
            QTimer.singleShot(0, self.shutdown)
        finally:
            self._powershell_busy = False

    def shutdown(self) -> None:
        if self._mode == "pyttsx3" and self.engine:
            try:
                self.engine.endLoop()
            except Exception:
                pass
            try:
                self.engine.stop()
            except Exception:
                pass
        self.engine = None
        self._mode = "none"
        self._powershell_busy = False
        self._timer.stop()


# ---------- 点名/计时 ----------
class CountdownSettingsDialog(QDialog):
    """设置倒计时分钟和秒数的小窗口。"""

    def __init__(self, parent: Optional[QWidget], minutes: int, seconds: int) -> None:
        super().__init__(parent)
        self.setWindowTitle("设置倒计时")
        self.setWindowFlag(Qt.WindowType.WindowStaysOnTopHint, True)
        self.result: Optional[tuple[int, int]] = None

        layout = QVBoxLayout(self); layout.setContentsMargins(10, 10, 10, 10); layout.setSpacing(6)

        minute_label = QLabel("分钟 (0-150，滑块 0-25):")
        ml = QHBoxLayout(); ml.addWidget(minute_label)
        self.minutes_spin = QSpinBox(); self.minutes_spin.setRange(0, 150); self.minutes_spin.setValue(max(0, min(150, minutes)))
        minute_slider = QSlider(Qt.Orientation.Horizontal); minute_slider.setRange(0, 25)
        minute_slider.setValue(min(self.minutes_spin.value(), minute_slider.maximum()))
        minute_slider.valueChanged.connect(self.minutes_spin.setValue)

        def sync(v: int, slider=minute_slider):
            if v <= slider.maximum():
                prev = slider.blockSignals(True); slider.setValue(v); slider.blockSignals(prev)
        self.minutes_spin.valueChanged.connect(sync)
        ml.addWidget(self.minutes_spin); layout.addLayout(ml); layout.addWidget(minute_slider)

        sl = QHBoxLayout(); sl.addWidget(QLabel("秒 (0-59):"))
        self.seconds_spin = QSpinBox(); self.seconds_spin.setRange(0, 59); self.seconds_spin.setValue(max(0, min(59, seconds)))
        second_slider = QSlider(Qt.Orientation.Horizontal); second_slider.setRange(0, 59)
        second_slider.setValue(self.seconds_spin.value())
        second_slider.valueChanged.connect(self.seconds_spin.setValue); self.seconds_spin.valueChanged.connect(second_slider.setValue)
        sl.addWidget(self.seconds_spin); layout.addLayout(sl); layout.addWidget(second_slider)

        buttons = QDialogButtonBox(QDialogButtonBox.StandardButton.Ok | QDialogButtonBox.StandardButton.Cancel)
        buttons.accepted.connect(self._accept); buttons.rejected.connect(self.reject)
        style_dialog_buttons(
            buttons,
            {
                QDialogButtonBox.StandardButton.Ok: ButtonStyles.PRIMARY,
                QDialogButtonBox.StandardButton.Cancel: ButtonStyles.TOOLBAR,
            },
            extra_padding=12,
            minimum_height=34,
        )
        layout.addWidget(buttons)
        self.setFixedSize(self.sizeHint())

    def _accept(self) -> None:
        self.result = (self.minutes_spin.value(), self.seconds_spin.value()); self.accept()

    def showEvent(self, event) -> None:  # type: ignore[override]
        super().showEvent(event)
        ensure_widget_within_screen(self)


class ClickableFrame(QFrame):
    clicked = pyqtSignal()
    def mousePressEvent(self, e) -> None:
        if e.button() == Qt.MouseButton.LeftButton: self.clicked.emit()
        super().mousePressEvent(e)


def preferred_calligraphy_font(default: str = "Microsoft YaHei UI") -> str:
    """返回系统中更具书法风格的字体，若不可用则回退到默认字体。"""

    try:
        families = set(QFontDatabase().families())
    except Exception:
        return default
    for candidate in ("楷体", "KaiTi", "Kaiti SC", "STKaiti", "DFKai-SB", "FZKai-Z03S"):
        if candidate in families:
            return candidate
    return default


class StudentListDialog(QDialog):
    def __init__(self, parent: Optional[QWidget], students: List[tuple[str, str, int]]) -> None:
        super().__init__(parent)
        self.setWindowTitle("学生名单")
        self.setModal(True)
        self._selected_index: Optional[int] = None

        layout = QVBoxLayout(self)
        layout.setContentsMargins(12, 12, 12, 12)
        layout.setSpacing(12)

        grid = QGridLayout()
        grid.setContentsMargins(0, 0, 0, 0)
        grid.setHorizontalSpacing(6)
        grid.setVerticalSpacing(6)
        grid.setAlignment(Qt.AlignmentFlag.AlignTop | Qt.AlignmentFlag.AlignHCenter)

        button_font = QFont("Microsoft YaHei UI", 10, QFont.Weight.Medium)
        metrics = QFontMetrics(button_font)
        max_text = max((metrics.horizontalAdvance(f"{sid} {name}") for sid, name, _ in students), default=120)
        min_button_width = max(120, max_text + 24)
        button_height = recommended_control_height(button_font, extra=16, minimum=38)

        screen = QApplication.primaryScreen()
        available_width = screen.availableGeometry().width() if screen else 1280
        max_width_per_button = max(96, int((available_width * 0.9 - 40) / 10))
        button_width = min(min_button_width, max_width_per_button)
        button_size = QSize(button_width, button_height)

        total_rows = max(1, math.ceil(len(students) / 10))

        for column in range(10):
            grid.setColumnStretch(column, 0)
            grid.setColumnMinimumWidth(column, button_width)

        for row in range(total_rows):
            grid.setRowStretch(row, 0)
            grid.setRowMinimumHeight(row, button_height)

        for position, (sid, name, data_index) in enumerate(students):
            row = position // 10
            column = position % 10
            button = QPushButton(f"{sid} {name}")
            button.setFont(button_font)
            button.setFixedSize(button_size)
            button.setSizePolicy(QSizePolicy.Policy.Fixed, QSizePolicy.Policy.Fixed)
            apply_button_style(button, ButtonStyles.GRID, height=button_height)
            button.clicked.connect(lambda _checked=False, value=data_index: self._select_student(value))
            grid.addWidget(button, row, column, Qt.AlignmentFlag.AlignCenter)

        layout.addLayout(grid)

        box = QDialogButtonBox(QDialogButtonBox.StandardButton.Close, parent=self)
        box.rejected.connect(self.reject)
        close_button = box.button(QDialogButtonBox.StandardButton.Close)
        if close_button is not None:
            close_button.setText("关闭")
            apply_button_style(
                close_button,
                ButtonStyles.PRIMARY,
                height=recommended_control_height(close_button.font(), extra=14, minimum=36),
            )
        layout.addWidget(box)

        if screen is not None:
            available = screen.availableGeometry()
            rows = total_rows
            h_spacing = grid.horizontalSpacing() if grid.horizontalSpacing() is not None else 6
            v_spacing = grid.verticalSpacing() if grid.verticalSpacing() is not None else 6
            preferred_width = min(int(available.width() * 0.9), button_width * 10 + h_spacing * 9 + 40)
            preferred_height = min(
                int(available.height() * 0.85),
                rows * button_height + max(0, rows - 1) * v_spacing + box.sizeHint().height() + 48,
            )
            self.resize(preferred_width, preferred_height)

    def _select_student(self, index: int) -> None:
        self._selected_index = index
        self.accept()

    @property
    def selected_index(self) -> Optional[int]:
        return self._selected_index


class ScoreboardDialog(QDialog):
    ORDER_RANK = "rank"
    ORDER_ID = "id"

    @dataclass
    class _CardMetrics:
        count: int
        columns: int
        rows: int
        card_width: int
        card_height: int
        padding_h: int
        padding_v: int
        inner_spacing: int
        font_size: int
        horizontal_spacing: int
        vertical_spacing: int

    def __init__(
        self,
        parent: Optional[QWidget],
        students: List[tuple[str, str, int]],
        order: str = "rank",
        order_changed: Optional[Callable[[str], None]] = None,
    ) -> None:
        super().__init__(parent)
        self.setWindowTitle("成绩展示")
        self.setModal(True)
        self.setObjectName("ScoreboardDialog")
        self._pending_maximize = True

        self.students = list(students)
        self._order_changed_callback = order_changed
        self._order = order if order in {self.ORDER_RANK, self.ORDER_ID} else self.ORDER_RANK
        self._grid_row_count = 0
        self._grid_column_count = 0
        self._card_metrics: Optional[ScoreboardDialog._CardMetrics] = None
        self._card_metrics_key: Optional[tuple[int, int, int]] = None

        calligraphy_font = preferred_calligraphy_font()
        self._calligraphy_font = calligraphy_font

        layout = QVBoxLayout(self)
        layout.setContentsMargins(32, 32, 32, 32)
        layout.setSpacing(24)

        title = QLabel("成绩展示")
        title.setObjectName("ScoreboardHeader")
        title.setAlignment(Qt.AlignmentFlag.AlignCenter)
        title.setFont(QFont(calligraphy_font, 44, QFont.Weight.Bold))
        layout.addWidget(title)

        order_layout = QHBoxLayout()
        order_layout.setContentsMargins(0, 0, 0, 0)
        order_layout.setSpacing(12)
        order_label = QLabel("排序方式：")
        order_label.setFont(QFont(calligraphy_font, 28, QFont.Weight.Bold))
        order_layout.addWidget(order_label, 0, Qt.AlignmentFlag.AlignLeft)

        button_font = QFont(calligraphy_font, 22, QFont.Weight.Bold)
        self.order_button_group = QButtonGroup(self)
        self.order_button_group.setExclusive(True)
        self.order_buttons: Dict[str, QPushButton] = {}
        for key, text in ((self.ORDER_RANK, "按排名"), (self.ORDER_ID, "按学号")):
            button = QPushButton(text)
            button.setCheckable(True)
            button.setFont(button_font)
            height = recommended_control_height(button_font, extra=16, minimum=44)
            apply_button_style(button, ButtonStyles.ORDER_TOGGLE, height=height)
            button.setMinimumWidth(140)
            button.setSizePolicy(QSizePolicy.Policy.Fixed, QSizePolicy.Policy.Fixed)
            self.order_button_group.addButton(button)
            button.clicked.connect(lambda _checked=False, value=key: self._on_order_button_clicked(value))
            order_layout.addWidget(button, 0, Qt.AlignmentFlag.AlignLeft)
            self.order_buttons[key] = button
        order_layout.addStretch(1)
        layout.addLayout(order_layout)

        grid_container = QWidget()
        grid_container.setObjectName("ScoreboardGridContainer")
        grid_container.setSizePolicy(QSizePolicy.Policy.Expanding, QSizePolicy.Policy.Expanding)
        self.grid_layout = QGridLayout(grid_container)
        self.grid_layout.setContentsMargins(18, 18, 18, 18)
        self.grid_layout.setHorizontalSpacing(20)
        self.grid_layout.setVerticalSpacing(20)
        layout.addWidget(grid_container, 1)

        box = QDialogButtonBox(QDialogButtonBox.StandardButton.Close, parent=self)
        box.setFont(QFont(calligraphy_font, 22, QFont.Weight.Bold))
        close_button = box.button(QDialogButtonBox.StandardButton.Close)
        if close_button is not None:
            close_button.setText("关闭")
            close_button.setFont(QFont(calligraphy_font, 22, QFont.Weight.Bold))
            apply_button_style(
                close_button,
                ButtonStyles.PRIMARY,
                height=recommended_control_height(close_button.font(), extra=18, minimum=46),
            )
        box.rejected.connect(self.reject)
        layout.addWidget(box)

        self.setStyleSheet(
            "#ScoreboardDialog {"
            "    background-color: qlineargradient(x1:0, y1:0, x2:0, y2:1,"
            "        stop:0 #f7f9fc, stop:1 #e3edff);"
            "}"
            "#ScoreboardGridContainer {"
            "    background-color: rgba(255, 255, 255, 0.85);"
            "    border-radius: 24px;"
            "}"
            "QLabel#ScoreboardHeader {"
            "    color: #0b3d91;"
            "}"
            "QLabel[class=\"scoreboardName\"] {"
            "    color: #103d73;"
            "}"
            "QLabel[class=\"scoreboardScore\"] {"
            "    color: #103d73;"
            "}"
            "QWidget[class=\"scoreboardWrapper\"] {"
            "    background-color: rgba(255, 255, 255, 0.95);"
            "    border-radius: 18px;"
            "    border: 1px solid rgba(16, 61, 115, 0.12);"
            "}"
            "QPushButton[class=\"orderButton\"] {"
            "    background-color: rgba(255, 255, 255, 0.88);"
            "    border-radius: 22px;"
            "    border: 1px solid rgba(16, 61, 115, 0.24);"
            "    padding: 4px 18px;"
            "    color: #0b3d91;"
            "}"
            "QPushButton[class=\"orderButton\"]:hover {"
            "    border-color: #1a73e8;"
            "    background-color: rgba(26, 115, 232, 0.12);"
            "}"
            "QPushButton[class=\"orderButton\"]:checked {"
            "    background-color: #1a73e8;"
            "    border-color: #1a73e8;"
            "    color: #ffffff;"
            "}"
        )

        screen = QApplication.primaryScreen()
        self._available_geometry = screen.availableGeometry() if screen is not None else QRect(0, 0, 1920, 1080)

        self._update_order_buttons()
        self._populate_grid()

        if screen is not None:
            self.setGeometry(self._available_geometry)

    def _update_order_buttons(self) -> None:
        for key, button in self.order_buttons.items():
            block = button.blockSignals(True)
            button.setChecked(key == self._order)
            button.blockSignals(block)

    def _on_order_button_clicked(self, order: str) -> None:
        if order not in {self.ORDER_RANK, self.ORDER_ID}:
            self._update_order_buttons()
            return
        if order == self._order:
            self._update_order_buttons()
            return
        self._order = order
        if callable(self._order_changed_callback):
            try:
                self._order_changed_callback(order)
            except Exception:
                pass
        self._update_order_buttons()
        self._populate_grid()

    def _clear_grid(self) -> None:
        while self.grid_layout.count():
            item = self.grid_layout.takeAt(0)
            widget = item.widget()
            if widget is not None:
                widget.deleteLater()
        for row in range(self._grid_row_count):
            self.grid_layout.setRowStretch(row, 0)
            self.grid_layout.setRowMinimumHeight(row, 0)
        for column in range(self._grid_column_count):
            self.grid_layout.setColumnStretch(column, 0)
            self.grid_layout.setColumnMinimumWidth(column, 0)
        self._grid_row_count = 0
        self._grid_column_count = 0

    def _collect_display_candidates(self) -> tuple[List[tuple[int, str, str]], List[str], List[str]]:
        sorted_students = self._sort_students()
        alternate_order = (
            self.ORDER_ID if self._order == self.ORDER_RANK else self.ORDER_RANK
        )
        alternate_students = self._sort_students(alternate_order)

        display_entries: List[tuple[int, str, str]] = []
        display_candidates: List[str] = []
        score_candidates: List[str] = []

        for idx, (sid, name, score) in enumerate(sorted_students):
            display_text = self._format_display_text(idx, sid, name)
            score_text = self._format_score_text(score)
            display_entries.append((idx, display_text, score_text))
            display_candidates.append(display_text)
            score_candidates.append(score_text)

        for idx, (sid, name, score) in enumerate(alternate_students):
            display_candidates.append(
                self._format_display_text_for_order(
                    alternate_order, idx, sid, name
                )
            )
            score_candidates.append(self._format_score_text(score))

        return display_entries, display_candidates, score_candidates

    def _compute_card_metrics(self) -> Optional[_CardMetrics]:
        count = len(self.students)
        if count == 0:
            return None

        available = self._available_geometry
        key = (count, available.width(), available.height())
        if self._card_metrics is not None and self._card_metrics_key == key:
            return self._card_metrics

        columns = 10
        rows = max(1, math.ceil(count / columns))

        usable_width = max(available.width() - 160, 640)
        usable_height = max(available.height() - 240, 520)

        margins = self.grid_layout.contentsMargins()
        horizontal_spacing = max(14, int(usable_width * 0.01))
        vertical_spacing = max(18, int(usable_height * 0.035 / rows))

        spacing_total_x = horizontal_spacing * max(0, columns - 1)
        spacing_total_y = vertical_spacing * max(0, rows - 1)

        available_width_for_cards = (
            usable_width - margins.left() - margins.right() - spacing_total_x
        )
        available_height_for_cards = (
            usable_height - margins.top() - margins.bottom() - spacing_total_y
        )

        per_card_width = max(1.0, available_width_for_cards / columns)
        per_card_height = max(1.0, available_height_for_cards / rows)

        card_width = int(math.floor(per_card_width))
        card_height = int(math.floor(per_card_height))

        if per_card_width >= 120:
            card_width = max(card_width, 120)
        if per_card_height >= 180:
            card_height = max(card_height, 180)

        padding_h = max(12, int(card_width * 0.08))
        padding_v = max(14, int(card_height * 0.1))
        inner_spacing = max(6, int(card_height * 0.045))

        display_entries, display_candidates, score_candidates = self._collect_display_candidates()

        if not display_candidates:
            return None

        calligraphy_font = self._calligraphy_font or QApplication.font().family()
        if not calligraphy_font:
            calligraphy_font = QFont().family()

        try:
            probe_font = QFont(calligraphy_font, 64, QFont.Weight.Bold)
            metrics = QFontMetrics(probe_font)
        except Exception:
            probe_font = QFont()
            metrics = QFontMetrics(probe_font)

        widest_display = max(
            display_candidates,
            key=lambda text: metrics.tightBoundingRect(text).width(),
        )
        widest_score = max(
            score_candidates,
            key=lambda text: metrics.tightBoundingRect(text).width(),
        )

        usable_name_width = max(60, card_width - 2 * padding_h)
        content_height = max(80, card_height - 2 * padding_v - inner_spacing)
        name_height = int(content_height * 0.58)
        score_height = max(32, content_height - name_height)

        font_upper_bound = int(min(card_width * 0.28, card_height * 0.36))
        font_upper_bound = max(20, font_upper_bound)
        fit_minimum = 14

        name_fit = self._fit_font_size(
            widest_display,
            calligraphy_font,
            QFont.Weight.Bold,
            usable_name_width,
            name_height,
            fit_minimum,
            font_upper_bound,
        )
        score_fit = self._fit_font_size(
            widest_score,
            calligraphy_font,
            QFont.Weight.Bold,
            usable_name_width,
            score_height,
            fit_minimum,
            font_upper_bound,
        )

        final_font_size = max(fit_minimum, min(name_fit, score_fit, font_upper_bound))

        self._card_metrics = ScoreboardDialog._CardMetrics(
            count=count,
            columns=columns,
            rows=rows,
            card_width=card_width,
            card_height=card_height,
            padding_h=padding_h,
            padding_v=padding_v,
            inner_spacing=inner_spacing,
            font_size=final_font_size,
            horizontal_spacing=horizontal_spacing,
            vertical_spacing=vertical_spacing,
        )
        self._card_metrics_key = key
        return self._card_metrics

    def _ensure_metrics(self) -> Optional[_CardMetrics]:
        metrics = self._compute_card_metrics()
        if metrics is not None:
            return metrics
        self._card_metrics = None
        self._card_metrics_key = None
        return None

    def _sort_students(self, order: Optional[str] = None) -> List[tuple[str, str, int]]:
        data = list(self.students)
        current_order = self._order if order is None else order
        if current_order == self.ORDER_ID:
            def _id_key(item: tuple[str, str, int]) -> tuple[int, str, str]:
                sid_text = str(item[0]).strip()
                try:
                    sid_value = int(sid_text)
                except (TypeError, ValueError):
                    sid_value = sys.maxsize
                return (sid_value, sid_text, item[1])

            data.sort(key=_id_key)
        else:
            def _rank_key(item: tuple[str, str, int]) -> tuple[int, int, str]:
                sid_text = str(item[0]).strip()
                try:
                    sid_value = int(sid_text)
                except (TypeError, ValueError):
                    sid_value = sys.maxsize
                return (-item[2], sid_value, item[1])

            data.sort(key=_rank_key)
        return data

    def _create_card(
        self,
        display_text: str,
        score_text: str,
        card_width: int,
        card_height: int,
        font_size: int,
        padding_h: int,
        padding_v: int,
        inner_spacing: int,
    ) -> QWidget:
        calligraphy_font = self._calligraphy_font
        wrapper = QWidget()
        wrapper.setProperty("class", "scoreboardWrapper")
        wrapper.setFixedSize(card_width, card_height)
        wrapper.setSizePolicy(QSizePolicy.Policy.Fixed, QSizePolicy.Policy.Fixed)

        layout = QVBoxLayout(wrapper)
        layout.setContentsMargins(padding_h, padding_v, padding_h, padding_v)
        layout.setSpacing(inner_spacing)

        name_label = QLabel(display_text or "未命名")
        name_label.setProperty("class", "scoreboardName")
        name_label.setAlignment(Qt.AlignmentFlag.AlignCenter)
        name_label.setWordWrap(False)
        name_label.setSizePolicy(
            QSizePolicy.Policy.Expanding, QSizePolicy.Policy.Fixed
        )
        name_label.setFont(QFont(calligraphy_font, font_size, QFont.Weight.Bold))
        name_label.setStyleSheet("margin: 0px; padding: 0px;")
        layout.addWidget(name_label)

        score_label = QLabel(score_text)
        score_label.setProperty("class", "scoreboardScore")
        score_label.setAlignment(Qt.AlignmentFlag.AlignCenter)
        score_label.setWordWrap(False)
        score_label.setSizePolicy(
            QSizePolicy.Policy.Expanding, QSizePolicy.Policy.Fixed
        )
        score_label.setFont(QFont(calligraphy_font, font_size, QFont.Weight.Bold))
        score_label.setStyleSheet(f"margin-top: {max(6, inner_spacing // 2)}px;")
        layout.addWidget(score_label)

        layout.addStretch(1)
        return wrapper

    def _format_display_text(self, index: int, sid: str, name: str) -> str:
        return self._format_display_text_for_order(self._order, index, sid, name)

    def _format_display_text_for_order(
        self, order: str, index: int, sid: str, name: str
    ) -> str:
        clean_name = (name or "").strip() or "未命名"
        if order == self.ORDER_ID:
            sid_display = str(sid).strip() or "—"
            return f"{sid_display}.{clean_name}"
        return f"{index + 1}.{clean_name}"

    @staticmethod
    def _format_score_text(score: int | float | str) -> str:
        text = "—"
        try:
            value = float(score)
        except (TypeError, ValueError):
            score_str = str(score).strip()
            if score_str and score_str.lower() != "none":
                text = score_str
        else:
            if math.isfinite(value):
                if abs(value - int(value)) < 1e-6:
                    text = str(int(round(value)))
                else:
                    text = f"{value:.2f}".rstrip("0").rstrip(".")
        return f"{text} 分"

    @staticmethod
    def _fit_font_size(
        text: str,
        family: str,
        weight: QFont.Weight,
        max_width: int,
        max_height: int,
        minimum: int,
        maximum: int,
    ) -> int:
        if not text:
            return max(6, min(minimum, maximum))
        if max_width <= 0 or max_height <= 0:
            return max(6, min(minimum, maximum))
        lower = max(6, min(minimum, maximum))
        upper = max(6, max(minimum, maximum))
        for size in range(upper, lower - 1, -1):
            font = QFont(family, size, weight)
            metrics = QFontMetrics(font)
            rect = metrics.tightBoundingRect(text)
            if rect.width() <= max_width and rect.height() <= max_height:
                return size
        return lower

    def _populate_grid(self) -> None:
        self._clear_grid()
        count = len(self.students)
        layout = self.grid_layout
        calligraphy_font = self._calligraphy_font

        screen = QApplication.primaryScreen()
        self._available_geometry = screen.availableGeometry() if screen is not None else QRect(0, 0, 1920, 1080)

        self._update_order_buttons()
        self._populate_grid()

        if screen is not None:
            self.setGeometry(self._available_geometry)

    def _update_order_buttons(self) -> None:
        for key, button in self.order_buttons.items():
            block = button.blockSignals(True)
            button.setChecked(key == self._order)
            button.blockSignals(block)

    def _on_order_button_clicked(self, order: str) -> None:
        if order not in {self.ORDER_RANK, self.ORDER_ID}:
            self._update_order_buttons()
            return
        if order == self._order:
            self._update_order_buttons()
            return
        self._order = order
        if callable(self._order_changed_callback):
            try:
                self._order_changed_callback(order)
            except Exception:
                pass
        self._update_order_buttons()
        self._populate_grid()

    def _clear_grid(self) -> None:
        while self.grid_layout.count():
            item = self.grid_layout.takeAt(0)
            widget = item.widget()
            if widget is not None:
                widget.deleteLater()
        for row in range(self._grid_row_count):
            self.grid_layout.setRowStretch(row, 0)
            self.grid_layout.setRowMinimumHeight(row, 0)
        for column in range(self._grid_column_count):
            self.grid_layout.setColumnStretch(column, 0)
            self.grid_layout.setColumnMinimumWidth(column, 0)
        self._grid_row_count = 0
        self._grid_column_count = 0

    def _collect_display_candidates(self) -> tuple[List[tuple[int, str, str]], List[str], List[str]]:
        sorted_students = self._sort_students()
        alternate_order = (
            self.ORDER_ID if self._order == self.ORDER_RANK else self.ORDER_RANK
        )
        alternate_students = self._sort_students(alternate_order)

        display_entries: List[tuple[int, str, str]] = []
        display_candidates: List[str] = []
        score_candidates: List[str] = []

        for idx, (sid, name, score) in enumerate(sorted_students):
            display_text = self._format_display_text(idx, sid, name)
            score_text = self._format_score_text(score)
            display_entries.append((idx, display_text, score_text))
            display_candidates.append(display_text)
            score_candidates.append(score_text)

        for idx, (sid, name, score) in enumerate(alternate_students):
            display_candidates.append(
                self._format_display_text_for_order(
                    alternate_order, idx, sid, name
                )
            )
            score_candidates.append(self._format_score_text(score))

        return display_entries, display_candidates, score_candidates

    def _compute_card_metrics(self) -> Optional[_CardMetrics]:
        count = len(self.students)
        if count == 0:
            return None

        available = self._available_geometry
        key = (count, available.width(), available.height())
        if self._card_metrics is not None and self._card_metrics_key == key:
            return self._card_metrics

        columns = 10
        rows = max(1, math.ceil(count / columns))

        usable_width = max(available.width() - 160, 640)
        usable_height = max(available.height() - 240, 520)

        margins = self.grid_layout.contentsMargins()
        horizontal_spacing = max(14, int(usable_width * 0.01))
        vertical_spacing = max(18, int(usable_height * 0.035 / rows))

        spacing_total_x = horizontal_spacing * max(0, columns - 1)
        spacing_total_y = vertical_spacing * max(0, rows - 1)

        available_width_for_cards = (
            usable_width - margins.left() - margins.right() - spacing_total_x
        )
        available_height_for_cards = (
            usable_height - margins.top() - margins.bottom() - spacing_total_y
        )

        per_card_width = max(1.0, available_width_for_cards / columns)
        per_card_height = max(1.0, available_height_for_cards / rows)

        card_width = int(math.floor(per_card_width))
        card_height = int(math.floor(per_card_height))

        if per_card_width >= 120:
            card_width = max(card_width, 120)
        if per_card_height >= 180:
            card_height = max(card_height, 180)

        padding_h = max(12, int(card_width * 0.08))
        padding_v = max(14, int(card_height * 0.1))
        inner_spacing = max(6, int(card_height * 0.045))

        display_entries, display_candidates, score_candidates = self._collect_display_candidates()

        if not display_candidates:
            return None

        calligraphy_font = self._calligraphy_font or QApplication.font().family()
        if not calligraphy_font:
            calligraphy_font = QFont().family()

        try:
            probe_font = QFont(calligraphy_font, 64, QFont.Weight.Bold)
            metrics = QFontMetrics(probe_font)
        except Exception:
            probe_font = QFont()
            metrics = QFontMetrics(probe_font)

        widest_display = max(
            display_candidates,
            key=lambda text: metrics.tightBoundingRect(text).width(),
        )
        widest_score = max(
            score_candidates,
            key=lambda text: metrics.tightBoundingRect(text).width(),
        )

        usable_name_width = max(60, card_width - 2 * padding_h)
        content_height = max(80, card_height - 2 * padding_v - inner_spacing)
        name_height = int(content_height * 0.58)
        score_height = max(32, content_height - name_height)

        font_upper_bound = int(min(card_width * 0.28, card_height * 0.36))
        font_upper_bound = max(20, font_upper_bound)
        fit_minimum = 14

        name_fit = self._fit_font_size(
            widest_display,
            calligraphy_font,
            QFont.Weight.Bold,
            usable_name_width,
            name_height,
            fit_minimum,
            font_upper_bound,
        )
        score_fit = self._fit_font_size(
            widest_score,
            calligraphy_font,
            QFont.Weight.Bold,
            usable_name_width,
            score_height,
            fit_minimum,
            font_upper_bound,
        )

        final_font_size = max(fit_minimum, min(name_fit, score_fit, font_upper_bound))

        self._card_metrics = ScoreboardDialog._CardMetrics(
            count=count,
            columns=columns,
            rows=rows,
            card_width=card_width,
            card_height=card_height,
            padding_h=padding_h,
            padding_v=padding_v,
            inner_spacing=inner_spacing,
            font_size=final_font_size,
            horizontal_spacing=horizontal_spacing,
            vertical_spacing=vertical_spacing,
        )
        self._card_metrics_key = key
        return self._card_metrics

    def _ensure_metrics(self) -> Optional[_CardMetrics]:
        metrics = self._compute_card_metrics()
        if metrics is not None:
            return metrics
        self._card_metrics = None
        self._card_metrics_key = None
        return None

    def _sort_students(self, order: Optional[str] = None) -> List[tuple[str, str, int]]:
        data = list(self.students)
        current_order = self._order if order is None else order
        if current_order == self.ORDER_ID:
            def _id_key(item: tuple[str, str, int]) -> tuple[int, str, str]:
                sid_text = str(item[0]).strip()
                try:
                    sid_value = int(sid_text)
                except (TypeError, ValueError):
                    sid_value = sys.maxsize
                return (sid_value, sid_text, item[1])

            data.sort(key=_id_key)
        else:
            def _rank_key(item: tuple[str, str, int]) -> tuple[int, int, str]:
                sid_text = str(item[0]).strip()
                try:
                    sid_value = int(sid_text)
                except (TypeError, ValueError):
                    sid_value = sys.maxsize
                return (-item[2], sid_value, item[1])

            data.sort(key=_rank_key)
        return data

    def _create_card(
        self,
        display_text: str,
        score_text: str,
        card_width: int,
        card_height: int,
        font_size: int,
        padding_h: int,
        padding_v: int,
        inner_spacing: int,
    ) -> QWidget:
        calligraphy_font = self._calligraphy_font
        wrapper = QWidget()
        wrapper.setProperty("class", "scoreboardWrapper")
        wrapper.setFixedSize(card_width, card_height)
        wrapper.setSizePolicy(QSizePolicy.Policy.Fixed, QSizePolicy.Policy.Fixed)

        layout = QVBoxLayout(wrapper)
        layout.setContentsMargins(padding_h, padding_v, padding_h, padding_v)
        layout.setSpacing(inner_spacing)

        name_label = QLabel(display_text or "未命名")
        name_label.setProperty("class", "scoreboardName")
        name_label.setAlignment(Qt.AlignmentFlag.AlignCenter)
        name_label.setWordWrap(False)
        name_label.setSizePolicy(
            QSizePolicy.Policy.Expanding, QSizePolicy.Policy.Fixed
        )
        name_label.setFont(QFont(calligraphy_font, font_size, QFont.Weight.Bold))
        name_label.setStyleSheet("margin: 0px; padding: 0px;")
        layout.addWidget(name_label)

        score_label = QLabel(score_text)
        score_label.setProperty("class", "scoreboardScore")
        score_label.setAlignment(Qt.AlignmentFlag.AlignCenter)
        score_label.setWordWrap(False)
        score_label.setSizePolicy(
            QSizePolicy.Policy.Expanding, QSizePolicy.Policy.Fixed
        )
        score_label.setFont(QFont(calligraphy_font, font_size, QFont.Weight.Bold))
        score_label.setStyleSheet(f"margin-top: {max(6, inner_spacing // 2)}px;")
        layout.addWidget(score_label)

        layout.addStretch(1)
        return wrapper

    def _format_display_text(self, index: int, sid: str, name: str) -> str:
        return self._format_display_text_for_order(self._order, index, sid, name)

    def _format_display_text_for_order(
        self, order: str, index: int, sid: str, name: str
    ) -> str:
        clean_name = (name or "").strip() or "未命名"
        if order == self.ORDER_ID:
            sid_display = str(sid).strip() or "—"
            return f"{sid_display}.{clean_name}"
        return f"{index + 1}.{clean_name}"

    @staticmethod
    def _format_score_text(score: int | float | str) -> str:
        text = "—"
        try:
            value = float(score)
        except (TypeError, ValueError):
            score_str = str(score).strip()
            if score_str and score_str.lower() != "none":
                text = score_str
        else:
            if math.isfinite(value):
                if abs(value - int(value)) < 1e-6:
                    text = str(int(round(value)))
                else:
                    text = f"{value:.2f}".rstrip("0").rstrip(".")
        return f"{text} 分"

    @staticmethod
    def _fit_font_size(
        text: str,
        family: str,
        weight: QFont.Weight,
        max_width: int,
        max_height: int,
        minimum: int,
        maximum: int,
    ) -> int:
        if not text:
            return max(6, min(minimum, maximum))
        if max_width <= 0 or max_height <= 0:
            return max(6, min(minimum, maximum))
        lower = max(6, min(minimum, maximum))
        upper = max(6, max(minimum, maximum))
        for size in range(upper, lower - 1, -1):
            font = QFont(family, size, weight)
            metrics = QFontMetrics(font)
            rect = metrics.tightBoundingRect(text)
            if rect.width() <= max_width and rect.height() <= max_height:
                return size
        return lower

    def _populate_grid(self) -> None:
        self._clear_grid()
        count = len(self.students)
        layout = self.grid_layout
        calligraphy_font = self._calligraphy_font

        if count == 0:
            empty = QLabel("暂无成绩数据")
            empty.setAlignment(Qt.AlignmentFlag.AlignCenter)
            empty.setFont(QFont(calligraphy_font, 28, QFont.Weight.Bold))
            empty.setStyleSheet("color: #103d73;")
            layout.addWidget(empty, 0, 0, Qt.AlignmentFlag.AlignCenter)
            layout.setRowStretch(0, 1)
            layout.setColumnStretch(0, 1)
            self._grid_row_count = 1
            self._grid_column_count = 1
            return

        metrics = self._ensure_metrics()
        if metrics is None:
            return

        layout.setHorizontalSpacing(metrics.horizontal_spacing)
        layout.setVerticalSpacing(metrics.vertical_spacing)

        for column in range(metrics.columns):
            layout.setColumnStretch(column, 1)
            layout.setColumnMinimumWidth(column, metrics.card_width)
        for row in range(metrics.rows):
            layout.setRowStretch(row, 1)
            layout.setRowMinimumHeight(row, metrics.card_height)

        self._grid_row_count = metrics.rows
        self._grid_column_count = metrics.columns

        container = layout.parentWidget()
        if container is not None:
            margins = layout.contentsMargins()
            total_width = (
                metrics.columns * metrics.card_width
                + metrics.horizontal_spacing * max(0, metrics.columns - 1)
                + margins.left()
                + margins.right()
            )
            total_height = (
                metrics.rows * metrics.card_height
                + metrics.vertical_spacing * max(0, metrics.rows - 1)
                + margins.top()
                + margins.bottom()
            )
            container.setMinimumSize(total_width, total_height)

        display_entries, _, _ = self._collect_display_candidates()

        for idx, display_text, score_text in display_entries:
            row = idx // metrics.columns
            column = idx % metrics.columns
            card = self._create_card(
                display_text,
                score_text,
                metrics.card_width,
                metrics.card_height,
                metrics.font_size,
                metrics.padding_h,
                metrics.padding_v,
                metrics.inner_spacing,
            )
            layout.addWidget(card, row, column, Qt.AlignmentFlag.AlignCenter)

    def showEvent(self, event) -> None:  # type: ignore[override]
        super().showEvent(event)
        if self._pending_maximize:
            self._pending_maximize = False
            self.setWindowState(self.windowState() | Qt.WindowState.WindowMaximized)


@dataclass
class ClassRollState:
    current_group: str
    group_remaining: Dict[str, List[int]]
    group_last: Dict[str, Optional[int]]
    global_drawn: List[int]
    current_student: Optional[int] = None
    pending_student: Optional[int] = None

    def to_json(self) -> Dict[str, Any]:
        payload: Dict[str, Any] = {
            "current_group": self.current_group,
            "group_remaining": {group: list(values) for group, values in self.group_remaining.items()},
            "group_last": {group: value for group, value in self.group_last.items()},
            "global_drawn": list(self.global_drawn),
            "current_student": self.current_student,
            "pending_student": self.pending_student,
        }
        return payload

    @classmethod
    def from_mapping(cls, data: Mapping[str, Any]) -> Optional["ClassRollState"]:
        if not isinstance(data, Mapping):
            return None

        current_group = str(data.get("current_group", "") or "")

        remaining_raw = data.get("group_remaining", {})
        remaining: Dict[str, List[int]] = {}
        if isinstance(remaining_raw, Mapping):
            for key, values in remaining_raw.items():
                if not isinstance(key, str):
                    continue
                if isinstance(values, Iterable) and not isinstance(values, (str, bytes)):
                    cleaned: List[int] = []
                    for value in values:
                        try:
                            cleaned.append(int(value))
                        except (TypeError, ValueError):
                            continue
                    remaining[key] = cleaned

        last_raw = data.get("group_last", {})
        last: Dict[str, Optional[int]] = {}
        if isinstance(last_raw, Mapping):
            for key, value in last_raw.items():
                if not isinstance(key, str):
                    continue
                if value is None:
                    last[key] = None
                    continue
                try:
                    last[key] = int(value)
                except (TypeError, ValueError):
                    continue

        global_raw = data.get("global_drawn", [])
        global_drawn: List[int] = []
        if isinstance(global_raw, Iterable) and not isinstance(global_raw, (str, bytes)):
            for value in global_raw:
                try:
                    global_drawn.append(int(value))
                except (TypeError, ValueError):
                    continue

        def _parse_optional_int(value: Any) -> Optional[int]:
            if value is None:
                return None
            try:
                return int(value)
            except (TypeError, ValueError):
                return None

        current_student = _parse_optional_int(data.get("current_student"))
        pending_student = _parse_optional_int(data.get("pending_student"))

        return cls(
            current_group=current_group,
            group_remaining=remaining,
            group_last=last,
            global_drawn=global_drawn,
            current_student=current_student,
            pending_student=pending_student,
        )


class StudentPhotoOverlay(QWidget):
    closed_by_user = pyqtSignal()
    auto_closed = pyqtSignal()

    def __init__(self, owner: Optional[QWidget] = None) -> None:
        flags = (
            Qt.WindowType.Tool
            | Qt.WindowType.FramelessWindowHint
            | Qt.WindowType.WindowStaysOnTopHint
        )
        super().__init__(None, flags)
        self.setAttribute(Qt.WidgetAttribute.WA_TranslucentBackground, True)
        self.setAttribute(Qt.WidgetAttribute.WA_ShowWithoutActivating, True)
        self.setFocusPolicy(Qt.FocusPolicy.NoFocus)
        self.setStyleSheet("background: transparent;")
        self._owner = owner
        self._current_pixmap = QPixmap()
        self._auto_close_duration_ms = 0
        self._auto_close_timer = QTimer(self)
        self._auto_close_timer.setSingleShot(True)
        self._auto_close_timer.timeout.connect(self._handle_auto_close)

        self._photo_label = QLabel(self)
        self._photo_label.setAlignment(Qt.AlignmentFlag.AlignCenter)
        self._photo_label.setStyleSheet("background: transparent;")
        self._photo_label.setSizePolicy(
            QSizePolicy.Policy.Fixed,
            QSizePolicy.Policy.Fixed,
        )
        self._photo_label.installEventFilter(self)

        self._left_close = self._make_close_button()
        self._right_close = self._make_close_button()
        self._left_close.clicked.connect(lambda: self._handle_close_request(manual=True))
        self._right_close.clicked.connect(lambda: self._handle_close_request(manual=True))
        self._left_close.pressed.connect(self._safe_stack_below_owner)
        self._right_close.pressed.connect(self._safe_stack_below_owner)

    def update_owner(self, owner: Optional[QWidget]) -> None:
        self._owner = owner

    def _make_close_button(self) -> QToolButton:
        button = QToolButton(self)
        button.setAutoRaise(True)
        button.setFocusPolicy(Qt.FocusPolicy.NoFocus)
        button.setCursor(Qt.CursorShape.PointingHandCursor)
        button.setText("✕")
        button.setToolTip("关闭照片")
        button.setFixedSize(22, 22)
        button.setStyleSheet(
            """
            QToolButton {
                color: #f5f5f5;
                background-color: rgba(32, 32, 32, 168);
                border: 1px solid rgba(255, 255, 255, 120);
                border-radius: 11px;
                padding: 0;
            }
            QToolButton:hover {
                background-color: rgba(32, 32, 32, 210);
            }
            """
        )
        return button

    def _handle_close_request(self, *, manual: bool) -> None:
        self._auto_close_timer.stop()
        super().hide()
        if manual:
            self.closed_by_user.emit()
        else:
            self.auto_closed.emit()

    def _handle_auto_close(self) -> None:
        self._handle_close_request(manual=False)

    def cancel_auto_close(self) -> None:
        self._auto_close_timer.stop()

    def schedule_auto_close(self, duration_ms: int) -> None:
        self._auto_close_duration_ms = max(0, int(duration_ms))
        self._auto_close_timer.stop()
        if self._auto_close_duration_ms > 0 and self.isVisible():
            self._auto_close_timer.start(self._auto_close_duration_ms)

    def display_photo(self, pixmap: QPixmap, screen_rect: QRect, duration_ms: int) -> None:
        if pixmap.isNull():
            self.hide()
            return

        self._auto_close_duration_ms = max(0, int(duration_ms))
        self._auto_close_timer.stop()
        self._current_pixmap = pixmap
        available_size = screen_rect.size()
        original_size = pixmap.size()
        if (
            original_size.width() > available_size.width()
            or original_size.height() > available_size.height()
        ):
            scaled = pixmap.scaled(
                available_size,
                Qt.AspectRatioMode.KeepAspectRatio,
                Qt.TransformationMode.SmoothTransformation,
            )
        else:
            scaled = pixmap
        self._photo_label.setPixmap(scaled)
        target_size = scaled.size()
        self.resize(target_size)
        self._photo_label.resize(target_size)
        self._photo_label.move(0, 0)
        x = screen_rect.x() + max(0, (screen_rect.width() - target_size.width()) // 2)
        y = screen_rect.y() + max(0, (screen_rect.height() - target_size.height()) // 2)
        self.move(int(x), int(y))
        self.show()
        self._update_close_button_positions()
        self._stack_below_owner()
        self.schedule_auto_close(self._auto_close_duration_ms)

    def _safe_stack_below_owner(self) -> None:
        try:
            self._stack_below_owner()
        except Exception:
            pass

    def _stack_below_owner(self) -> None:
        owner = self._owner
        if owner is None:
            return
        owner_chain = self._collect_owner_chain(owner)
        if not owner_chain:
            return
        overlay_rect = self._widget_frame_rect(self)
        if overlay_rect is None:
            overlay_rect = QRect(self.pos(), self.size())
        owner_rects: List[Tuple[QWidget, QRect]] = []
        needs_raise = False
        for widget in owner_chain:
            rect = self._widget_frame_rect(widget)
            if rect is None:
                continue
            owner_rects.append((widget, rect))
            if overlay_rect.intersects(rect):
                needs_raise = True
        if not needs_raise:
            return
        owner_hwnds = self._collect_owner_hwnds(owner_chain)
        if win32gui is not None and win32con is not None and owner_hwnds:
            flags = (
                win32con.SWP_NOMOVE
                | win32con.SWP_NOSIZE
                | win32con.SWP_NOOWNERZORDER
                | win32con.SWP_NOACTIVATE
            )
            for hwnd in reversed(owner_hwnds):
                try:
                    win32gui.SetWindowPos(hwnd, win32con.HWND_TOPMOST, 0, 0, 0, 0, flags)
                except Exception:
                    logger.debug(
                        "win32gui.SetWindowPos failed for owner window above photo overlay",
                        exc_info=True,
                    )
            try:
                if owner_hwnds:
                    _user32_focus_window(owner_hwnds[0])
            except Exception:
                pass
        else:
            for widget, _ in reversed(owner_rects):
                try:
                    widget.raise_()
                except Exception:
                    continue
            try:
                owner_rects[0][0].activateWindow()
            except Exception:
                pass

    def _update_close_button_positions(self) -> None:
        label_geometry = self._photo_label.geometry()
        if label_geometry.width() <= 0 or label_geometry.height() <= 0:
            return
        margin = 8
        left_x = label_geometry.left() + margin
        right_x = label_geometry.right() - self._right_close.width() - margin
        y = label_geometry.bottom() - self._left_close.height() - margin
        self._left_close.move(int(left_x), int(y))
        self._right_close.move(int(right_x), int(y))
        self._left_close.raise_()
        self._right_close.raise_()

    def resizeEvent(self, event) -> None:
        self._photo_label.resize(self.size())
        self._photo_label.move(0, 0)
        self._update_close_button_positions()
        super().resizeEvent(event)

    def mousePressEvent(self, event) -> None:
        self._safe_stack_below_owner()
        super().mousePressEvent(event)

    def eventFilter(self, watched: QObject, event: QEvent) -> bool:
        if watched is self._photo_label and event.type() == QEvent.Type.MouseButtonPress:
            self._safe_stack_below_owner()
        return super().eventFilter(watched, event)

    @staticmethod
    def _collect_owner_chain(owner: QWidget) -> List[QWidget]:
        chain: List[QWidget] = []
        current: Optional[QWidget] = owner
        while isinstance(current, QWidget):
            chain.append(current)
            current = current.parentWidget()
        return chain

    @staticmethod
    def _collect_owner_hwnds(owner_chain: Iterable[QWidget]) -> List[int]:
        handles: List[int] = []
        for widget in owner_chain:
            try:
                handle = int(widget.winId()) if widget.winId() else 0
            except Exception:
                handle = 0
            if handle:
                handles.append(handle)
        return handles

    @staticmethod
    def _widget_frame_rect(widget: QWidget) -> Optional[QRect]:
        if widget is None or not widget.isVisible():
            return None
        try:
            rect = widget.frameGeometry()
        except Exception:
            rect = widget.geometry()
        if rect.isNull() or not rect.isValid():
            return None
        return QRect(rect)


class RollCallTimerWindow(QWidget):
    """集成点名与计时的主功能窗口。"""
    window_closed = pyqtSignal()
    visibility_changed = pyqtSignal(bool)

    STUDENT_FILE = "students.xlsx"
    ENCRYPTED_STUDENT_FILE = "students.xlsx.enc"
    MIN_FONT_SIZE = 5
    MAX_FONT_SIZE = 220

    def __init__(
        self,
        settings_manager: SettingsManager,
        student_workbook: Optional[StudentWorkbook],
        parent: Optional[QWidget] = None,
        *,
        defer_password_prompt: bool = False,
    ) -> None:
        super().__init__(parent)
        self.setWindowTitle("点名 / 计时")
        flags = (
            Qt.WindowType.Window
            | Qt.WindowType.WindowTitleHint
            | Qt.WindowType.WindowCloseButtonHint
            | Qt.WindowType.WindowStaysOnTopHint
            | Qt.WindowType.CustomizeWindowHint
        )
        self.setWindowFlags(flags)
        self.setAttribute(Qt.WidgetAttribute.WA_DeleteOnClose)
        self.settings_manager = settings_manager
        self._encrypted_file_path = self.ENCRYPTED_STUDENT_FILE
        self.student_workbook: Optional[StudentWorkbook] = student_workbook
        base_dataframe: Optional[PandasDataFrame] = None
        if PANDAS_READY and self.student_workbook is not None:
            try:
                base_dataframe = self.student_workbook.get_active_dataframe()
            except Exception:
                base_dataframe = pd.DataFrame(columns=["学号", "姓名", "分组", "成绩"])
        if base_dataframe is None and PANDAS_READY:
            base_dataframe = pd.DataFrame(columns=["学号", "姓名", "分组", "成绩"])
        self.student_data = base_dataframe
        self._student_data_pending_load = False
        encrypted_state, encrypted_password = _get_session_student_encryption()
        self._student_file_encrypted = bool(encrypted_state)
        self._student_password = encrypted_password
        if defer_password_prompt:
            base_empty = True
            if PANDAS_READY and isinstance(self.student_data, pd.DataFrame):
                base_empty = getattr(self.student_data, "empty", True)
            elif self.student_data is not None:
                base_empty = False
            if base_empty:
                has_plain = os.path.exists(self.STUDENT_FILE)
                has_encrypted = os.path.exists(self._encrypted_file_path)
                if has_plain or has_encrypted:
                    self._student_data_pending_load = True
                    if self.student_data is None and PANDAS_READY:
                        self.student_data = pd.DataFrame(columns=["学号", "姓名", "分组", "成绩"])
        try:
            self._rng = random.SystemRandom()
        except NotImplementedError:
            self._rng = random.Random()

        s = self.settings_manager.load_settings().get("RollCallTimer", {})
        def _get_int(key: str, default: int) -> int:
            try:
                return int(s.get(key, str(default)))
            except (TypeError, ValueError):
                return default
        apply_geometry_from_text(self, s.get("geometry", "420x240+180+180"))
        self.setMinimumSize(260, 160)
        # 记录初始最小宽高，供后续还原窗口尺寸时使用
        self._base_minimum_width = self.minimumWidth()
        self._base_minimum_height = self.minimumHeight()
        self._ensure_min_width = self._base_minimum_width
        self._ensure_min_height = self._base_minimum_height

        self.mode = s.get("mode", "roll_call") if s.get("mode", "roll_call") in {"roll_call", "timer"} else "roll_call"
        self.timer_modes = ["countdown", "stopwatch", "clock"]
        self.timer_mode_index = self.timer_modes.index(s.get("timer_mode", "countdown")) if s.get("timer_mode", "countdown") in self.timer_modes else 0
        self._active_timer_mode: Optional[str] = None

        self.timer_countdown_minutes = _get_int("timer_countdown_minutes", 5)
        self.timer_countdown_seconds = _get_int("timer_countdown_seconds", 0)
        self.timer_sound_enabled = str_to_bool(s.get("timer_sound_enabled", "True"), True)

        self.show_id = str_to_bool(s.get("show_id", "True"), True)
        self.show_name = str_to_bool(s.get("show_name", "True"), True)
        self.show_photo = str_to_bool(s.get("show_photo", "False"), False)
        self.photo_duration_seconds = max(0, _get_int("photo_duration_seconds", 0))
        if not (self.show_id or self.show_name):
            self.show_name = True

        self.photo_root_path = os.path.join(os.path.dirname(os.path.abspath(__file__)), "student_photos")
        self._photo_extensions = [".png", ".jpg", ".jpeg", ".bmp", ".gif"]
        self._photo_overlay: Optional[StudentPhotoOverlay] = None
        self._last_photo_student_id: Optional[str] = None
        self._photo_manual_hidden = False
        self._ensure_photo_root_directory()

        self.current_class_name = str(s.get("current_class", "")).strip()
        self.current_group_name = s.get("current_group", "全部")
        self.groups = ["全部"]

        self.current_student_index: Optional[int] = None
        self._placeholder_on_show = True
        self._group_all_indices: Dict[str, List[int]] = {}
        self._group_remaining_indices: Dict[str, List[int]] = {}
        self._group_last_student: Dict[str, Optional[int]] = {}
        # 记录各分组初始的随机顺序，便于在界面切换时保持未点名名单不被重新洗牌
        self._group_initial_sequences: Dict[str, List[int]] = {}
        # 记录每个分组已点过名的学生索引，便于核对剩余名单
        self._group_drawn_history: Dict[str, set[int]] = {}
        # 统一维护一个全局已点名集合，确保“全部”分组与子分组状态一致
        self._global_drawn_students: set[int] = set()
        self._student_groups: Dict[int, set[str]] = {}
        self._class_roll_states: Dict[str, ClassRollState] = {}
        self.timer_seconds_left = max(0, _get_int("timer_seconds_left", self.timer_countdown_minutes * 60 + self.timer_countdown_seconds))
        self.timer_stopwatch_seconds = max(0, _get_int("timer_stopwatch_seconds", 0))
        self.timer_running = str_to_bool(s.get("timer_running", "False"), False)

        order_value = str(s.get("scoreboard_order", "rank")).strip().lower()
        self.scoreboard_order = order_value if order_value in {"rank", "id"} else "rank"
        saved_encrypted = str_to_bool(s.get("students_encrypted", bool_to_str(self._student_file_encrypted)), self._student_file_encrypted)
        disk_encrypted = os.path.exists(self._encrypted_file_path) and not os.path.exists(self.STUDENT_FILE)
        if disk_encrypted:
            self._student_file_encrypted = True
        elif not saved_encrypted:
            self._student_file_encrypted = False
            self._student_password = None

        self.last_id_font_size = max(self.MIN_FONT_SIZE, _get_int("id_font_size", 48))
        self.last_name_font_size = max(self.MIN_FONT_SIZE, _get_int("name_font_size", 60))
        self.last_timer_font_size = max(self.MIN_FONT_SIZE, _get_int("timer_font_size", 56))

        self.count_timer = QTimer(self); self.count_timer.setInterval(1000); self.count_timer.timeout.connect(self._on_count_timer)
        self.clock_timer = QTimer(self); self.clock_timer.setInterval(1000); self.clock_timer.timeout.connect(self._update_clock)

        self.tts_manager: Optional[TTSManager] = None
        self.speech_enabled = str_to_bool(s.get("speech_enabled", "False"), False)
        self.selected_voice_id = s.get("speech_voice_id", "")
        manager = TTSManager(self.selected_voice_id, parent=self)
        self.tts_manager = manager
        if not manager.available:
            self.speech_enabled = False
        self._speech_issue_reported = False
        self._speech_check_scheduled = False
        self._pending_passive_student: Optional[int] = None
        self._score_persist_failed = False
        self._score_write_lock = threading.Lock()

        # QFontDatabase 在 Qt 6 中以静态方法为主，这里直接调用类方法避免实例化失败
        families_list = []
        get_families = getattr(QFontDatabase, "families", None)
        if callable(get_families):
            try:
                families_list = list(get_families())
            except TypeError:
                # 个别绑定版本可能要求显式写入枚举参数
                try:
                    families_list = list(get_families(QFontDatabase.WritingSystem.Any))  # type: ignore[arg-type]
                except Exception:
                    families_list = []
        families = set(families_list)
        self.name_font_family = "楷体" if "楷体" in families else ("KaiTi" if "KaiTi" in families else "Microsoft YaHei UI")

        # 使用轻量级的延迟写入机制，避免频繁操作磁盘。
        self._save_timer = QTimer(self)
        self._save_timer.setSingleShot(True)
        self._save_timer.setInterval(250)
        self._save_timer.timeout.connect(self.save_settings)

        self._build_ui()
        if self.student_workbook is not None and not self._student_data_pending_load:
            self._apply_student_workbook(self.student_workbook, propagate=False)
        else:
            self._set_student_dataframe(self.student_data, propagate=False)
        self._apply_saved_fonts()
        self._update_menu_state()
        self._restore_group_state(s)
        self.update_mode_ui(force_timer_reset=self.mode == "timer")
        self.on_group_change(initial=True)
        self.display_current_student()
        self._update_encryption_button()

    def _build_ui(self) -> None:
        self.setStyleSheet("background-color: #f4f5f7;")
        layout = QVBoxLayout(self)
        layout.setContentsMargins(8, 8, 8, 8)
        layout.setSpacing(6)

        toolbar_layout = QVBoxLayout()
        toolbar_layout.setContentsMargins(0, 0, 0, 0)
        toolbar_layout.setSpacing(2)

        top = QHBoxLayout()
        top.setContentsMargins(0, 0, 0, 0)
        top.setSpacing(4)
        self.title_label = QLabel("点名"); f = QFont("Microsoft YaHei UI", 10, QFont.Weight.Bold)
        self.title_label.setFont(f); self.title_label.setStyleSheet("color: #202124;")
        self.title_label.setSizePolicy(QSizePolicy.Policy.Fixed, QSizePolicy.Policy.Fixed)
        top.addWidget(self.title_label, 0, Qt.AlignmentFlag.AlignLeft)

        self.mode_button = QPushButton("切换到计时")
        mode_font = QFont("Microsoft YaHei UI", 9, QFont.Weight.Medium)
        self.mode_button.setFont(mode_font)
        fm = self.mode_button.fontMetrics()
        max_text = max(("切换到计时", "切换到点名"), key=lambda t: fm.horizontalAdvance(t))
        target_width = fm.horizontalAdvance(max_text) + 28
        self.mode_button.setMinimumWidth(target_width)
        self.mode_button.setSizePolicy(QSizePolicy.Policy.Minimum, QSizePolicy.Policy.Fixed)
        control_height = recommended_control_height(mode_font, extra=14, minimum=36)
        apply_button_style(self.mode_button, ButtonStyles.TOOLBAR, height=control_height)
        self.mode_button.clicked.connect(self.toggle_mode)
        top.addWidget(self.mode_button, 0, Qt.AlignmentFlag.AlignLeft)

        compact_font = QFont("Microsoft YaHei UI", 9, QFont.Weight.Medium)
        toolbar_height = recommended_control_height(compact_font, extra=14, minimum=36)

        def _setup_secondary_button(button: QPushButton) -> None:
            apply_button_style(button, ButtonStyles.TOOLBAR, height=toolbar_height)
            button.setSizePolicy(QSizePolicy.Policy.Minimum, QSizePolicy.Policy.Fixed)
            button.setFont(compact_font)

        def _lock_button_width(button: QPushButton) -> None:
            """将按钮的宽度锁定在推荐值，避免随布局波动。"""

            hint = button.sizeHint()
            width = max(hint.width(), button.minimumSizeHint().width())
            button.setMinimumWidth(width)
            button.setMaximumWidth(width)
            button.setSizePolicy(QSizePolicy.Policy.Fixed, button.sizePolicy().verticalPolicy())

        control_bar = QWidget()
        control_bar.setSizePolicy(QSizePolicy.Policy.Preferred, QSizePolicy.Policy.Fixed)
        control_layout = QHBoxLayout(control_bar)
        control_layout.setContentsMargins(0, 0, 0, 0)
        control_layout.setSpacing(2)

        def _recycle_button(button: Optional[QPushButton]) -> None:
            if button is None:
                return
            parent = button.parentWidget()
            layout = parent.layout() if parent is not None else None
            if isinstance(layout, QHBoxLayout):
                layout.removeWidget(button)
            button.setParent(None)
            button.deleteLater()

        existing_class_button = getattr(self, "class_button", None)
        if isinstance(existing_class_button, QPushButton):
            _recycle_button(existing_class_button)
        # 仅保留一个班级切换按钮，并将其固定在“重置”按钮左侧。
        self.class_button = QPushButton("班级"); _setup_secondary_button(self.class_button)
        self.class_button.clicked.connect(self.show_class_selector)
        control_layout.addWidget(self.class_button)

        self.reset_button = QPushButton("重置"); _setup_secondary_button(self.reset_button)
        self.reset_button.clicked.connect(self.reset_roll_call_pools)
        _lock_button_width(self.reset_button)
        control_layout.addWidget(self.reset_button)

        self.showcase_button = QPushButton("展示"); _setup_secondary_button(self.showcase_button)
        self.showcase_button.clicked.connect(self.show_scoreboard)
        control_layout.addWidget(self.showcase_button)

        self.encrypt_button = QPushButton(""); _setup_secondary_button(self.encrypt_button)
        self.encrypt_button.clicked.connect(self._on_encrypt_button_clicked)
        control_layout.addWidget(self.encrypt_button)

        top.addWidget(control_bar, 0, Qt.AlignmentFlag.AlignLeft)
        top.addStretch(1)

        self.menu_button = QToolButton(); self.menu_button.setText("..."); self.menu_button.setPopupMode(QToolButton.ToolButtonPopupMode.InstantPopup)
        self.menu_button.setFixedSize(toolbar_height, toolbar_height)
        self.menu_button.setStyleSheet("font-size: 18px; padding-bottom: 6px;")
        self.main_menu = self._build_menu(); self.menu_button.setMenu(self.main_menu)
        top.addWidget(self.menu_button, 0, Qt.AlignmentFlag.AlignRight)
        toolbar_layout.addLayout(top)

        group_row = QHBoxLayout()
        group_row.setContentsMargins(0, 0, 0, 0)
        group_row.setSpacing(2)

        self.group_label = QLabel("分组")
        self.group_label.setFont(QFont("Microsoft YaHei UI", 9, QFont.Weight.Medium))
        self.group_label.setStyleSheet("color: #3c4043;")
        self.group_label.setFixedHeight(toolbar_height)
        self.group_label.setAlignment(Qt.AlignmentFlag.AlignVCenter | Qt.AlignmentFlag.AlignLeft)
        self.group_label.setSizePolicy(QSizePolicy.Policy.Fixed, QSizePolicy.Policy.Fixed)
        group_row.addWidget(self.group_label, 0, Qt.AlignmentFlag.AlignLeft)

        group_container = QWidget()
        group_container.setFixedHeight(toolbar_height)
        group_container.setSizePolicy(QSizePolicy.Policy.Preferred, QSizePolicy.Policy.Fixed)
        group_container_layout = QHBoxLayout(group_container)
        group_container_layout.setContentsMargins(0, 0, 0, 0)
        group_container_layout.setSpacing(4)

        self.group_container = group_container

        self.group_bar = QWidget(group_container)
        self.group_bar.setFixedHeight(toolbar_height)
        self.group_bar.setSizePolicy(QSizePolicy.Policy.Expanding, QSizePolicy.Policy.Fixed)
        self.group_bar_layout = QHBoxLayout(self.group_bar)
        self.group_bar_layout.setContentsMargins(0, 0, 0, 0)
        self.group_bar_layout.setSpacing(1)
        self.group_button_group = QButtonGroup(self)
        self.group_button_group.setExclusive(True)
        self.group_buttons: Dict[str, QPushButton] = {}
        self._rebuild_group_buttons_ui()
        group_container_layout.addWidget(self.group_bar, 1, Qt.AlignmentFlag.AlignLeft)

        self.list_button = QPushButton("名单"); _setup_secondary_button(self.list_button)
        self.list_button.clicked.connect(self.show_student_selector)
        _lock_button_width(self.list_button)
        group_container_layout.addWidget(self.list_button, 0, Qt.AlignmentFlag.AlignLeft)

        self.add_score_button = QPushButton("加分"); _setup_secondary_button(self.add_score_button)
        self.add_score_button.setEnabled(False)
        self.add_score_button.clicked.connect(self.increment_current_score)
        self.add_score_button.setMinimumWidth(self.add_score_button.sizeHint().width())
        group_container_layout.addWidget(self.add_score_button, 0, Qt.AlignmentFlag.AlignLeft)

        group_row.addWidget(group_container, 1, Qt.AlignmentFlag.AlignLeft)
        group_row.addStretch(1)
        toolbar_layout.addLayout(group_row)
        layout.addLayout(toolbar_layout)

        self.stack = QStackedWidget(); layout.addWidget(self.stack, 1)

        self.roll_call_frame = ClickableFrame(); self.roll_call_frame.setFrameShape(QFrame.Shape.NoFrame)
        rl = QGridLayout(self.roll_call_frame); rl.setContentsMargins(6, 6, 6, 6); rl.setSpacing(6)
        self.id_label = QLabel(""); self.name_label = QLabel("")
        for lab in (self.id_label, self.name_label):
            lab.setAlignment(Qt.AlignmentFlag.AlignCenter)
            lab.setStyleSheet("color: #ffffff; background-color: #1a73e8; border-radius: 8px; padding: 8px;")
            lab.setSizePolicy(QSizePolicy.Policy.Expanding, QSizePolicy.Policy.Expanding)
        self.score_label = QLabel("成绩：--")
        self.score_label.setAlignment(Qt.AlignmentFlag.AlignCenter)
        self.score_label.setFont(QFont("Microsoft YaHei UI", 24, QFont.Weight.DemiBold))
        self.score_label.setStyleSheet(
            "color: #0b57d0;"
            " background-color: #e8f0fe;"
            " border-radius: 12px;"
            " padding: 2px 16px;"
            " margin: 0px;"
        )

        rl.addWidget(self.id_label, 0, 0); rl.addWidget(self.name_label, 0, 1)
        rl.addWidget(self.score_label, 1, 0, 1, 2)
        self.stack.addWidget(self.roll_call_frame)

        self.timer_frame = QWidget(); tl = QVBoxLayout(self.timer_frame); tl.setContentsMargins(6, 6, 6, 6); tl.setSpacing(8)
        self.time_display_label = QLabel("00:00"); self.time_display_label.setAlignment(Qt.AlignmentFlag.AlignCenter)
        self.time_display_label.setStyleSheet("color: #ffffff; background-color: #202124; border-radius: 8px; padding: 8px;")
        self.time_display_label.setSizePolicy(QSizePolicy.Policy.Expanding, QSizePolicy.Policy.Expanding)
        tl.addWidget(self.time_display_label, 1)

        ctrl = QHBoxLayout(); ctrl.setSpacing(4)
        self.timer_mode_button = QPushButton("倒计时"); self.timer_mode_button.clicked.connect(self.toggle_timer_mode)
        self.timer_start_pause_button = QPushButton("开始"); self.timer_start_pause_button.clicked.connect(self.start_pause_timer)
        self.timer_reset_button = QPushButton("重置"); self.timer_reset_button.clicked.connect(self.reset_timer)
        self.timer_set_button = QPushButton("设定"); self.timer_set_button.clicked.connect(self.set_countdown_time)
        for b in (self.timer_mode_button, self.timer_start_pause_button, self.timer_reset_button, self.timer_set_button):
            b.setFont(compact_font)
        timer_height = recommended_control_height(compact_font, extra=14, minimum=36)
        for b in (self.timer_mode_button, self.timer_start_pause_button, self.timer_reset_button, self.timer_set_button):
            apply_button_style(b, ButtonStyles.TOOLBAR, height=timer_height)
            b.setSizePolicy(QSizePolicy.Policy.Expanding, QSizePolicy.Policy.Fixed)
            ctrl.addWidget(b)
        tl.addLayout(ctrl); self.stack.addWidget(self.timer_frame)

        self.roll_call_frame.clicked.connect(self.roll_student)
        self.id_label.installEventFilter(self); self.name_label.installEventFilter(self)

    def _update_encryption_button(self) -> None:
        if not hasattr(self, "encrypt_button"):
            return
        disk_encrypted = os.path.exists(self._encrypted_file_path) and not os.path.exists(self.STUDENT_FILE)
        if disk_encrypted and not self._student_file_encrypted:
            self._student_file_encrypted = True
        elif not disk_encrypted and self._student_file_encrypted and not os.path.exists(self._encrypted_file_path):
            self._student_file_encrypted = False
            self._student_password = None
        self.encrypt_button.setText("解密" if self._student_file_encrypted else "加密")
        if self._student_file_encrypted:
            self.encrypt_button.setToolTip("当前学生数据已加密，点击输入密码以解密或更新。")
        else:
            self.encrypt_button.setToolTip("点击为 students.xlsx 设置密码并生成加密文件。")

    def _on_encrypt_button_clicked(self) -> None:
        if self._student_file_encrypted:
            self._handle_decrypt_student_file()
        else:
            self._handle_encrypt_student_file()

    def _prompt_new_encryption_password(self) -> Optional[str]:
        password, ok = PasswordSetupDialog.get_new_password(
            self,
            "设置加密密码",
            "请输入新的加密密码：",
            "请再次输入密码以确认：",
        )
        if not ok or not password:
            show_quiet_information(self, "未能成功设置密码，已取消加密操作。")
            return None
        return password

    def _prompt_existing_encryption_password(self, title: str) -> Optional[str]:
        attempts = 0
        while attempts < 3:
            password, ok = PasswordPromptDialog.get_password(
                self,
                title,
                "请输入当前的加密密码：",
                allow_empty=False,
            )
            if not ok:
                return None
            password = password.strip()
            if not password:
                show_quiet_information(self, "密码不能为空，请重新输入。")
                attempts += 1
                continue
            return password
        show_quiet_information(self, "密码输入次数过多，操作已取消。")
        return None

    def _set_student_dataframe(self, df: Optional[PandasDataFrame], *, propagate: bool = True) -> None:
        if not PANDAS_READY:
            self.student_data = df
            return
        if df is None:
            df = pd.DataFrame(columns=["学号", "姓名", "分组", "成绩"])
        try:
            working = df.copy()
        except Exception:
            working = pd.DataFrame(df)
        self.student_data = working
        self.groups = ["全部"]
        if not working.empty:
            group_values = {
                str(g).strip().upper()
                for g in working.get("分组", pd.Series([], dtype="object")).dropna()
                if str(g).strip()
            }
            self.groups.extend(sorted(group_values))
        if self.current_group_name not in self.groups:
            self.current_group_name = "全部"
        self._group_all_indices = {}
        self._group_remaining_indices = {}
        self._group_last_student = {}
        self._group_initial_sequences = {}
        self._group_drawn_history = {}
        self._global_drawn_students = set()
        self._student_groups = {}
        self._rebuild_group_buttons_ui()
        self._rebuild_group_indices()
        self._ensure_group_pool(self.current_group_name, force_reset=True)
        self.current_student_index = None
        self._pending_passive_student = None
        self._restore_active_class_state()
        self._store_active_class_state()
        self._update_class_button_label()
        if propagate:
            self._propagate_student_dataframe()
        self.display_current_student()

    def _apply_student_workbook(self, workbook: StudentWorkbook, *, propagate: bool) -> None:
        self.student_workbook = workbook
        self._prune_orphan_class_states()
        if not PANDAS_READY:
            self.current_class_name = workbook.active_class
            self.student_data = None
            return
        if self.current_class_name:
            workbook.set_active_class(self.current_class_name)
        self.current_class_name = workbook.active_class
        df = workbook.get_active_dataframe()
        self._set_student_dataframe(df, propagate=propagate)

    def _snapshot_current_class(self) -> None:
        if not PANDAS_READY:
            return
        if self.student_workbook is None:
            return
        if self.student_data is None or not isinstance(self.student_data, pd.DataFrame):
            return
        class_name = (self.current_class_name or self.student_workbook.active_class or "").strip()
        if not class_name:
            available = self.student_workbook.class_names()
            class_name = available[0] if available else self.student_workbook.active_class
        if class_name not in self.student_workbook.class_names():
            class_name = self.student_workbook.active_class
        try:
            snapshot = self.student_data.copy()
        except Exception:
            snapshot = pd.DataFrame(self.student_data)
        self.student_workbook.update_class(class_name, snapshot)
        self.student_workbook.set_active_class(class_name)
        self.current_class_name = class_name
        self._store_active_class_state(class_name)

    def _resolve_active_class_name(self) -> str:
        base = self.current_class_name
        if not base and self.student_workbook is not None:
            base = self.student_workbook.active_class
        return str(base or "").strip()

    def _capture_roll_state(self) -> Optional[ClassRollState]:
        if not PANDAS_READY:
            return None
        if not isinstance(self.student_data, pd.DataFrame):
            return None

        base_sets: Dict[str, Set[int]] = {}
        for group, indices in self._group_all_indices.items():
            base_list = self._collect_base_indices(indices)
            base_sets[group] = set(base_list)

        if "全部" not in base_sets:
            try:
                base_sets["全部"] = set(self._collect_base_indices(list(self.student_data.index)))
            except Exception:
                base_sets["全部"] = set()

        all_set = base_sets.get("全部", set())

        remaining_payload: Dict[str, List[int]] = {}
        for group, indices in self._group_remaining_indices.items():
            base_set = base_sets.get(group, all_set)
            if base_set:
                restored = self._normalize_indices(indices, allowed=base_set)
            else:
                restored = []
            remaining_payload[group] = restored

        last_payload: Dict[str, Optional[int]] = {}
        for group, value in self._group_last_student.items():
            base_set = base_sets.get(group, all_set)
            if value is None:
                last_payload[group] = None
                continue
            try:
                idx = int(value)
            except (TypeError, ValueError):
                last_payload[group] = None
                continue
            if base_set and idx not in base_set:
                last_payload[group] = None
            else:
                last_payload[group] = idx

        global_drawn_payload: List[int] = []
        for value in sorted(self._global_drawn_students):
            try:
                idx = int(value)
            except (TypeError, ValueError):
                continue
            if not all_set or idx in all_set:
                global_drawn_payload.append(idx)

        if self.groups:
            if self.current_group_name in self.groups:
                target_group = self.current_group_name
            elif "全部" in self.groups:
                target_group = "全部"
            else:
                target_group = self.groups[0]
        else:
            target_group = ""

        def _sanitize_index(value: Any) -> Optional[int]:
            if value is None:
                return None
            try:
                idx = int(value)
            except (TypeError, ValueError):
                return None
            if all_set and idx not in all_set:
                return None
            return idx

        current_student = _sanitize_index(self.current_student_index)
        pending_student = _sanitize_index(self._pending_passive_student)

        return ClassRollState(
            current_group=target_group,
            group_remaining=remaining_payload,
            group_last=last_payload,
            global_drawn=global_drawn_payload,
            current_student=current_student,
            pending_student=pending_student,
        )

    def _store_active_class_state(self, class_name: Optional[str] = None) -> None:
        if not PANDAS_READY:
            return
        self._prune_orphan_class_states()
        target = (class_name or self._resolve_active_class_name()).strip()
        if not target:
            return
        snapshot = self._capture_roll_state()
        if snapshot is None:
            return
        self._class_roll_states[target] = snapshot

    def _prune_orphan_class_states(self) -> None:
        if not self._class_roll_states:
            return
        workbook = self.student_workbook
        if workbook is None:
            return
        try:
            valid = {str(name).strip() for name in workbook.class_names() if str(name).strip()}
        except Exception:
            valid = set()
        if not valid:
            self._class_roll_states.clear()
            return
        for stored_name in list(self._class_roll_states.keys()):
            trimmed = str(stored_name).strip()
            if not trimmed or trimmed not in valid:
                self._class_roll_states.pop(stored_name, None)

    def _encode_class_states(self) -> str:
        payload = {name: state.to_json() for name, state in self._class_roll_states.items()}
        return json.dumps(payload, ensure_ascii=False)

    def _parse_legacy_roll_state(self, section: Mapping[str, str]) -> Optional[ClassRollState]:
        def _load_dict(key: str) -> Dict[str, Any]:
            raw = section.get(key, "")
            if not raw:
                return {}
            try:
                data = json.loads(raw)
            except Exception:
                return {}
            return data if isinstance(data, dict) else {}

        remaining = _load_dict("group_remaining")
        last = _load_dict("group_last")

        global_drawn_raw = section.get("global_drawn", "")
        global_payload: List[int] = []
        if global_drawn_raw:
            try:
                payload = json.loads(global_drawn_raw)
            except Exception:
                payload = []
            if isinstance(payload, list):
                for value in payload:
                    try:
                        global_payload.append(int(value))
                    except (TypeError, ValueError):
                        continue

        payload_map: Dict[str, Any] = {
            "current_group": section.get("current_group", self.current_group_name),
            "group_remaining": remaining,
            "group_last": last,
            "global_drawn": global_payload,
        }
        return ClassRollState.from_mapping(payload_map)

    def _restore_active_class_state(self) -> None:
        if not PANDAS_READY:
            return
        class_name = self._resolve_active_class_name()
        if not class_name:
            return
        snapshot = self._class_roll_states.get(class_name)
        if snapshot is None:
            return
        self._apply_roll_state(snapshot)

    def _can_apply_roll_state(self) -> bool:
        """检查当前是否具备恢复点名状态所需的数据上下文。"""

        if not PANDAS_READY:
            return False
        if self._student_data_pending_load:
            return False
        return isinstance(self.student_data, pd.DataFrame)

    def _apply_roll_state(self, snapshot: ClassRollState) -> None:
        if not self._can_apply_roll_state():
            return

        remaining_data = snapshot.group_remaining or {}
        last_data = snapshot.group_last or {}
        restored_global: Set[int] = set()
        for value in snapshot.global_drawn:
            try:
                restored_global.add(int(value))
            except (TypeError, ValueError):
                continue

        existing_global = set(restored_global)
        self._global_drawn_students = set()
        self._group_drawn_history["全部"] = self._global_drawn_students

        for group, indices in remaining_data.items():
            if group not in self._group_all_indices:
                continue
            base_list = self._collect_base_indices(self._group_all_indices[group])
            base_set = set(base_list)
            if base_set:
                restored_list = self._normalize_indices(indices, allowed=base_set)
            else:
                restored_list = []
            self._group_remaining_indices[group] = restored_list

        for group, value in last_data.items():
            if group not in self._group_all_indices:
                continue
            if value is None:
                self._group_last_student[group] = None
                continue
            try:
                idx = int(value)
            except (TypeError, ValueError):
                continue
            base_indices = self._collect_base_indices(self._group_all_indices[group])
            base_set = set(base_indices)
            if base_set and idx not in base_set:
                continue
            self._group_last_student[group] = idx

        for group, base_indices in self._group_all_indices.items():
            normalized_base = self._collect_base_indices(base_indices)
            remaining_set = set(self._normalize_indices(self._group_remaining_indices.get(group, [])))
            drawn = {idx for idx in normalized_base if idx not in remaining_set}
            if group != "全部" and existing_global:
                drawn.update(idx for idx in existing_global if idx in normalized_base)
            seq = list(self._group_remaining_indices.get(group, []))
            seq.extend(idx for idx in normalized_base if idx not in seq)
            self._group_initial_sequences[group] = seq
            if group == "全部":
                self._global_drawn_students.update(drawn)
            else:
                self._group_drawn_history[group] = drawn
                self._global_drawn_students.update(drawn)

        if existing_global:
            self._global_drawn_students.update(existing_global)

        self._group_drawn_history["全部"] = self._global_drawn_students
        self._refresh_all_group_pool()

        target_group = snapshot.current_group.strip() if snapshot.current_group else ""
        if target_group not in self.groups:
            target_group = "全部" if "全部" in self.groups else (self.groups[0] if self.groups else "全部")
        self.current_group_name = target_group
        self._update_group_button_state(target_group)

        base_all = self._collect_base_indices(self._group_all_indices.get("全部", []))
        base_all_set = set(base_all)

        def _valid_index(value: Optional[int]) -> Optional[int]:
            if value is None:
                return None
            try:
                idx = int(value)
            except (TypeError, ValueError):
                return None
            if base_all_set and idx not in base_all_set:
                return None
            return idx

        self.current_student_index = _valid_index(snapshot.current_student)
        self._pending_passive_student = _valid_index(snapshot.pending_student)

        self._store_active_class_state(self._resolve_active_class_name())

    def _update_class_button_label(self) -> None:
        if not hasattr(self, "class_button"):
            return
        name = ""
        if self.student_workbook is not None:
            base_name = self.current_class_name or self.student_workbook.active_class
            name = base_name.strip()
        text = name or "班级"
        self.class_button.setText(text)
        metrics = self.class_button.fontMetrics()
        baseline = metrics.horizontalAdvance("班级")
        active_width = metrics.horizontalAdvance(text)
        minimum = max(baseline, active_width) + 24
        if self.class_button.minimumWidth() != minimum:
            self.class_button.setMinimumWidth(minimum)
        has_data = self.student_workbook is not None and not self.student_workbook.is_empty()
        can_select = self.mode == "roll_call" and (has_data or self._student_data_pending_load)
        self.class_button.setEnabled(can_select)
        if has_data:
            self.class_button.setToolTip("选择班级")
        else:
            self.class_button.setToolTip("暂无学生数据，无法选择班级")

    def _ensure_student_data_ready(self) -> bool:
        """确保在需要访问学生数据前已经完成懒加载。"""

        if not self._student_data_pending_load:
            return True
        return self._load_student_data_if_needed()

    def show_class_selector(self) -> None:
        if self.mode != "roll_call":
            return
        if not self._ensure_student_data_ready():
            return
        workbook = self.student_workbook
        if workbook is None:
            show_quiet_information(self, "暂无学生数据，无法选择班级。")
            return
        class_names = workbook.class_names()
        if not class_names:
            show_quiet_information(self, "暂无班级可供选择。")
            return
        menu = QMenu(self)
        current = self.current_class_name or workbook.active_class
        for name in class_names:
            action = menu.addAction(name)
            action.setCheckable(True)
            action.setChecked(name == current)
            action.triggered.connect(lambda _checked=False, n=name: self._switch_class(n))
        pos = self.class_button.mapToGlobal(self.class_button.rect().bottomLeft())
        menu.exec(pos)

    def _switch_class(self, class_name: str) -> None:
        if self.student_workbook is None:
            return
        if class_name not in self.student_workbook.class_names():
            return
        target = class_name.strip()
        current = self.current_class_name or self.student_workbook.active_class
        if target == current:
            return
        if not self._ensure_student_data_ready():
            return
        self._snapshot_current_class()
        self.student_workbook.set_active_class(target)
        self.current_class_name = target
        if PANDAS_READY:
            df = self.student_workbook.get_active_dataframe()
        else:
            df = None
        self._set_student_dataframe(df, propagate=True)
        self._schedule_save()

    def _create_new_class(self) -> None:
        if not self._ensure_student_data_ready():
            return
        if self.student_workbook is None:
            self.student_workbook = StudentWorkbook(OrderedDict(), active_class="")
        if not PANDAS_READY:
            show_quiet_information(self, "当前环境缺少 pandas，无法创建班级。")
            return
        self._snapshot_current_class()
        suggested = f"班级{len(self.student_workbook.class_names()) + 1}" if self.student_workbook.class_names() else "班级1"
        name, ok = QInputDialog.getText(
            self,
            "新建班级",
            "请输入班级名称：",
            QLineEdit.EchoMode.Normal,
            suggested,
        )
        if not ok:
            return
        new_name = self.student_workbook.add_class(name)
        self.current_class_name = new_name
        self._apply_student_workbook(self.student_workbook, propagate=True)
        self._schedule_save()
        self._update_class_button_label()

    def _load_student_data_if_needed(self) -> bool:
        if not self._student_data_pending_load:
            return True
        if not (PANDAS_AVAILABLE and OPENPYXL_AVAILABLE):
            return False
        workbook = load_student_data(self)
        if workbook is None:
            return False
        self._student_data_pending_load = False
        self._apply_student_workbook(workbook, propagate=True)
        encrypted_state, encrypted_password = _get_session_student_encryption()
        self._student_file_encrypted = bool(encrypted_state)
        self._student_password = encrypted_password
        saved = self.settings_manager.load_settings().get("RollCallTimer", {})
        self._restore_group_state(saved)
        self._update_encryption_button()
        self._update_class_button_label()
        self.display_current_student()
        self._schedule_save()
        return True

    def _handle_encrypt_student_file(self) -> None:
        if not PANDAS_READY:
            show_quiet_information(self, "当前环境缺少 pandas，无法执行加密。")
            return
        password = self._prompt_new_encryption_password()
        if not password:
            return
        if not self._ensure_student_data_ready():
            return
        if self.student_workbook is None:
            if self.student_data is None or not isinstance(self.student_data, pd.DataFrame):
                show_quiet_information(self, "没有可加密的学生数据。")
                return
            try:
                snapshot = self.student_data.copy()
            except Exception:
                snapshot = pd.DataFrame(self.student_data)
            class_name = self.current_class_name or "班级1"
            self.current_class_name = class_name
            self.student_workbook = StudentWorkbook(
                OrderedDict({class_name: snapshot}),
                active_class=class_name,
            )
        else:
            self._snapshot_current_class()
        try:
            data = self.student_workbook.as_dict()
            _save_student_workbook(
                data,
                self.STUDENT_FILE,
                self._encrypted_file_path,
                encrypted=True,
                password=password,
            )
            _set_session_student_encryption(True, password)
            self._student_file_encrypted = True
            self._student_password = password
            self._update_encryption_button()
            self._propagate_student_dataframe()
            self._update_class_button_label()
            show_quiet_information(self, "已生成加密文件 students.xlsx.enc，并移除明文数据。")
            self._schedule_save()
        except Exception as exc:
            show_quiet_information(self, f"加密失败：{exc}")

    def _handle_decrypt_student_file(self) -> None:
        encrypted_path = self._encrypted_file_path
        if not os.path.exists(encrypted_path):
            show_quiet_information(self, "未找到加密文件，无法解密。")
            self._student_file_encrypted = False
            self._update_encryption_button()
            return
        password = self._prompt_existing_encryption_password("解密学生数据")
        if not password:
            return
        try:
            with open(encrypted_path, "rb") as fh:
                payload = fh.read()
            plain_bytes = _decrypt_student_bytes(password, payload)
        except Exception as exc:
            show_quiet_information(self, f"解密失败：{exc}")
            return
        try:
            buffer = io.BytesIO(plain_bytes)
            raw_data = pd.read_excel(buffer, sheet_name=None)
            workbook = StudentWorkbook(OrderedDict(raw_data), active_class="")
        except Exception as exc:
            show_quiet_information(self, f"读取解密后的学生数据失败：{exc}")
            return
        try:
            _save_student_workbook(
                workbook.as_dict(),
                self.STUDENT_FILE,
                self._encrypted_file_path,
                encrypted=False,
                password=None,
            )
        except Exception as exc:
            show_quiet_information(self, f"写入学生数据失败：{exc}")
            return
        self._student_file_encrypted = False
        self._student_password = None
        _set_session_student_encryption(False, None)
        self._apply_decrypted_student_data(workbook)
        self._update_encryption_button()
        show_quiet_information(self, "已成功解密学生数据并恢复 students.xlsx。")
        self._schedule_save()

    def _apply_decrypted_student_data(self, workbook: StudentWorkbook) -> None:
        if not PANDAS_READY:
            return
        self._apply_student_workbook(workbook, propagate=True)
        self.display_current_student()

    def _propagate_student_dataframe(self) -> None:
        parent = self.parent()
        if parent is None:
            return
        if hasattr(parent, "student_data"):
            try:
                setattr(parent, "student_data", self.student_data)
            except Exception:
                pass
        if hasattr(parent, "student_workbook"):
            try:
                setattr(parent, "student_workbook", self.student_workbook)
            except Exception:
                pass

    def _apply_saved_fonts(self) -> None:
        id_font = QFont("Microsoft YaHei UI", self.last_id_font_size, QFont.Weight.Bold)
        name_weight = QFont.Weight.Normal if self.name_font_family in {"楷体", "KaiTi"} else QFont.Weight.Bold
        name_font = QFont(self.name_font_family, self.last_name_font_size, name_weight)
        timer_font = QFont("Consolas", self.last_timer_font_size, QFont.Weight.Bold)
        self.id_label.setFont(id_font)
        self.name_label.setFont(name_font)
        self.time_display_label.setFont(timer_font)

    def _build_menu(self) -> QMenu:
        menu = QMenu(self)
        menu.setStyleSheet(
            """
            QMenu {
                background-color: #2d2e30;
                color: #f1f3f4;
                border: 1px solid rgba(255, 255, 255, 35);
            }
            QMenu::item:selected {
                background-color: #1a73e8;
                color: #ffffff;
            }
            QMenu::item:disabled {
                color: rgba(255, 255, 255, 90);
            }
            QMenu::separator {
                height: 1px;
                background: rgba(255, 255, 255, 45);
                margin: 4px 8px;
            }
            """
        )
        disp = menu.addMenu("显示选项")
        self.show_id_action = disp.addAction("显示学号"); self.show_id_action.setCheckable(True); self.show_id_action.setChecked(self.show_id)
        self.show_id_action.toggled.connect(self._on_display_option_changed)
        self.show_name_action = disp.addAction("显示姓名"); self.show_name_action.setCheckable(True); self.show_name_action.setChecked(self.show_name)
        self.show_name_action.toggled.connect(self._on_display_option_changed)
        self.show_photo_action = disp.addAction("显示照片"); self.show_photo_action.setCheckable(True); self.show_photo_action.setChecked(self.show_photo)
        self.show_photo_action.toggled.connect(self._on_display_option_changed)
        self.photo_duration_menu = disp.addMenu("照片显示时间")
        self.photo_duration_actions: List[QAction] = []
        duration_choices: List[Tuple[int, str]] = [
            (0, "不自动关闭"),
            (3, "3 秒"),
            (5, "5 秒"),
            (10, "10 秒"),
        ]
        current_seconds = int(self.photo_duration_seconds)
        for seconds, label in duration_choices:
            action = self.photo_duration_menu.addAction(label)
            action.setCheckable(True)
            action.setData(seconds)
            action.setChecked(seconds == current_seconds)
            action.triggered.connect(lambda _checked, s=seconds: self._set_photo_duration(s))
            self.photo_duration_actions.append(action)
        self._sync_photo_duration_actions()

        menu.addSeparator()
        speech = menu.addMenu("语音播报")
        manager = self.tts_manager
        checked = bool(self.speech_enabled and manager and manager.available)
        self.speech_enabled = checked
        self.speech_enabled_action = speech.addAction("启用语音播报"); self.speech_enabled_action.setCheckable(True)
        self.speech_enabled_action.setChecked(checked); self.speech_enabled_action.toggled.connect(self._toggle_speech)
        self.voice_menu = speech.addMenu("选择发音人"); self.voice_actions = []
        if manager and manager.available:
            self.speech_enabled_action.setEnabled(True)
            self.speech_enabled_action.setToolTip("点名时自动朗读当前学生姓名。")
            if manager.supports_voice_selection and manager.voice_ids:
                for vid in manager.voice_ids:
                    act = self.voice_menu.addAction(vid); act.setCheckable(True); act.setChecked(vid == manager.current_voice_id)
                    act.triggered.connect(lambda _c, v=vid: self._set_voice(v)); self.voice_actions.append(act)
            else:
                self.voice_menu.setEnabled(False)
                self.voice_menu.setToolTip("当前语音引擎不支持切换发音人。")
        else:
            self.voice_menu.setEnabled(False)
            self.speech_enabled_action.setEnabled(False)
            reason, suggestions = self._collect_speech_issue_details()
            tooltip_lines = [reason] if reason else []
            tooltip_lines.extend(suggestions)
            if tooltip_lines:
                self.speech_enabled_action.setToolTip("\n".join(tooltip_lines))

        menu.addSeparator()
        self.timer_sound_action = menu.addAction("倒计时结束提示音"); self.timer_sound_action.setCheckable(True)
        self.timer_sound_action.setChecked(self.timer_sound_enabled); self.timer_sound_action.toggled.connect(self._toggle_timer_sound)
        return menu

    def _update_menu_state(self) -> None:
        if self.show_id_action.isChecked() != self.show_id: self.show_id_action.setChecked(self.show_id)
        if self.show_name_action.isChecked() != self.show_name: self.show_name_action.setChecked(self.show_name)
        self.timer_sound_action.setChecked(self.timer_sound_enabled)
        manager = self.tts_manager
        if manager and manager.available:
            self.speech_enabled_action.setEnabled(True)
            self.speech_enabled_action.setChecked(self.speech_enabled)
            self.speech_enabled_action.setToolTip("点名时自动朗读当前学生姓名。")
            if manager.supports_voice_selection and manager.voice_ids:
                self.voice_menu.setEnabled(True)
                for act in self.voice_actions:
                    act.setChecked(act.text() == manager.current_voice_id)
                self.voice_menu.setToolTip("")
            else:
                self.voice_menu.setEnabled(False)
                self.voice_menu.setToolTip("当前语音引擎不支持切换发音人。")
        else:
            self.voice_menu.setEnabled(False)
            self.speech_enabled_action.setEnabled(False)
            self.speech_enabled_action.setChecked(False)
            reason, suggestions = self._collect_speech_issue_details()
            tooltip_lines = [reason] if reason else []
            tooltip_lines.extend(suggestions)
            if tooltip_lines:
                self.speech_enabled_action.setToolTip("\n".join(tooltip_lines))
            if not self._speech_issue_reported:
                self._diagnose_speech_engine()

    def _default_speech_suggestions(self) -> List[str]:
        hints: List[str] = []
        if sys.platform == "win32":
            hints.append("请确认 Windows 已启用 SAPI5 中文语音包。")
        elif sys.platform == "darwin":
            hints.append("请在系统“辅助功能 -> 语音”中启用所需的语音包。")
        else:
            hints.append("请确保系统已安装可用的语音引擎（如 espeak）并重新启动程序。")
        hints.append("可尝试重新安装 pyttsx3 或检查语音服务状态后重启软件。")
        return hints

    def _dedupe_suggestions(self, values: List[str]) -> List[str]:
        return dedupe_strings(values)

    def _collect_speech_issue_details(self) -> tuple[str, List[str]]:
        manager = self.tts_manager
        reason = ""
        suggestions: List[str] = []
        if manager is None:
            reason = "无法初始化系统语音引擎"
            suggestions = self._default_speech_suggestions()
        elif not manager.available:
            reason, suggestions = manager.diagnostics()
            reason = reason or "无法初始化系统语音引擎"
            if not suggestions:
                suggestions = self._default_speech_suggestions()
        elif manager.supports_voice_selection and not getattr(manager, "voice_ids", []):
            reason = "未检测到任何可用的发音人"
            suggestions = self._default_speech_suggestions()
            suggestions.append("请在操作系统语音设置中添加语音包后重新启动程序。")

        env_reason, env_suggestions = detect_speech_environment_issues(force_refresh=True)
        if env_reason:
            if not reason:
                reason = env_reason
            elif env_reason not in reason:
                reason = f"{reason}；{env_reason}"
        suggestions.extend(env_suggestions)
        if not suggestions and reason:
            suggestions = self._default_speech_suggestions()
        return reason, self._dedupe_suggestions(suggestions)

    def _ensure_speech_manager(self) -> Optional[TTSManager]:
        manager = self.tts_manager
        if manager and manager.available:
            return manager
        if manager is not None:
            try:
                manager.shutdown()
            except Exception:
                pass
        manager = TTSManager(self.selected_voice_id, parent=self)
        self.tts_manager = manager
        if manager.available:
            self._speech_issue_reported = False
            QTimer.singleShot(0, self._update_menu_state)
        return manager

    def _diagnose_speech_engine(self) -> None:
        if self._speech_issue_reported:
            return
        action = getattr(self, "speech_enabled_action", None)
        if action is None or action.isEnabled():
            return
        if not self.isVisible():
            if not self._speech_check_scheduled:
                self._speech_check_scheduled = True
                QTimer.singleShot(200, self._diagnose_speech_engine)
            return
        reason, suggestions = self._collect_speech_issue_details()
        if not reason:
            return
        advice = "\n".join(f"· {line}" for line in suggestions)
        message = f"语音播报功能当前不可用：{reason}"
        if advice:
            message = f"{message}\n{advice}"
        show_quiet_information(self, message, "语音播报提示")
        self._speech_issue_reported = True
        self._speech_check_scheduled = False

    def eventFilter(self, obj, e):
        if obj in (self.id_label, self.name_label) and e.type() == QEvent.Type.MouseButtonPress:
            if e.button() == Qt.MouseButton.LeftButton:
                self.roll_student(); return True
        return super().eventFilter(obj, e)

    def _on_display_option_changed(self) -> None:
        photo_checked = getattr(self, "show_photo_action", None)
        sender = self.sender()
        if not self.show_id_action.isChecked() and not self.show_name_action.isChecked():
            if sender is self.show_id_action and hasattr(self, "show_name_action"):
                self.show_name_action.setChecked(True)
            else:
                self.show_id_action.setChecked(True)
            return
        self.show_id = self.show_id_action.isChecked()
        self.show_name = self.show_name_action.isChecked()
        if photo_checked is not None:
            self.show_photo = photo_checked.isChecked()
        if not self.show_photo:
            self._hide_student_photo(force=True)
        self.update_display_layout()
        self.display_current_student()
        self._schedule_save()

    def _set_photo_duration(self, seconds: int) -> None:
        seconds = max(0, int(seconds))
        if self.photo_duration_seconds == seconds:
            self._sync_photo_duration_actions()
            return
        self.photo_duration_seconds = seconds
        self._sync_photo_duration_actions()
        overlay = getattr(self, "_photo_overlay", None)
        if overlay is not None and overlay.isVisible():
            overlay.schedule_auto_close(int(self.photo_duration_seconds * 1000))
        self._schedule_save()

    def _sync_photo_duration_actions(self) -> None:
        current = int(self.photo_duration_seconds)
        for action in getattr(self, "photo_duration_actions", []):
            if not isinstance(action, QAction):
                continue
            data = action.data()
            try:
                value = int(data) if data is not None else 0
            except (TypeError, ValueError):
                value = 0
            block = action.blockSignals(True)
            action.setChecked(value == current)
            action.blockSignals(block)

    def _toggle_speech(self, enabled: bool) -> None:
        if not enabled:
            self.speech_enabled = False
            self._schedule_save()
            return
        manager = self._ensure_speech_manager()
        if not manager or not manager.available:
            reason, suggestions = self._collect_speech_issue_details()
            message = reason or "未检测到语音引擎，无法开启语音播报。"
            advice = "\n".join(f"· {line}" for line in suggestions)
            if advice:
                message = f"{message}\n{advice}"
            show_quiet_information(self, message, "语音播报提示")
            self.speech_enabled_action.setChecked(False)
            self._speech_issue_reported = True
            return
        if manager.supports_voice_selection and not getattr(manager, "voice_ids", []):
            reason, suggestions = self._collect_speech_issue_details()
            message = reason or "未检测到可用的发音人。"
            advice = "\n".join(f"· {line}" for line in suggestions)
            if advice:
                message = f"{message}\n{advice}"
            show_quiet_information(self, message, "语音播报提示")
            self.speech_enabled_action.setChecked(False)
            self._speech_issue_reported = True
            return
        self.speech_enabled = enabled
        self._schedule_save()

    def _set_voice(self, voice_id: str) -> None:
        manager = self._ensure_speech_manager()
        if not manager or not manager.supports_voice_selection:
            return
        manager.set_voice(voice_id); self.selected_voice_id = voice_id
        for a in self.voice_actions: a.setChecked(a.text() == voice_id)
        self._schedule_save()

    def _toggle_timer_sound(self, enabled: bool) -> None:
        self.timer_sound_enabled = enabled
        self._schedule_save()

    def _set_scoreboard_order(self, order: str) -> None:
        normalized = str(order).strip().lower()
        if normalized not in {"rank", "id"}:
            return
        if self.scoreboard_order == normalized:
            return
        self.scoreboard_order = normalized
        self._schedule_save()

    def _speak_text(self, text: str) -> None:
        if not text:
            return
        manager = self.tts_manager
        if not (self.speech_enabled and manager and manager.available):
            return
        manager.speak(text)

    def _announce_current_student(self) -> None:
        if (
            not self.speech_enabled
            or self.tts_manager is None
            or not self.tts_manager.available
            or self.current_student_index is None
            or self.student_data is None
            or self.student_data.empty
        ):
            return
        try:
            stu = self.student_data.loc[self.current_student_index]
        except Exception:
            return
        name_value = stu.get("姓名", "")
        if isinstance(name_value, str):
            name = name_value.strip()
        else:
            name = str(name_value).strip() if pd.notna(name_value) else ""
        if name:
            self._speak_text(name)

    def show_student_selector(self) -> None:
        if self.mode != "roll_call":
            return
        if self.student_data is None or self.student_data.empty:
            show_quiet_information(self, "暂无学生数据，无法显示名单。")
            return
        records: List[tuple[int, str, str, int]] = []
        for idx, row in self.student_data.iterrows():
            sid_value = row.get("学号", "")
            sid_display = re.sub(r"\s+", "", _normalize_text(sid_value))
            name = re.sub(r"\s+", "", _normalize_text(row.get("姓名", "")))
            try:
                sort_key = int(sid_display) if sid_display else sys.maxsize
            except (TypeError, ValueError):
                sort_key = sys.maxsize
            records.append((sort_key, sid_display, name, idx))
        if not records:
            show_quiet_information(self, "当前没有可显示的学生名单。")
            return
        records.sort(key=lambda item: (item[0], item[1]))
        dialog_data = []
        for _, sid, name, data_idx in records:
            display_sid = sid if sid else "无学号"
            display_name = name or "未命名"
            dialog_data.append((display_sid, display_name, data_idx))
        dialog = StudentListDialog(self, dialog_data)
        if dialog.exec() == QDialog.DialogCode.Accepted and dialog.selected_index is not None:
            selected = dialog.selected_index
            if selected in self.student_data.index:
                self.current_student_index = selected
                self._pending_passive_student = None
                self.display_current_student()
                self._announce_current_student()

    def increment_current_score(self) -> None:
        if self.mode != "roll_call":
            return
        if self.current_student_index is None:
            show_quiet_information(self, "请先选择需要加分的学生。")
            return
        if self.student_data is None:
            return
        if "成绩" not in self.student_data.columns:
            self.student_data["成绩"] = 0
        value = self.student_data.at[self.current_student_index, "成绩"]
        try:
            base = int(value)
        except (TypeError, ValueError):
            base = 0
        new_score = base + 1
        self.student_data.at[self.current_student_index, "成绩"] = new_score
        self._pending_passive_student = None
        self._update_score_display()
        self._persist_student_scores()
        self._speak_text("加分")

    def show_scoreboard(self) -> None:
        if self.mode != "roll_call":
            return
        if self.student_data is None or self.student_data.empty:
            show_quiet_information(self, "暂无学生数据，无法展示成绩。")
            return
        if "成绩" not in self.student_data.columns:
            self.student_data["成绩"] = 0
        records: List[tuple[str, str, int]] = []
        for _, row in self.student_data.iterrows():
            sid_value = row.get("学号", "")
            sid_display = re.sub(r"\s+", "", _normalize_text(sid_value))
            name = re.sub(r"\s+", "", _normalize_text(row.get("姓名", ""))) or "未命名"
            value = row.get("成绩", 0)
            try:
                score = int(value)
            except (TypeError, ValueError):
                score = 0
            records.append((sid_display, name, score))
        try:
            dialog = ScoreboardDialog(
                self,
                records,
                order=self.scoreboard_order,
                order_changed=self._set_scoreboard_order,
            )
        except Exception as exc:
            traceback.print_exc()
            show_quiet_information(self, f"打开成绩展示窗口时出错：{exc}")
            return
        dialog.exec()

    def _persist_student_scores(self) -> None:
        if not (PANDAS_AVAILABLE and OPENPYXL_AVAILABLE):
            return
        if not self._ensure_student_data_ready():
            return
        if self.student_workbook is None:
            if self.student_data is None or not isinstance(self.student_data, pd.DataFrame):
                return
            try:
                snapshot = self.student_data.copy()
            except Exception:
                snapshot = pd.DataFrame(self.student_data)
            class_name = self.current_class_name or "班级1"
            self.current_class_name = class_name
            self.student_workbook = StudentWorkbook(
                OrderedDict({class_name: snapshot}),
                active_class=class_name,
            )
        else:
            self._snapshot_current_class()
        if self.student_workbook is None:
            return
        try:
            with self._score_write_lock:
                data = self.student_workbook.as_dict()
                _save_student_workbook(
                    data,
                    self.STUDENT_FILE,
                    self._encrypted_file_path,
                    encrypted=self._student_file_encrypted,
                    password=self._student_password,
                )
            self._score_persist_failed = False
            self._update_class_button_label()
        except Exception as exc:
            if not self._score_persist_failed:
                show_quiet_information(self, f"保存成绩失败：{exc}")
                self._score_persist_failed = True

    def toggle_mode(self) -> None:
        self.mode = "timer" if self.mode == "roll_call" else "roll_call"
        if self.mode == "roll_call":
            self._placeholder_on_show = True
        self.update_mode_ui(force_timer_reset=self.mode == "timer")
        self._schedule_save()

    def update_mode_ui(self, force_timer_reset: bool = False) -> None:
        is_roll = self.mode == "roll_call"
        timer_reset_required = force_timer_reset
        if is_roll and not self._ensure_student_data_ready():
            self.mode = "timer"
            is_roll = False
            timer_reset_required = True
        self.title_label.setText("点名" if is_roll else "计时")
        self.mode_button.setText("切换到计时" if is_roll else "切换到点名")
        self.group_label.setVisible(is_roll)
        if hasattr(self, "group_container"):
            self.group_container.setVisible(is_roll)
        if hasattr(self, "group_bar"):
            self.group_bar.setVisible(is_roll)
        if hasattr(self, "add_score_button"):
            self.add_score_button.setVisible(is_roll)
        self._update_roll_call_controls()
        self._update_class_button_label()
        if is_roll:
            if self._placeholder_on_show:
                self.current_student_index = None
            self.stack.setCurrentWidget(self.roll_call_frame)
            self.count_timer.stop(); self.clock_timer.stop(); self.timer_running = False; self.timer_start_pause_button.setText("开始")
            self.update_display_layout(); self.display_current_student()
            self.schedule_font_update()
            self._placeholder_on_show = False
        else:
            self.stack.setCurrentWidget(self.timer_frame)
            changed = False
            if timer_reset_required:
                changed = self.reset_timer(persist=False)
            self.update_timer_mode_ui()
            if changed:
                self._schedule_save()
            self.schedule_font_update()
            self._hide_student_photo(force=True)
        if hasattr(self, "encrypt_button"):
            self.encrypt_button.setVisible(is_roll)
        if hasattr(self, "reset_button"):
            self.reset_button.setVisible(is_roll)
        self.updateGeometry()

    def _handle_timer_mode_transition(self, previous_mode: Optional[str], new_mode: str) -> None:
        if previous_mode == new_mode:
            return
        if new_mode in {"countdown", "stopwatch"}:
            self.timer_running = False
            self.count_timer.stop()
            self.timer_start_pause_button.setText("开始")
            if new_mode == "countdown":
                total = max(0, self.timer_countdown_minutes * 60 + self.timer_countdown_seconds)
                self.timer_seconds_left = total
            else:
                self.timer_stopwatch_seconds = 0

    def update_timer_mode_ui(self) -> None:
        mode = self.timer_modes[self.timer_mode_index]
        previous_mode = self._active_timer_mode
        if previous_mode is not None:
            self._handle_timer_mode_transition(previous_mode, mode)
        self._active_timer_mode = mode
        self.clock_timer.stop()
        if mode == "countdown":
            self.timer_mode_button.setText("倒计时")
            self.timer_start_pause_button.setEnabled(True); self.timer_reset_button.setEnabled(True); self.timer_set_button.setEnabled(True)
            self.timer_start_pause_button.setText("暂停" if self.timer_running else "开始")
            if self.timer_running and not self.count_timer.isActive(): self.count_timer.start()
            self.update_timer_display()
        elif mode == "stopwatch":
            self.timer_mode_button.setText("秒表")
            self.timer_start_pause_button.setEnabled(True); self.timer_reset_button.setEnabled(True); self.timer_set_button.setEnabled(False)
            self.timer_start_pause_button.setText("暂停" if self.timer_running else "开始")
            if self.timer_running and not self.count_timer.isActive(): self.count_timer.start()
            self.update_timer_display()
        else:
            self.timer_mode_button.setText("时钟")
            self.timer_start_pause_button.setEnabled(False); self.timer_reset_button.setEnabled(False); self.timer_set_button.setEnabled(False)
            self.timer_running = False; self.count_timer.stop(); self._update_clock(); self.clock_timer.start()
            self.timer_start_pause_button.setText("开始")
        self.schedule_font_update()

    def toggle_timer_mode(self) -> None:
        if self.timer_running: return
        self.timer_mode_index = (self.timer_mode_index + 1) % len(self.timer_modes); self.update_timer_mode_ui()
        self._schedule_save()

    def start_pause_timer(self) -> None:
        if self.timer_modes[self.timer_mode_index] == "clock": return
        self.timer_running = not self.timer_running
        if self.timer_running:
            self.timer_start_pause_button.setText("暂停")
            if not self.count_timer.isActive(): self.count_timer.start()
        else:
            self.timer_start_pause_button.setText("开始")
            self.count_timer.stop()
        self._schedule_save()

    def reset_timer(self, persist: bool = True) -> bool:
        changed = self.timer_running
        self.timer_running = False; self.count_timer.stop(); self.timer_start_pause_button.setText("开始")
        m = self.timer_modes[self.timer_mode_index]
        if m == "countdown":
            baseline = max(0, self.timer_countdown_minutes * 60 + self.timer_countdown_seconds)
            if self.timer_seconds_left != baseline:
                self.timer_seconds_left = baseline
                changed = True
        elif m == "stopwatch":
            if self.timer_stopwatch_seconds != 0:
                self.timer_stopwatch_seconds = 0
                changed = True
        self.update_timer_display()
        if persist and changed:
            self._schedule_save()
        return changed

    def set_countdown_time(self) -> None:
        d = CountdownSettingsDialog(self, self.timer_countdown_minutes, self.timer_countdown_seconds)
        if d.exec() and d.result:
            mi, se = d.result; self.timer_countdown_minutes = mi; self.timer_countdown_seconds = se
            changed = self.reset_timer()
            if not changed:
                self._schedule_save()

    def _on_count_timer(self) -> None:
        m = self.timer_modes[self.timer_mode_index]
        if m == "countdown":
            if self.timer_seconds_left > 0: self.timer_seconds_left -= 1
            else:
                self.count_timer.stop(); self.timer_running = False; self.timer_start_pause_button.setText("开始"); self.update_timer_display()
                if self.timer_sound_enabled: self.play_timer_sound()
                return
        elif m == "stopwatch":
            self.timer_stopwatch_seconds += 1
        self.update_timer_display()

    def update_timer_display(self) -> None:
        m = self.timer_modes[self.timer_mode_index]
        if m == "countdown": seconds = max(0, self.timer_seconds_left)
        elif m == "stopwatch": seconds = max(0, self.timer_stopwatch_seconds)
        else: seconds = 0
        if m in {"countdown", "stopwatch"}:
            mi, se = divmod(seconds, 60); self.time_display_label.setText(f"{int(mi):02d}:{int(se):02d}")
        else:
            self.time_display_label.setText(time.strftime("%H:%M:%S"))
        self.schedule_font_update()

    def _update_clock(self) -> None:
        self.time_display_label.setText(time.strftime("%H:%M:%S"))
        self.schedule_font_update()

    def play_timer_sound(self) -> None:
        if SOUNDDEVICE_AVAILABLE:
            def _play() -> None:
                try:
                    fs = 44100; duration = 0.5; frequency = 880
                    t = np.linspace(0, duration, int(fs * duration), endpoint=False)
                    data = 0.4 * np.sin(2 * np.pi * frequency * t)
                    sd.play(data.astype(np.float32), fs); sd.wait()
                except Exception:
                    pass
            threading.Thread(target=_play, daemon=True).start()

    def on_group_change(self, group_name: Optional[str] = None, initial: bool = False) -> None:
        if not self.groups:
            return
        if group_name is None:
            group_name = self.current_group_name
        if group_name not in self.groups:
            group_name = "全部" if "全部" in self.groups else self.groups[0]
        previous_group = self.current_group_name
        self.current_group_name = group_name
        self._update_group_button_state(group_name)
        if self.student_data.empty:
            self.current_student_index = None
            self.display_current_student()
            if not initial and previous_group != group_name:
                self._schedule_save()
            return
        self._pending_passive_student = None
        self._ensure_group_pool(group_name)
        self.current_student_index = None
        self.display_current_student()
        if not initial and previous_group != group_name:
            self._schedule_save()

    def roll_student(self, speak: bool = True) -> None:
        if self.mode != "roll_call": return
        group_name = self.current_group_name
        pool = self._group_remaining_indices.get(group_name)
        if pool is None:
            self._ensure_group_pool(group_name)
            pool = self._group_remaining_indices.get(group_name, [])
        if not pool:
            base_total = self._group_all_indices.get(group_name, [])
            if not base_total:
                show_quiet_information(self, f"'{group_name}' 分组当前没有可点名的学生。")
                self.current_student_index = None
                self.display_current_student()
                return
            if self._all_groups_completed():
                show_quiet_information(self, "所有学生都已完成点名，请点击“重置”按钮重新开始。")
            else:
                show_quiet_information(self, f"'{group_name}' 的同学已经全部点到，请切换其他分组或点击“重置”按钮。")
            return
        draw_index = self._rng.randrange(len(pool)) if len(pool) > 1 else 0
        self.current_student_index = pool.pop(draw_index)
        self._pending_passive_student = self.current_student_index
        self._group_last_student[group_name] = self.current_student_index
        self._mark_student_drawn(self.current_student_index)
        self.display_current_student()
        if speak:
            self._announce_current_student()
        # 即时同步保存配置，防止异常退出导致未点名名单丢失。
        self.save_settings()

    def _all_groups_completed(self) -> bool:
        """判断是否所有分组的学生都已点名完毕。"""

        total_students = len(self._group_all_indices.get("全部", []))
        if total_students == 0:
            return True
        if len(self._global_drawn_students) < total_students:
            return False
        for group, base in self._group_all_indices.items():
            if not base:
                continue
            remaining = self._group_remaining_indices.get(group, [])
            if remaining:
                return False
        return True

    def _reset_roll_call_state(self) -> None:
        """清空全部点名历史并重新洗牌。"""

        self.settings_manager.clear_roll_call_history()
        self._pending_passive_student = None
        self._rebuild_group_indices()
        self._ensure_group_pool(self.current_group_name)

    def _shuffle(self, values: List[int]) -> None:
        try:
            self._rng.shuffle(values)
        except Exception:
            random.shuffle(values)

    def _normalize_indices(self, values: Iterable[Any], *, allowed: Optional[Set[int]] = None) -> List[int]:
        """Convert an iterable of values to a deduplicated integer list."""

        normalized: List[int] = []
        seen: Set[int] = set()
        for value in values:
            try:
                idx = int(value)
            except (TypeError, ValueError):
                continue
            if allowed is not None and idx not in allowed:
                continue
            if idx in seen:
                continue
            normalized.append(idx)
            seen.add(idx)
        return normalized

    def _collect_base_indices(self, values: Optional[Iterable[Any]]) -> List[int]:
        """Normalize the raw index list preserved in each group."""

        if values is None:
            return []
        return self._normalize_indices(values)

    def reset_roll_call_pools(self) -> None:
        """根据当前分组执行重置：子分组独立重置，“全部”重置所有。"""

        if self.mode != "roll_call":
            return
        group_name = self.current_group_name
        if self.student_data is None or getattr(self.student_data, "empty", True):
            show_quiet_information(self, "暂无学生数据可供重置。")
            return
        if group_name == "全部":
            prompt = "确定要重置所有分组的点名状态并重新开始吗？"
        else:
            prompt = f"确定要重置“{group_name}”分组的点名状态并重新开始吗？"
        if not ask_quiet_confirmation(self, prompt, "确认重置"):
            return
        if group_name == "全部":
            self._reset_roll_call_state()
        else:
            self._reset_single_group(group_name)
        self.current_student_index = None
        self._pending_passive_student = None
        self.display_current_student()
        self.save_settings()

    def _reset_single_group(self, group_name: str) -> None:
        """仅重置指定分组，同时保持其它分组及全局状态不变。"""

        if group_name == "全部":
            return
        base_indices_raw = self._group_all_indices.get(group_name)
        if base_indices_raw is None:
            return
        base_indices = self._collect_base_indices(base_indices_raw)
        shuffled = list(base_indices)
        self._shuffle(shuffled)
        self._group_remaining_indices[group_name] = shuffled
        self._group_initial_sequences[group_name] = list(shuffled)
        self._group_last_student[group_name] = None
        if self._pending_passive_student in shuffled:
            self._pending_passive_student = None

        history = self._group_drawn_history.setdefault(group_name, set())
        if history:
            for idx in list(history):
                self._remove_from_global_history(idx, ignore_group=group_name)
            history.clear()

        last_all = self._group_last_student.get("全部")
        if last_all is not None:
            try:
                last_all_key = int(last_all)
            except (TypeError, ValueError):
                last_all_key = None
            if last_all_key is not None and last_all_key not in self._global_drawn_students:
                self._group_last_student["全部"] = None

        self._refresh_all_group_pool()

    def _rebuild_group_indices(self) -> None:
        """重新构建各分组的学生索引池。"""

        all_indices: Dict[str, List[int]] = {}
        remaining: Dict[str, List[int]] = {}
        last_student: Dict[str, Optional[int]] = {}
        student_groups: Dict[int, set[str]] = {}
        initial_sequences: Dict[str, List[int]] = {}

        if self.student_data.empty:
            all_indices["全部"] = []
        else:
            all_indices["全部"] = list(self.student_data.index)
            for idx in all_indices["全部"]:
                student_groups.setdefault(int(idx), set()).add("全部")
            group_series = self.student_data["分组"].astype(str).str.strip().str.upper()
            for group_name in self.groups:
                if group_name == "全部":
                    continue
                mask = group_series == group_name
                all_indices[group_name] = list(self.student_data[mask].index)
                for idx in all_indices[group_name]:
                    student_groups.setdefault(int(idx), set()).add(group_name)

        for group_name, indices in all_indices.items():
            pool = list(indices)
            self._shuffle(pool)
            remaining[group_name] = pool
            initial_sequences[group_name] = list(pool)
            last_student[group_name] = None

        self._group_all_indices = all_indices
        self._group_remaining_indices = remaining
        self._group_last_student = last_student
        self._group_initial_sequences = initial_sequences
        self._student_groups = student_groups
        self._group_drawn_history = {group: set() for group in all_indices}
        # “全部”分组直接引用全局集合，避免重复维护两份数据造成不一致
        if "全部" in self._group_drawn_history:
            self._global_drawn_students.clear()
            self._group_drawn_history["全部"] = self._global_drawn_students
        else:
            self._group_drawn_history["全部"] = self._global_drawn_students

        self._refresh_all_group_pool()

    def _remove_from_global_history(self, student_index: int, ignore_group: Optional[str] = None) -> None:
        """若学生未在其它分组被点名，则从全局记录中移除。"""

        try:
            student_key = int(student_index)
        except (TypeError, ValueError):
            return
        for group, history in self._group_drawn_history.items():
            if group == "全部" or group == ignore_group:
                continue
            if student_key in history:
                return
        self._global_drawn_students.discard(student_key)

    def _restore_group_state(self, section: Mapping[str, str]) -> None:
        """从配置中恢复各分组剩余学生池，保持未抽学生不重复。"""

        if not PANDAS_READY:
            return

        raw_states = section.get("class_states", "")
        restored_states: Dict[str, ClassRollState] = {}
        if raw_states:
            try:
                payload = json.loads(raw_states)
            except Exception:
                payload = {}
            if isinstance(payload, dict):
                for name, state_data in payload.items():
                    key = str(name).strip()
                    if not key:
                        continue
                    state = ClassRollState.from_mapping(state_data)
                    if state is not None:
                        restored_states[key] = state

        self._class_roll_states = restored_states
        self._prune_orphan_class_states()

        active_class = self._resolve_active_class_name()
        snapshot = self._class_roll_states.get(active_class)
        if snapshot is None:
            legacy = self._parse_legacy_roll_state(section)
            if legacy is not None and active_class:
                self._class_roll_states[active_class] = legacy
                snapshot = legacy

        if not self._can_apply_roll_state():
            return

        if snapshot is None:
            self._ensure_group_pool(self.current_group_name)
            return

        self._apply_roll_state(snapshot)
        sanitized = self._capture_roll_state()
        if sanitized is not None and active_class:
            self._class_roll_states[active_class] = sanitized

    def _ensure_group_pool(self, group_name: str, force_reset: bool = False) -> None:
        """确保指定分组仍有待抽取的学生，必要时重新洗牌。"""

        if group_name not in self._group_all_indices:
            if self.student_data.empty:
                base_list: List[int] = []
            elif group_name == "全部":
                base_list = list(self.student_data.index)
            else:
                group_series = self.student_data["分组"].astype(str).str.strip().str.upper()
                base_list = list(self.student_data[group_series == group_name].index)
            self._group_all_indices[group_name] = base_list
            self._group_remaining_indices[group_name] = []
            self._group_last_student.setdefault(group_name, None)
            if group_name == "全部":
                self._group_drawn_history[group_name] = self._global_drawn_students
            else:
                self._group_drawn_history.setdefault(group_name, set())
            for idx in base_list:
                entry = self._student_groups.setdefault(int(idx), set())
                entry.add(group_name)
                entry.add("全部")
            # 新增分组时同步生成初始顺序
            shuffled = list(base_list)
            self._shuffle(shuffled)
            self._group_initial_sequences[group_name] = shuffled

        base_indices = self._collect_base_indices(self._group_all_indices.get(group_name, []))
        if group_name == "全部":
            drawn_history = self._group_drawn_history.setdefault("全部", self._global_drawn_students)
            reference_drawn = self._global_drawn_students
        else:
            drawn_history = self._group_drawn_history.setdefault(group_name, set())
            reference_drawn = drawn_history

        if group_name == "全部":
            # “全部”分组直接依据全局集合生成剩余名单，避免与各子分组脱节
            if group_name not in self._group_initial_sequences:
                shuffled = list(base_indices)
                self._shuffle(shuffled)
                self._group_initial_sequences[group_name] = shuffled
            self._refresh_all_group_pool()
            self._group_last_student.setdefault(group_name, None)
            return

        if force_reset or group_name not in self._group_remaining_indices:
            drawn_history.clear()
            pool = list(base_indices)
            self._shuffle(pool)
            self._group_remaining_indices[group_name] = pool
            self._group_last_student.setdefault(group_name, None)
            self._group_initial_sequences[group_name] = list(pool)
            self._refresh_all_group_pool()
            return

        raw_pool = self._group_remaining_indices.get(group_name, [])
        normalized_pool: List[int] = []
        seen: set[int] = set()
        for value in raw_pool:
            try:
                idx = int(value)
            except (TypeError, ValueError):
                continue
            if idx in base_indices and idx not in seen and idx not in reference_drawn:
                normalized_pool.append(idx)
                seen.add(idx)

        source_order = self._group_initial_sequences.get(group_name)
        if source_order is None:
            # 如果未记录初始顺序，则退回数据原有顺序
            source_order = list(base_indices)
            self._group_initial_sequences[group_name] = list(source_order)

        additional: List[int] = []
        for idx in source_order:
            if idx in reference_drawn or idx in seen or idx not in base_indices:
                continue
            normalized_pool.append(idx)
            seen.add(idx)
        for idx in base_indices:
            if idx in reference_drawn or idx in seen:
                continue
            additional.append(idx)
            seen.add(idx)
        if additional:
            self._shuffle(additional)
            for value in additional:
                insert_at = self._rng.randrange(len(normalized_pool) + 1) if normalized_pool else 0
                normalized_pool.insert(insert_at, value)

        self._group_remaining_indices[group_name] = normalized_pool
        self._group_initial_sequences[group_name] = list(normalized_pool)
        self._group_last_student.setdefault(group_name, None)
        self._refresh_all_group_pool()

    def _mark_student_drawn(self, student_index: int) -> None:
        """抽中学生后，从所有关联分组的候选列表中移除该学生。"""

        student_key = None
        try:
            student_key = int(student_index)
        except (TypeError, ValueError):
            return

        groups = self._student_groups.get(student_key)
        if not groups:
            return
        self._global_drawn_students.add(student_key)
        for group in groups:
            if group == "全部":
                history = self._group_drawn_history.setdefault("全部", self._global_drawn_students)
            else:
                history = self._group_drawn_history.setdefault(group, set())
            history.add(student_key)
            pool = self._group_remaining_indices.get(group)
            if not pool:
                continue
            cleaned: List[int] = []
            for value in pool:
                try:
                    idx = int(value)
                except (TypeError, ValueError):
                    continue
                if idx != student_key:
                    cleaned.append(idx)
            self._group_remaining_indices[group] = cleaned

        self._refresh_all_group_pool()

    def _refresh_all_group_pool(self) -> None:
        """同步“全部”分组的剩余名单，使其与各子分组保持一致。"""

        base_all_list = self._collect_base_indices(self._group_all_indices.get("全部", []))
        base_all_set = set(base_all_list)

        subgroup_base: Dict[str, Tuple[List[int], Set[int]]] = {}
        subgroup_remaining: Dict[str, List[int]] = {}
        subgroup_remaining_union: Set[int] = set()
        drawn_from_subgroups: Set[int] = set()

        for group, raw_indices in self._group_all_indices.items():
            if group == "全部":
                continue
            base_list = self._collect_base_indices(raw_indices)
            base_set = set(base_list)
            subgroup_base[group] = (base_list, base_set)
            pool = self._group_remaining_indices.get(group, [])
            sanitized = self._normalize_indices(pool, allowed=base_set)
            if sanitized != pool:
                self._group_remaining_indices[group] = sanitized
            subgroup_remaining[group] = sanitized
            subgroup_remaining_union.update(sanitized)
            drawn_from_subgroups.update(idx for idx in base_set if idx not in sanitized)
            initial = self._group_initial_sequences.get(group)
            if initial is None:
                self._group_initial_sequences[group] = list(base_list)
            else:
                cleaned_initial = self._normalize_indices(initial, allowed=base_set)
                if cleaned_initial != list(initial):
                    self._group_initial_sequences[group] = cleaned_initial
                for idx in base_list:
                    if idx not in self._group_initial_sequences[group]:
                        self._group_initial_sequences[group].append(idx)

        valid_global = {
            idx
            for idx in self._global_drawn_students
            if idx in base_all_set and idx not in subgroup_remaining_union
        }
        new_global = {idx for idx in drawn_from_subgroups if idx in base_all_set}
        new_global.update(valid_global)

        self._global_drawn_students = set(new_global)
        self._group_drawn_history["全部"] = self._global_drawn_students

        for group, (base_list, base_set) in subgroup_base.items():
            pool = subgroup_remaining.get(group, [])
            filtered = [idx for idx in pool if idx in base_set and idx not in self._global_drawn_students]
            if filtered != pool:
                self._group_remaining_indices[group] = filtered
                subgroup_remaining[group] = filtered
            drawn_set = {idx for idx in base_set if idx not in filtered}
            self._group_drawn_history[group] = drawn_set

        order_hint = self._group_initial_sequences.get("全部")
        if order_hint is None:
            shuffled = list(base_all_list)
            self._shuffle(shuffled)
            order_hint = shuffled
        else:
            cleaned_all = self._normalize_indices(order_hint, allowed=base_all_set)
            if cleaned_all != list(order_hint):
                order_hint = cleaned_all
            else:
                order_hint = list(order_hint)
            for idx in base_all_list:
                if idx not in order_hint:
                    order_hint.append(idx)
        self._group_initial_sequences["全部"] = list(order_hint)

        normalized_all = [idx for idx in order_hint if idx not in self._global_drawn_students]
        seen_all: Set[int] = set(normalized_all)
        for idx in base_all_list:
            if idx in seen_all or idx in self._global_drawn_students:
                continue
            normalized_all.append(idx)
            seen_all.add(idx)
        self._group_remaining_indices["全部"] = normalized_all

    def display_current_student(self) -> None:
        photo_student_id: Optional[str] = None
        if self.current_student_index is None:
            self.id_label.setText("学号" if self.show_id else "")
            self.name_label.setText("学生" if self.show_name else "")
        else:
            stu = self.student_data.loc[self.current_student_index]
            raw_sid = stu.get("学号", "")
            raw_name = stu.get("姓名", "")
            sid = re.sub(r"\s+", "", _normalize_text(raw_sid))
            name = re.sub(r"\s+", "", _normalize_text(raw_name))
            self.id_label.setText(sid if self.show_id else ""); self.name_label.setText(name if self.show_name else "")
            if not self.show_id: self.id_label.setText("")
            if not self.show_name: self.name_label.setText("")
            photo_student_id = sid or None
        self.update_display_layout()
        self._update_score_display()
        self._update_roll_call_controls()
        self.schedule_font_update()
        self._maybe_show_student_photo(photo_student_id)

    def update_display_layout(self) -> None:
        self.id_label.setVisible(self.show_id); self.name_label.setVisible(self.show_name)
        layout: QGridLayout = self.roll_call_frame.layout()
        layout.setColumnStretch(0, 1); layout.setColumnStretch(1, 1)
        if not self.show_id: layout.setColumnStretch(0, 0)
        if not self.show_name: layout.setColumnStretch(1, 0)
        self.schedule_font_update()

    def _ensure_photo_root_directory(self) -> None:
        try:
            os.makedirs(self.photo_root_path, exist_ok=True)
        except Exception:
            logger.debug("Failed to create photo root directory at %s", self.photo_root_path, exc_info=True)

    def _maybe_show_student_photo(self, student_id: Optional[str]) -> None:
        if not self.show_photo or self.mode != "roll_call":
            self._hide_student_photo(force=True)
            return
        if not student_id:
            self._hide_student_photo()
            self._last_photo_student_id = None
            return
        normalized_id = student_id.strip()
        if not normalized_id:
            self._hide_student_photo()
            self._last_photo_student_id = None
            return
        if self._last_photo_student_id != normalized_id:
            self._photo_manual_hidden = False
        if self._photo_manual_hidden and self._last_photo_student_id == normalized_id:
            return
        path = self._resolve_student_photo_path(normalized_id)
        if not path:
            self._hide_student_photo()
            self._last_photo_student_id = normalized_id
            return
        pixmap = QPixmap(path)
        if pixmap.isNull():
            self._hide_student_photo()
            self._last_photo_student_id = normalized_id
            return
        overlay = self._ensure_photo_overlay()
        screen = (self.windowHandle().screen() if self.windowHandle() else None) or QApplication.primaryScreen()
        if screen is None:
            self._hide_student_photo()
            self._last_photo_student_id = normalized_id
            return
        screen_rect = screen.geometry()
        overlay.display_photo(pixmap, screen_rect, int(max(0, self.photo_duration_seconds) * 1000))
        self._last_photo_student_id = normalized_id
        self._photo_manual_hidden = False

    def _hide_student_photo(self, force: bool = False) -> None:
        overlay = getattr(self, "_photo_overlay", None)
        if overlay is not None:
            overlay.cancel_auto_close()
            if overlay.isVisible():
                overlay.hide()
        if force:
            self._photo_manual_hidden = False
            self._last_photo_student_id = None

    def _ensure_photo_overlay(self) -> StudentPhotoOverlay:
        if self._photo_overlay is None:
            self._photo_overlay = StudentPhotoOverlay(owner=self)
            self._photo_overlay.closed_by_user.connect(self._on_photo_overlay_closed)
            self._photo_overlay.auto_closed.connect(self._on_photo_overlay_auto_closed)
        else:
            self._photo_overlay.update_owner(self)
        return self._photo_overlay

    def _on_photo_overlay_closed(self) -> None:
        self._photo_manual_hidden = True
        overlay = getattr(self, "_photo_overlay", None)
        if overlay is not None:
            overlay.cancel_auto_close()

    def _on_photo_overlay_auto_closed(self) -> None:
        self._photo_manual_hidden = False

    def _resolve_student_photo_path(self, student_id: str) -> Optional[str]:
        class_name = self._sanitize_photo_segment(self._resolve_active_class_name())
        if not class_name:
            class_name = "default"
        base_dir = os.path.join(self.photo_root_path, class_name)
        try:
            os.makedirs(base_dir, exist_ok=True)
        except OSError:
            logger.debug("Unable to ensure photo directory %s", base_dir, exc_info=True)
        if not os.path.isdir(base_dir):
            return None
        for ext in self._photo_extensions:
            candidate = os.path.join(base_dir, f"{student_id}{ext}")
            if os.path.isfile(candidate):
                return candidate
            upper = os.path.join(base_dir, f"{student_id}{ext.upper()}")
            if os.path.isfile(upper):
                return upper
        lower_id = student_id.lower()
        try:
            for entry in os.listdir(base_dir):
                name, ext = os.path.splitext(entry)
                if not ext:
                    continue
                if ext.lower() not in self._photo_extensions:
                    continue
                if name.lower() == lower_id:
                    candidate = os.path.join(base_dir, entry)
                    if os.path.isfile(candidate):
                        return candidate
        except OSError:
            logger.debug("Failed to scan photo directory %s", base_dir, exc_info=True)
        return None

    @staticmethod
    def _sanitize_photo_segment(value: str) -> str:
        text = str(value or "").strip()
        if not text:
            return ""
        sanitized = re.sub(r"[^\w\u4e00-\u9fff-]+", "_", text)
        sanitized = sanitized.strip("_")
        return sanitized or "default"

    def _rebuild_group_buttons_ui(self) -> None:
        if not hasattr(self, "group_bar_layout"):
            return
        for button in list(self.group_button_group.buttons()):
            self.group_button_group.removeButton(button)
        while self.group_bar_layout.count():
            item = self.group_bar_layout.takeAt(0)
            widget = item.widget()
            if widget is not None:
                widget.deleteLater()
        self.group_buttons = {}
        if not self.groups:
            return
        button_font = QFont("Microsoft YaHei UI", 9, QFont.Weight.Medium)
        button_height = recommended_control_height(button_font, extra=14, minimum=36)
        for group in self.groups:
            button = QPushButton(group)
            button.setCheckable(True)
            button.setFont(button_font)
            apply_button_style(button, ButtonStyles.TOOLBAR, height=button_height)
            button.setSizePolicy(QSizePolicy.Policy.Minimum, QSizePolicy.Policy.Fixed)
            button.setMinimumWidth(button.sizeHint().width())
            button.clicked.connect(lambda _checked=False, name=group: self.on_group_change(name))
            self.group_bar_layout.addWidget(button)
            self.group_button_group.addButton(button)
            self.group_buttons[group] = button
        self.group_bar_layout.addStretch(1)
        self._update_group_button_state(self.current_group_name)

    def _update_group_button_state(self, active_group: str) -> None:
        if not hasattr(self, "group_buttons"):
            return
        for name, button in self.group_buttons.items():
            block = button.blockSignals(True)
            button.setChecked(name == active_group)
            button.blockSignals(block)

    def _update_score_display(self) -> None:
        if not hasattr(self, "score_label"):
            return
        if (
            self.current_student_index is None
            or self.student_data is None
            or self.student_data.empty
            or "成绩" not in self.student_data.columns
        ):
            self.score_label.setText("成绩：--")
            return
        value = self.student_data.at[self.current_student_index, "成绩"]
        try:
            score = int(value)
        except (TypeError, ValueError):
            score = 0
        self.score_label.setText(f"成绩：{score}")

    def _update_roll_call_controls(self) -> None:
        if not all(hasattr(self, attr) for attr in ("list_button", "add_score_button", "showcase_button")):
            return
        is_roll = self.mode == "roll_call"
        self.list_button.setVisible(is_roll)
        self.add_score_button.setVisible(is_roll)
        self.showcase_button.setVisible(is_roll)
        self.score_label.setVisible(is_roll)
        has_student = self.current_student_index is not None
        has_data = self.student_data is not None and not getattr(self.student_data, "empty", True)
        self.add_score_button.setEnabled(is_roll and has_student)
        self.list_button.setEnabled(is_roll and has_data)
        self.showcase_button.setEnabled(is_roll and has_data)
        if hasattr(self, "class_button"):
            has_workbook = self.student_workbook is not None and not self.student_workbook.is_empty()
            can_select = is_roll and (has_workbook or self._student_data_pending_load)
            self.class_button.setVisible(is_roll)
            self.class_button.setEnabled(can_select)
        if hasattr(self, "encrypt_button"):
            self.encrypt_button.setVisible(is_roll)
            self.encrypt_button.setEnabled(is_roll and has_data)
        if hasattr(self, "reset_button"):
            self.reset_button.setEnabled(is_roll and has_data)

    def schedule_font_update(self) -> None:
        QTimer.singleShot(0, self.update_dynamic_fonts)

    def update_dynamic_fonts(self) -> None:
        name_font_size = self.last_name_font_size
        for lab in (self.id_label, self.name_label):
            if not lab.isVisible(): continue
            w = max(40, lab.width()); h = max(40, lab.height()); text = lab.text()
            size = self._calc_font_size(w, h, text)
            if lab is self.name_label:
                weight = QFont.Weight.Normal if self.name_font_family in {"楷体", "KaiTi"} else QFont.Weight.Bold
                lab.setFont(QFont(self.name_font_family, size, weight))
                self.last_name_font_size = size
                name_font_size = size
            else:
                lab.setFont(QFont("Microsoft YaHei UI", size, QFont.Weight.Bold))
                self.last_id_font_size = size
        if hasattr(self, "score_label") and self.score_label.isVisible():
            base = name_font_size if name_font_size > 0 else self.last_name_font_size
            if base <= 0:
                base = self.MIN_FONT_SIZE * 4
            score_size = max(1, int(round(base / 4)))
            self.score_label.setFont(QFont("Microsoft YaHei UI", score_size, QFont.Weight.Bold))
        if self.timer_frame.isVisible():
            text = self.time_display_label.text()
            w = max(60, self.time_display_label.width())
            h = max(60, self.time_display_label.height())
            size = self._calc_font_size(w, h, text, monospace=True)
            self.time_display_label.setFont(QFont("Consolas", size, QFont.Weight.Bold))
            self.last_timer_font_size = size

    def _calc_font_size(self, w: int, h: int, text: str, monospace: bool = False) -> int:
        if not text or w < 20 or h < 20:
            return self.MIN_FONT_SIZE
        w_eff = max(1, w - 16)
        h_eff = max(1, h - 16)
        is_cjk = any("\u4e00" <= c <= "\u9fff" for c in text)
        length = max(1, len(text))
        width_char_factor = 1.0 if is_cjk else (0.58 if monospace else 0.6)
        size_by_width = w_eff / (length * width_char_factor)
        size_by_height = h_eff * 0.70
        final_size = int(min(size_by_width, size_by_height))
        return max(self.MIN_FONT_SIZE, min(self.MAX_FONT_SIZE, final_size))

    def showEvent(self, e) -> None:
        super().showEvent(e)
        if self.mode == "roll_call" and self._placeholder_on_show:
            self.current_student_index = None
            self.display_current_student()
            self._placeholder_on_show = False
        elif self.mode == "timer":
            active_mode = self.timer_modes[self.timer_mode_index]
            if active_mode in {"countdown", "stopwatch"}:
                if self.reset_timer(persist=False):
                    self._schedule_save()
                self.update_timer_mode_ui()
        self.visibility_changed.emit(True)
        self.schedule_font_update()
        ensure_widget_within_screen(self)
        if not self._speech_issue_reported:
            self._diagnose_speech_engine()

    def resizeEvent(self, e: QResizeEvent) -> None:
        super().resizeEvent(e)
        self.schedule_font_update()

    def hideEvent(self, e) -> None:
        self._hide_student_photo(force=True)
        super().hideEvent(e)
        self._placeholder_on_show = True
        self.save_settings()
        self.visibility_changed.emit(False)

    def closeEvent(self, e) -> None:
        self._hide_student_photo(force=True)
        self.save_settings()
        self.count_timer.stop()
        self.clock_timer.stop()
        if self.tts_manager: self.tts_manager.shutdown()
        self.window_closed.emit()
        super().closeEvent(e)

    def _schedule_save(self) -> None:
        """延迟写入设置，避免频繁保存导致的磁盘抖动。"""

        if self._save_timer.isActive():
            self._save_timer.stop()
        self._save_timer.start()

    def save_settings(self) -> None:
        if self._save_timer.isActive():
            self._save_timer.stop()
        settings = self.settings_manager.load_settings()
        sec = settings.get("RollCallTimer", {})
        sec["geometry"] = geometry_to_text(self)
        sec["show_id"] = bool_to_str(self.show_id)
        sec["show_name"] = bool_to_str(self.show_name)
        sec["show_photo"] = bool_to_str(self.show_photo)
        sec["photo_duration_seconds"] = str(int(self.photo_duration_seconds))
        sec["speech_enabled"] = bool_to_str(self.speech_enabled)
        sec["speech_voice_id"] = self.selected_voice_id
        sec["current_class"] = self.current_class_name
        sec["current_group"] = self.current_group_name
        sec["timer_countdown_minutes"] = str(self.timer_countdown_minutes)
        sec["timer_countdown_seconds"] = str(self.timer_countdown_seconds)
        sec["timer_sound_enabled"] = bool_to_str(self.timer_sound_enabled)
        sec["mode"] = self.mode
        sec["timer_mode"] = self.timer_modes[self.timer_mode_index]
        sec["timer_seconds_left"] = str(self.timer_seconds_left)
        sec["timer_stopwatch_seconds"] = str(self.timer_stopwatch_seconds)
        sec["timer_running"] = bool_to_str(self.timer_running)
        sec["id_font_size"] = str(self.last_id_font_size)
        sec["name_font_size"] = str(self.last_name_font_size)
        sec["timer_font_size"] = str(self.last_timer_font_size)
        sec["scoreboard_order"] = self.scoreboard_order
        sec["students_encrypted"] = bool_to_str(self._student_file_encrypted)
        self._prune_orphan_class_states()
        if not self._student_data_pending_load:
            self._store_active_class_state()
        sec["class_states"] = self._encode_class_states()
        if self._student_data_pending_load:
            # 在尚未加载真实名单数据时，保留磁盘上已有的未点名状态，避免误把占位空列表写回
            # 此时直接返回，保持上一轮保存的名单信息不被覆盖。
            settings["RollCallTimer"] = sec
            self.settings_manager.save_settings(settings)
            return

        # 名单已经加载完成，正常序列化各分组的剩余名单及历史记录
        remaining_payload: Dict[str, List[int]] = {}
        for group, indices in self._group_remaining_indices.items():
            cleaned: List[int] = []
            for idx in indices:
                try:
                    cleaned.append(int(idx))
                except (TypeError, ValueError):
                    continue
            remaining_payload[group] = cleaned
        last_payload: Dict[str, Optional[int]] = {}
        all_groups = set(self._group_all_indices.keys()) | set(self._group_last_student.keys())
        for group in all_groups:
            value = self._group_last_student.get(group)
            if value is None:
                last_payload[group] = None
            else:
                try:
                    last_payload[group] = int(value)
                except (TypeError, ValueError):
                    last_payload[group] = None
        try:
            sec["group_remaining"] = json.dumps(remaining_payload, ensure_ascii=False)
        except TypeError:
            sec["group_remaining"] = json.dumps({}, ensure_ascii=False)
        try:
            sec["group_last"] = json.dumps(last_payload, ensure_ascii=False)
        except TypeError:
            sec["group_last"] = json.dumps({}, ensure_ascii=False)
        try:
            global_drawn_payload = sorted(int(idx) for idx in self._global_drawn_students)
            sec["global_drawn"] = json.dumps(global_drawn_payload, ensure_ascii=False)
        except TypeError:
            sec["global_drawn"] = json.dumps([], ensure_ascii=False)
        settings["RollCallTimer"] = sec
        self.settings_manager.save_settings(settings)


# ---------- 关于 ----------
class AboutDialog(QDialog):
    def __init__(self, parent: Optional[QWidget] = None) -> None:
        super().__init__(parent)
        self.setWindowTitle("关于")
        self.setWindowFlag(Qt.WindowType.WindowStaysOnTopHint, True)
        layout = QVBoxLayout(self)
        layout.setContentsMargins(18, 18, 18, 18)
        layout.setSpacing(12)
        info = QLabel(
            (
                "<b>ClassroomTools</b><br>"
                "作者：广州番禺王耀强<br>"
                "知乎主页：<a href='https://www.zhihu.com/people/sciman/columns'>sciman</a><br>"
                "公众号：sciman逸居<br>"
                "GitHub：<a href='https://github.com/sciman-top/ClassroomTools'>sciman-top/ClassroomTools</a><br>"
                "“初中物理教研”Q群：323728546"
            )
        )
        info.setOpenExternalLinks(False)
        info.setTextFormat(Qt.TextFormat.RichText)
        info.linkActivated.connect(self._open_link)
        layout.addWidget(info)
        btn = QPushButton("确定")
        btn.clicked.connect(self.accept)
        btn.setCursor(Qt.CursorShape.PointingHandCursor)
        layout.addWidget(btn, alignment=Qt.AlignmentFlag.AlignCenter)
        self.setFixedSize(self.sizeHint())

    def _open_link(self, url: str) -> None:
        if not url:
            return
        try:
            QDesktopServices.openUrl(QUrl(url))
        except Exception:
            pass

    def showEvent(self, event) -> None:  # type: ignore[override]
        super().showEvent(event)
        ensure_widget_within_screen(self)


# ---------- 数据 ----------
_ENCRYPTED_MAGIC = b"CTS1"


def _derive_stream_keys(password: str, salt: bytes) -> tuple[bytes, bytes]:
    material = hashlib.pbkdf2_hmac("sha256", password.encode("utf-8"), salt, 120000, dklen=64)
    return material[:32], material[32:]


def _generate_keystream(stream_key: bytes, length: int) -> bytes:
    output = bytearray()
    counter = 0
    while len(output) < length:
        block = hashlib.sha256(stream_key + counter.to_bytes(8, "big")).digest()
        output.extend(block)
        counter += 1
    return bytes(output[:length])


def _encrypt_student_bytes(password: str, data: bytes) -> bytes:
    if not password:
        raise ValueError("缺少加密密码")
    salt = os.urandom(16)
    stream_key, mac_key = _derive_stream_keys(password, salt)
    keystream = _generate_keystream(stream_key, len(data))
    cipher = bytes(b ^ k for b, k in zip(data, keystream))
    tag = hmac.new(mac_key, cipher, hashlib.sha256).digest()
    return _ENCRYPTED_MAGIC + salt + tag + cipher


def _decrypt_student_bytes(password: str, blob: bytes) -> bytes:
    if not blob.startswith(_ENCRYPTED_MAGIC) or len(blob) <= len(_ENCRYPTED_MAGIC) + 48:
        raise ValueError("文件格式无效")
    salt = blob[len(_ENCRYPTED_MAGIC): len(_ENCRYPTED_MAGIC) + 16]
    tag = blob[len(_ENCRYPTED_MAGIC) + 16: len(_ENCRYPTED_MAGIC) + 48]
    cipher = blob[len(_ENCRYPTED_MAGIC) + 48:]
    stream_key, mac_key = _derive_stream_keys(password, salt)
    expected_tag = hmac.new(mac_key, cipher, hashlib.sha256).digest()
    if not hmac.compare_digest(expected_tag, tag):
        raise ValueError("密码错误或文件已损坏")
    keystream = _generate_keystream(stream_key, len(cipher))
    return bytes(b ^ k for b, k in zip(cipher, keystream))


def _normalize_text(value: object) -> str:
    if PANDAS_READY:
        if pd.isna(value):
            return ""
    else:
        if value is None:
            return ""
        if isinstance(value, float) and math.isnan(value):
            return ""
        if isinstance(value, str) and not value:
            return ""
    text = str(value).strip()
    lowered = text.lower()
    if lowered in {"nan", "none", "nat"}:
        return ""
    return text


def _normalize_student_dataframe(
    df: PandasDataFrame,
    *,
    drop_incomplete: bool = True,
) -> PandasDataFrame:
    if not PANDAS_READY:
        return df.copy()

    normalized = df.copy()
    for column in ("学号", "姓名", "分组", "成绩"):
        if column not in normalized.columns:
            normalized[column] = pd.NA

    normalized["姓名"] = normalized["姓名"].apply(lambda v: re.sub(r"\s+", "", _normalize_text(v)))
    normalized["分组"] = normalized["分组"].apply(lambda v: re.sub(r"\s+", "", _normalize_text(v))).str.upper()

    id_series = normalized["学号"].apply(lambda v: re.sub(r"\s+", "", _normalize_text(v)))
    id_numeric = pd.to_numeric(id_series.replace("", pd.NA), errors="coerce")
    if not id_numeric.empty:
        fractional_mask = id_numeric.notna() & (id_numeric != id_numeric.round())
        id_numeric = id_numeric.where(~fractional_mask)
    normalized["学号"] = id_numeric.round().astype("Int64")

    score_series = normalized["成绩"].apply(lambda v: re.sub(r"\s+", "", _normalize_text(v)))
    score_numeric = pd.to_numeric(score_series.replace("", pd.NA), errors="coerce").fillna(0)
    score_numeric = score_numeric.round()
    normalized["成绩"] = score_numeric.astype("Int64")

    for column in normalized.select_dtypes(include=["object"]).columns:
        if column in {"姓名", "分组"}:
            continue
        normalized[column] = normalized[column].apply(_normalize_text)

    ordered_columns = [col for col in ["学号", "姓名", "分组", "成绩"] if col in normalized.columns]
    extra_columns = [col for col in normalized.columns if col not in ordered_columns]
    normalized = normalized[ordered_columns + extra_columns]

    if drop_incomplete:
        normalized = normalized[(normalized["学号"].notna()) & (normalized["姓名"] != "")].copy()
        normalized.reset_index(drop=True, inplace=True)

    return normalized


def _empty_student_dataframe() -> PandasDataFrame:
    if not PANDAS_READY:
        raise RuntimeError("Pandas support is required to create student data tables.")
    template = pd.DataFrame({"学号": [], "姓名": [], "分组": [], "成绩": []})
    return _normalize_student_dataframe(template, drop_incomplete=False)


def _sanitize_sheet_name(name: str, fallback: str) -> str:
    invalid = set("\\/:?*[]")
    cleaned = "".join(ch for ch in str(name) if ch not in invalid).strip()
    if not cleaned:
        cleaned = fallback
    if len(cleaned) > 31:
        cleaned = cleaned[:31]
    return cleaned


@dataclass
class StudentWorkbook:
    """封装多班级学生名单，允许按工作表划分班级。"""

    sheets: "OrderedDict[str, PandasDataFrame]"
    active_class: str = ""

    def __post_init__(self) -> None:
        ordered: "OrderedDict[str, PandasDataFrame]" = OrderedDict()
        if self.sheets:
            for idx, (name, df) in enumerate(self.sheets.items(), start=1):
                fallback = f"班级{idx}" if idx > 1 else "班级1"
                safe_name = _sanitize_sheet_name(name, fallback)
                try:
                    normalized = _normalize_student_dataframe(df, drop_incomplete=False)
                except Exception:
                    normalized = pd.DataFrame(df)
                ordered[safe_name] = normalized
        if not ordered:
            ordered["班级1"] = _empty_student_dataframe().copy()
        self.sheets = ordered
        if not self.active_class or self.active_class not in self.sheets:
            self.active_class = next(iter(self.sheets))

    def class_names(self) -> List[str]:
        return list(self.sheets.keys())

    def is_empty(self) -> bool:
        if not self.sheets:
            return True
        for df in self.sheets.values():
            try:
                if not df.empty:
                    return False
            except AttributeError:
                return False
        return True

    def get_active_dataframe(self) -> PandasDataFrame:
        if not self.sheets:
            return _empty_student_dataframe().copy()
        if self.active_class not in self.sheets:
            self.active_class = next(iter(self.sheets))
        df = self.sheets.get(self.active_class)
        if df is None:
            return _empty_student_dataframe().copy()
        try:
            return df.copy()
        except Exception:
            return pd.DataFrame(df)

    def set_active_class(self, class_name: str) -> None:
        name = str(class_name).strip()
        if name in self.sheets:
            self.active_class = name

    def update_class(self, class_name: str, df: PandasDataFrame) -> None:
        try:
            normalized = _normalize_student_dataframe(df, drop_incomplete=False)
        except Exception:
            normalized = pd.DataFrame(df)
        self.sheets[class_name] = normalized
        self.active_class = class_name

    def add_class(self, class_name: str) -> str:
        base_name = str(class_name).strip()
        if not base_name:
            base_name = f"班级{len(self.sheets) + 1}"
        safe_name = _sanitize_sheet_name(base_name, base_name)
        if safe_name in self.sheets:
            suffix = 2
            while f"{safe_name}_{suffix}" in self.sheets:
                suffix += 1
            safe_name = f"{safe_name}_{suffix}"
        self.sheets[safe_name] = _empty_student_dataframe().copy()
        self.active_class = safe_name
        return safe_name

    def as_dict(self) -> "OrderedDict[str, PandasDataFrame]":
        ordered: "OrderedDict[str, PandasDataFrame]" = OrderedDict()
        for name, df in self.sheets.items():
            try:
                ordered[name] = df.copy()
            except Exception:
                ordered[name] = pd.DataFrame(df)
        return ordered


def _write_student_workbook(file_path: str, data: Mapping[str, PandasDataFrame]) -> None:
    payload = _export_student_workbook_bytes(data)
    tmp_dir = os.path.dirname(os.path.abspath(file_path)) or "."
    fd, tmp_path = tempfile.mkstemp(suffix=".xlsx", dir=tmp_dir)
    try:
        with os.fdopen(fd, "wb") as tmp_file:
            tmp_file.write(payload)
        os.replace(tmp_path, file_path)
    finally:
        with contextlib.suppress(FileNotFoundError):
            os.remove(tmp_path)


def _write_encrypted_student_workbook(file_path: str, data: Mapping[str, PandasDataFrame], password: str) -> None:
    payload = _export_student_workbook_bytes(data)
    encrypted = _encrypt_student_bytes(password, payload)
    tmp_dir = os.path.dirname(os.path.abspath(file_path)) or "."
    fd, tmp_path = tempfile.mkstemp(suffix=".enc", dir=tmp_dir)
    try:
        with os.fdopen(fd, "wb") as tmp_file:
            tmp_file.write(encrypted)
        os.replace(tmp_path, file_path)
    finally:
        with contextlib.suppress(FileNotFoundError):
            os.remove(tmp_path)


def _export_student_workbook_bytes(data: Mapping[str, PandasDataFrame]) -> bytes:
    normalized: "OrderedDict[str, PandasDataFrame]" = OrderedDict()
    for idx, (name, df) in enumerate(data.items(), start=1):
        fallback = f"班级{idx}" if idx > 1 else "班级1"
        sheet_name = _sanitize_sheet_name(name, fallback)
        try:
            normalized_df = _normalize_student_dataframe(df, drop_incomplete=False)
        except Exception:
            normalized_df = pd.DataFrame(df)
        normalized[sheet_name] = normalized_df
    if not normalized:
        normalized["班级1"] = _empty_student_dataframe().copy()

    buffer = io.BytesIO()
    try:
        engine = "openpyxl" if OPENPYXL_AVAILABLE else None
        with pd.ExcelWriter(buffer, engine=engine) as writer:  # type: ignore[call-arg]
            for sheet_name, df in normalized.items():
                df.to_excel(writer, sheet_name=sheet_name, index=False)
        buffer.seek(0)
        return buffer.getvalue()
    except Exception:
        buffer.seek(0)
        first = next(iter(normalized.values()))
        first.to_excel(buffer, index=False)
        return buffer.getvalue()


def _save_student_workbook(
    data: Mapping[str, PandasDataFrame],
    file_path: str,
    encrypted_file_path: str,
    *,
    encrypted: bool,
    password: Optional[str],
) -> None:
    if encrypted:
        if not password:
            raise ValueError("缺少加密密码")
        _write_encrypted_student_workbook(encrypted_file_path, data, password)
        with contextlib.suppress(FileNotFoundError):
            os.remove(file_path)
    else:
        _write_student_workbook(file_path, data)
        with contextlib.suppress(FileNotFoundError):
            os.remove(encrypted_file_path)


def load_student_data(parent: Optional[QWidget]) -> Optional[StudentWorkbook]:
    """从 students.xlsx 读取点名所需的数据，不存在时自动生成模板。"""

    if not (PANDAS_AVAILABLE and OPENPYXL_AVAILABLE):
        QMessageBox.warning(parent, "提示", "未安装 pandas/openpyxl，点名功能不可用。")
        return None

    file_path = RollCallTimerWindow.STUDENT_FILE
    encrypted_path = getattr(RollCallTimerWindow, "ENCRYPTED_STUDENT_FILE", file_path + ".enc")

    if not os.path.exists(file_path) and os.path.exists(encrypted_path):
        attempts = 0
        while attempts < 3:
            password, ok = PasswordPromptDialog.get_password(
                parent,
                "解密学生数据",
                "检测到已加密的学生名单，请输入密码：",
                allow_empty=False,
            )
            if not ok:
                QMessageBox.information(parent, "提示", "已取消加载加密的学生名单。")
                return None
            password = password.strip()
            if not password:
                QMessageBox.warning(parent, "提示", "密码不能为空，请重新输入。")
                attempts += 1
                continue
            try:
                with open(encrypted_path, "rb") as fh:
                    payload = fh.read()
                plain_bytes = _decrypt_student_bytes(password, payload)
                buffer = io.BytesIO(plain_bytes)
                raw_data = pd.read_excel(buffer, sheet_name=None)
                workbook = StudentWorkbook(OrderedDict(raw_data), active_class="")
                _set_session_student_encryption(True, password)
                return workbook
            except Exception as exc:
                attempts += 1
                QMessageBox.warning(parent, "提示", f"解密失败：{exc}")
        QMessageBox.critical(parent, "错误", "多次输入密码失败，无法加载学生名单。")
        return None

    if not os.path.exists(file_path):
        try:
            template = pd.DataFrame(
                {"学号": [101, 102, 103], "姓名": ["张三", "李四", "王五"], "分组": ["A", "B", "A"], "成绩": [0, 0, 0]}
            )
            workbook = StudentWorkbook(OrderedDict({"班级1": template}), active_class="班级1")
            _write_student_workbook(file_path, workbook.as_dict())
            show_quiet_information(parent, f"未找到学生名单，已为您创建模板文件：{file_path}")
            _set_session_student_encryption(False, None)
        except Exception as exc:
            QMessageBox.critical(parent, "错误", f"创建模板文件失败：{exc}")
            return None

    try:
        raw_data = pd.read_excel(file_path, sheet_name=None)
        workbook = StudentWorkbook(OrderedDict(raw_data), active_class="")
        _write_student_workbook(file_path, workbook.as_dict())
        _set_session_student_encryption(False, None)
        if os.path.exists(encrypted_path):
            show_quiet_information(parent, "检测到同时存在加密文件，将优先使用明文 students.xlsx。")
        return workbook
    except Exception as exc:
        QMessageBox.critical(parent, "错误", f"无法加载学生名单，请检查文件格式。\n错误：{exc}")
        return None


# ---------- 启动器 ----------
class LauncherBubble(QWidget):
    """启动器缩小时显示的悬浮圆球，负责发出恢复指令。"""

    restore_requested = pyqtSignal()
    position_changed = pyqtSignal(QPoint)

    def __init__(self, diameter: int = 42) -> None:
        super().__init__(
            None,
            Qt.WindowType.Tool
            | Qt.WindowType.FramelessWindowHint
            | Qt.WindowType.WindowStaysOnTopHint,
        )
        self.setAttribute(Qt.WidgetAttribute.WA_TranslucentBackground, True)
        self.setAttribute(Qt.WidgetAttribute.WA_NoSystemBackground, True)
        self.setAttribute(Qt.WidgetAttribute.WA_ShowWithoutActivating, True)
        self.setCursor(Qt.CursorShape.PointingHandCursor)
        self.setWindowTitle("ClassroomTools Bubble")
        self._diameter = max(32, diameter)
        self.setFixedSize(self._diameter, self._diameter)
        self.setWindowOpacity(0.74)
        self._ensure_min_width = self._diameter
        self._ensure_min_height = self._diameter
        self._dragging = False
        self._drag_offset = QPoint()
        self._moved = False

    def place_near(self, target: QPoint, screen: Optional[QScreen]) -> None:
        """将气泡吸附到距离 target 最近的屏幕边缘。"""

        if screen is None:
            screen = QApplication.screenAt(target) or QApplication.primaryScreen()
        if screen is None:
            return
        available = screen.availableGeometry()
        margin = 6
        bubble_size = self.size()
        center = QPoint(int(target.x()), int(target.y()))
        center.setX(max(available.left(), min(center.x(), available.right())))
        center.setY(max(available.top(), min(center.y(), available.bottom())))

        distances = {
            "left": abs(center.x() - available.left()),
            "right": abs(available.right() - center.x()),
            "top": abs(center.y() - available.top()),
            "bottom": abs(available.bottom() - center.y()),
        }
        nearest_edge = min(distances, key=distances.get)
        if nearest_edge == "left":
            x = available.left() + margin
            y = center.y() - bubble_size.height() // 2
        elif nearest_edge == "right":
            x = available.right() - bubble_size.width() - margin
            y = center.y() - bubble_size.height() // 2
        elif nearest_edge == "top":
            y = available.top() + margin
            x = center.x() - bubble_size.width() // 2
        else:
            y = available.bottom() - bubble_size.height() - margin
            x = center.x() - bubble_size.width() // 2

        x = max(available.left() + margin, min(x, available.right() - bubble_size.width() - margin))
        y = max(available.top() + margin, min(y, available.bottom() - bubble_size.height() - margin))
        self.move(int(x), int(y))
        self.position_changed.emit(self.pos())

    def snap_to_edge(self) -> None:
        screen = self.screen() or QApplication.screenAt(self.frameGeometry().center()) or QApplication.primaryScreen()
        if screen is None:
            return
        self.place_near(self.frameGeometry().center(), screen)

    def paintEvent(self, event) -> None:
        painter = QPainter(self)
        painter.setRenderHint(QPainter.RenderHint.Antialiasing, True)
        rect = self.rect()
        color = QColor(32, 33, 36, 150)
        highlight = QColor(138, 180, 248, 160)
        painter.setBrush(QBrush(color))
        painter.setPen(Qt.PenStyle.NoPen)
        painter.drawEllipse(rect)
        painter.setBrush(QBrush(highlight))
        painter.drawEllipse(rect.adjusted(rect.width() // 3, rect.height() // 3, -rect.width() // 6, -rect.height() // 6))

    def mousePressEvent(self, event) -> None:
        if event.button() == Qt.MouseButton.LeftButton:
            self._dragging = True
            self._drag_offset = event.position().toPoint()
            self._moved = False
        super().mousePressEvent(event)

    def mouseMoveEvent(self, event) -> None:
        if self._dragging and event.buttons() & Qt.MouseButton.LeftButton:
            new_pos = event.globalPosition().toPoint() - self._drag_offset
            self.move(new_pos)
            self._moved = True
        super().mouseMoveEvent(event)

    def mouseReleaseEvent(self, event) -> None:
        if event.button() == Qt.MouseButton.LeftButton:
            if not self._moved:
                self.restore_requested.emit()
            else:
                self.snap_to_edge()
                self.position_changed.emit(self.pos())
            self._dragging = False
        super().mouseReleaseEvent(event)

    def showEvent(self, event) -> None:  # type: ignore[override]
        super().showEvent(event)
        ensure_widget_within_screen(self)


class LauncherWindow(QWidget):
    def __init__(self, settings_manager: SettingsManager, student_workbook: Optional[StudentWorkbook]) -> None:
        super().__init__(None, Qt.WindowType.Tool | Qt.WindowType.FramelessWindowHint | Qt.WindowType.WindowStaysOnTopHint)
        self.settings_manager = settings_manager
        self.student_workbook: Optional[StudentWorkbook] = student_workbook
        self.student_data: Optional[PandasDataFrame] = None
        if PANDAS_READY and student_workbook is not None:
            try:
                self.student_data = student_workbook.get_active_dataframe()
            except Exception:
                self.student_data = pd.DataFrame(columns=["学号", "姓名", "分组", "成绩"])
        self.overlay: Optional[OverlayWindow] = None
        self.roll_call_window: Optional[RollCallTimerWindow] = None
        self._dragging = False; self._drag_offset = QPoint()
        self.bubble: Optional[LauncherBubble] = None
        self._last_position = QPoint()
        self._bubble_position = QPoint()
        self._minimized = False
        self._minimized_on_start = False

        self.setAttribute(Qt.WidgetAttribute.WA_StyledBackground, True)
        self.setStyleSheet(
            """
            QWidget#launcherContainer {
                background-color: rgba(28, 29, 32, 232);
                border-radius: 9px;
                border: 1px solid rgba(255, 255, 255, 40);
            }
            QPushButton {
                color: #f1f3f4;
                background-color: rgba(60, 64, 67, 230);
                border: 1px solid rgba(255, 255, 255, 35);
                border-radius: 6px;
                padding: 3px 9px;
                min-height: 26px;
            }
            QPushButton:hover {
                background-color: rgba(138, 180, 248, 240);
                border-color: rgba(138, 180, 248, 255);
                color: #202124;
            }
            QCheckBox {
                color: #f1f3f4;
                spacing: 4px;
            }
            QCheckBox::indicator {
                width: 14px;
                height: 14px;
                border-radius: 4px;
                border: 1px solid rgba(255, 255, 255, 60);
                background: rgba(32, 33, 36, 240);
            }
            QCheckBox::indicator:checked {
                background-color: #8ab4f8;
                border-color: transparent;
            }
            """
        )
        container = QWidget(self); container.setObjectName("launcherContainer")
        layout = QVBoxLayout(self); layout.setContentsMargins(0, 0, 0, 0); layout.addWidget(container)
        v = QVBoxLayout(container); v.setContentsMargins(8, 8, 8, 8); v.setSpacing(5)

        # 通过三段可伸缩空白保证“画笔”“点名/计时”两侧及中间留白一致
        row = QGridLayout(); row.setContentsMargins(0, 0, 0, 0); row.setHorizontalSpacing(0)
        for col in (0, 2, 4):
            row.setColumnMinimumWidth(col, 12)
            row.setColumnStretch(col, 1)
        self.paint_button = QPushButton("画笔")
        self.paint_button.clicked.connect(self.toggle_paint)
        row.addItem(QSpacerItem(0, 0, QSizePolicy.Policy.Expanding, QSizePolicy.Policy.Minimum), 0, 0)
        row.addWidget(self.paint_button, 0, 1)
        row.addItem(QSpacerItem(0, 0, QSizePolicy.Policy.Expanding, QSizePolicy.Policy.Minimum), 0, 2)
        self.roll_call_button = QPushButton("点名/计时")
        self.roll_call_button.clicked.connect(self.toggle_roll_call)
        row.addWidget(self.roll_call_button, 0, 3)
        row.addItem(QSpacerItem(0, 0, QSizePolicy.Policy.Expanding, QSizePolicy.Policy.Minimum), 0, 4)
        unified_width = self._action_button_width()
        self.paint_button.setFixedWidth(unified_width)
        self.roll_call_button.setFixedWidth(unified_width)
        v.addLayout(row)

        bottom = QHBoxLayout(); bottom.setSpacing(3)
        self.minimize_button = QPushButton("缩小"); self.minimize_button.clicked.connect(self.minimize_launcher)
        bottom.addWidget(self.minimize_button)

        self.autostart_check = QCheckBox("开机启动"); self.autostart_check.stateChanged.connect(self.toggle_autostart); bottom.addWidget(self.autostart_check)
        bottom.addStretch(1)

        self.about_button = QPushButton("关于"); self.about_button.clicked.connect(self.show_about); bottom.addWidget(self.about_button)
        self.exit_button = QPushButton("退出")
        self.exit_button.clicked.connect(self.request_exit)
        bottom.addWidget(self.exit_button)
        v.addLayout(bottom)

        aux_width = max(self.minimize_button.sizeHint().width(), 52)
        self.minimize_button.setFixedWidth(aux_width)
        about_width = max(self.about_button.sizeHint().width(), 52)
        exit_width = max(self.exit_button.sizeHint().width(), 52)
        self.about_button.setFixedWidth(about_width)
        self.exit_button.setFixedWidth(exit_width)

        button_height = max(
            self.paint_button.sizeHint().height(),
            self.roll_call_button.sizeHint().height(),
            self.minimize_button.sizeHint().height(),
            self.about_button.sizeHint().height(),
            self.exit_button.sizeHint().height(),
        )
        for btn in (self.paint_button, self.roll_call_button, self.minimize_button, self.about_button, self.exit_button):
            btn.setFixedHeight(button_height)

        s = self.settings_manager.load_settings().get("Launcher", {})
        x = int(s.get("x", "120")); y = int(s.get("y", "120"))
        self.move(x, y)
        self._last_position = QPoint(x, y)
        bubble_x = int(s.get("bubble_x", str(x)))
        bubble_y = int(s.get("bubble_y", str(y)))
        self._bubble_position = QPoint(bubble_x, bubble_y)
        minimized = str_to_bool(s.get("minimized", "False"), False)
        self._minimized = minimized
        self._minimized_on_start = minimized

        startup = self.settings_manager.load_settings().get("Startup", {})
        autostart_enabled = str_to_bool(startup.get("autostart_enabled", "False"), False)
        self.autostart_check.setChecked(autostart_enabled and WINREG_AVAILABLE)
        self.autostart_check.setEnabled(WINREG_AVAILABLE)

        if not (PANDAS_AVAILABLE and OPENPYXL_AVAILABLE):
            self.roll_call_button.setEnabled(False)

        for w in (self, container, self.paint_button, self.roll_call_button, self.minimize_button, self.autostart_check):
            w.installEventFilter(self)

        # 锁定启动器的推荐尺寸，避免误拖拽造成遮挡
        self.adjustSize()
        self.setFixedSize(self.sizeHint())
        self._base_minimum_width = self.minimumWidth()
        self._base_minimum_height = self.minimumHeight()
        self._ensure_min_width = self.width()
        self._ensure_min_height = self.height()

    def _action_button_width(self) -> int:
        """计算“画笔”与“点名/计时”按钮的统一宽度，保证观感一致。"""

        paint_metrics = QFontMetrics(self.paint_button.font())
        roll_metrics = QFontMetrics(self.roll_call_button.font())
        paint_texts = ["画笔", "隐藏画笔"]
        roll_texts = ["点名/计时", "显示点名", "隐藏点名"]
        max_width = max(
            max(paint_metrics.horizontalAdvance(text) for text in paint_texts),
            max(roll_metrics.horizontalAdvance(text) for text in roll_texts),
        )
        return max_width + 28

    def showEvent(self, e) -> None:
        super().showEvent(e)
        ensure_widget_within_screen(self)
        self._last_position = self.pos()
        if self._minimized_on_start:
            QTimer.singleShot(0, self._restore_minimized_state)

    def eventFilter(self, obj, e) -> bool:
        if e.type() == QEvent.Type.MouseButtonPress and e.button() == Qt.MouseButton.LeftButton:
            self._dragging = True; self._drag_offset = e.globalPosition().toPoint() - self.pos()
        elif e.type() == QEvent.Type.MouseMove and self._dragging and e.buttons() & Qt.MouseButton.LeftButton:
            self.move(e.globalPosition().toPoint() - self._drag_offset)
        elif e.type() == QEvent.Type.MouseButtonRelease and e.button() == Qt.MouseButton.LeftButton:
            self._dragging = False
            self._last_position = self.pos()
            self.save_position()
        return super().eventFilter(obj, e)

    def save_position(self) -> None:
        settings = self.settings_manager.load_settings()
        pos = self._last_position if (self._minimized and not self._last_position.isNull()) else self.pos()
        launcher = settings.get("Launcher", {})
        launcher["x"] = str(pos.x())
        launcher["y"] = str(pos.y())
        bubble_pos = self._bubble_position if not self._bubble_position.isNull() else pos
        launcher["bubble_x"] = str(bubble_pos.x())
        launcher["bubble_y"] = str(bubble_pos.y())
        launcher["minimized"] = bool_to_str(self._minimized)
        settings["Launcher"] = launcher
        startup = settings.get("Startup", {}); startup["autostart_enabled"] = bool_to_str(self.autostart_check.isChecked()); settings["Startup"] = startup
        self.settings_manager.save_settings(settings)

    def toggle_paint(self) -> None:
        """打开或隐藏屏幕画笔覆盖层。"""
        if self.overlay is None: self.overlay = OverlayWindow(self.settings_manager)
        if self.overlay.isVisible():
            self.overlay.hide_overlay(); self.paint_button.setText("画笔")
        else:
            self.overlay.show_overlay(); self.paint_button.setText("隐藏画笔")

    def toggle_roll_call(self) -> None:
        """切换点名/计时窗口的显示状态，必要时先创建窗口。"""
        if self.roll_call_window is None:
            if not PANDAS_AVAILABLE or not OPENPYXL_AVAILABLE:
                QMessageBox.warning(self, "提示", "未安装 pandas/openpyxl，点名功能不可用。")
                return
            settings = self.settings_manager.load_settings().get("RollCallTimer", {})
            initial_mode = settings.get("mode", "roll_call")
            defer_prompt = initial_mode == "timer"
            if self.student_workbook is None and not defer_prompt:
                workbook = load_student_data(self)
                if workbook is None:
                    QMessageBox.warning(self, "提示", "学生数据加载失败，无法打开点名器。")
                    return
                self.student_workbook = workbook
                if PANDAS_READY:
                    try:
                        self.student_data = workbook.get_active_dataframe()
                    except Exception:
                        self.student_data = pd.DataFrame(columns=["学号", "姓名", "分组", "成绩"])
            self.roll_call_window = RollCallTimerWindow(
                self.settings_manager,
                self.student_workbook,
                parent=self,
                defer_password_prompt=defer_prompt,
            )
            self.roll_call_window.window_closed.connect(self.on_roll_call_window_closed)
            self.roll_call_window.visibility_changed.connect(self.on_roll_call_visibility_changed)
            self.roll_call_window.show()
            self.roll_call_button.setText("隐藏点名")
        else:
            if self.roll_call_window.isVisible():
                self.roll_call_window.hide()
                self.roll_call_button.setText("显示点名")
            else:
                self.roll_call_window.show()
                self.roll_call_window.raise_()
                self.roll_call_button.setText("隐藏点名")

    def on_roll_call_window_closed(self) -> None:
        window = self.roll_call_window
        if window is not None:
            try:
                self.student_workbook = window.student_workbook
                self.student_data = window.student_data
            except Exception:
                pass
        self.roll_call_window = None
        self.roll_call_button.setText("点名/计时")

    def on_roll_call_visibility_changed(self, visible: bool) -> None:
        self.roll_call_button.setText("隐藏点名" if visible else "显示点名")

    def toggle_autostart(self) -> None:
        if not WINREG_AVAILABLE: return
        enabled = self.autostart_check.isChecked()
        self.set_autostart(enabled); self.save_position()

    def request_exit(self) -> None:
        """优雅地关闭应用程序，确保所有窗口在退出前持久化状态。"""

        app = QApplication.instance()
        if not self.close():
            return
        if app is not None:
            QTimer.singleShot(0, app.quit)

    def handle_about_to_quit(self) -> None:
        """在应用退出前的最后一道保险，保证关键状态已经写入配置。"""

        self.save_position()
        window = self.roll_call_window
        if window is not None:
            try:
                window.save_settings()
            except RuntimeError:
                pass

    def minimize_launcher(self, from_settings: bool = False) -> None:
        """将启动器收纳为悬浮圆球。"""

        if self._minimized and not from_settings:
            return
        if self.bubble is None:
            self.bubble = LauncherBubble()
            self.bubble.restore_requested.connect(self.restore_from_bubble)
            self.bubble.position_changed.connect(self._on_bubble_position_changed)
        target_center = self.frameGeometry().center()
        screen = self.screen() or QApplication.screenAt(target_center) or QApplication.primaryScreen()
        if not from_settings:
            self._last_position = self.pos()
        self.hide()
        if from_settings and not self._bubble_position.isNull():
            self.bubble.place_near(self._bubble_position, screen)
        else:
            self.bubble.place_near(target_center, screen)
        self.bubble.setWindowOpacity(0.74)
        self.bubble.show()
        self.bubble.raise_()
        self._minimized = True
        self.save_position()

    def _restore_minimized_state(self) -> None:
        if not self._minimized_on_start:
            return
        self._minimized_on_start = False
        self.minimize_launcher(from_settings=True)

    def restore_from_bubble(self) -> None:
        """从悬浮球恢复主启动器窗口。"""

        self._minimized = False
        target_pos: Optional[QPoint] = None
        screen = None
        if self.bubble:
            self._bubble_position = self.bubble.pos()
            bubble_geom = self.bubble.frameGeometry()
            bubble_center = bubble_geom.center()
            screen = self.bubble.screen() or QApplication.screenAt(bubble_center) or QApplication.primaryScreen()
            margin = 12
            width = self.width() or self.sizeHint().width()
            height = self.height() or self.sizeHint().height()
            if screen is not None:
                available = screen.availableGeometry()
                distances = {
                    "left": abs(bubble_center.x() - available.left()),
                    "right": abs(available.right() - bubble_center.x()),
                    "top": abs(bubble_center.y() - available.top()),
                    "bottom": abs(available.bottom() - bubble_center.y()),
                }
                nearest_edge = min(distances, key=distances.get)
                if nearest_edge == "left":
                    x = bubble_geom.right() + margin
                    y = bubble_center.y() - height // 2
                elif nearest_edge == "right":
                    x = bubble_geom.left() - width - margin
                    y = bubble_center.y() - height // 2
                elif nearest_edge == "top":
                    y = bubble_geom.bottom() + margin
                    x = bubble_center.x() - width // 2
                else:
                    y = bubble_geom.top() - height - margin
                    x = bubble_center.x() - width // 2
                x = max(available.left(), min(int(x), available.right() - width))
                y = max(available.top(), min(int(y), available.bottom() - height))
                target_pos = QPoint(x, y)
            self.bubble.hide()
        if target_pos is None and not self._last_position.isNull():
            target_pos = QPoint(self._last_position)
        if target_pos is not None:
            self.move(target_pos)
        self.show()
        self.raise_()
        self.activateWindow()
        ensure_widget_within_screen(self)
        self._last_position = self.pos()
        self.save_position()

    def _on_bubble_position_changed(self, pos: QPoint) -> None:
        self._bubble_position = QPoint(pos.x(), pos.y())
        if self._minimized:
            self.save_position()

    def set_autostart(self, enabled: bool) -> None:
        if not WINREG_AVAILABLE: return
        key_path = r"Software\\Microsoft\\Windows\\CurrentVersion\\Run"
        try:
            with winreg.OpenKey(winreg.HKEY_CURRENT_USER, key_path, 0, winreg.KEY_SET_VALUE) as key:
                if enabled:
                    script_path = self.get_script_path()
                    if script_path.lower().endswith((".py", ".pyw")):
                        pythonw = os.path.join(sys.prefix, "pythonw.exe")
                        if not os.path.exists(pythonw): pythonw = sys.executable
                        value = f'"{pythonw}" "{script_path}"'
                    else:
                        value = f'"{script_path}"'
                    winreg.SetValueEx(key, "ClassroomTools", 0, winreg.REG_SZ, value)
                else:
                    try: winreg.DeleteValue(key, "ClassroomTools")
                    except FileNotFoundError: pass
        except PermissionError:
            QMessageBox.warning(self, "提示", "写入开机启动失败，请以管理员身份运行。")
        except Exception as exc:
            QMessageBox.warning(self, "提示", f"设置开机启动失败：{exc}")

    def get_script_path(self) -> str:
        if getattr(sys, "frozen", False): return sys.executable
        return os.path.abspath(sys.argv[0])

    def show_about(self) -> None:
        AboutDialog(self).exec()

    def closeEvent(self, e) -> None:
        self.save_position()
        if self.bubble is not None:
            self.bubble.close()
        if self.roll_call_window is not None: self.roll_call_window.close()
        if self.overlay is not None: self.overlay.close()
        super().closeEvent(e)


# ---------- 入口 ----------
def main() -> None:
    """应用程序入口：初始化 DPI、加载设置并启动启动器窗口。"""
    ensure_high_dpi_awareness()
    app = QApplication(sys.argv)
    app.setQuitOnLastWindowClosed(False)
    QToolTip.setFont(QFont("Microsoft YaHei UI", 9))

    settings_manager = SettingsManager()
    student_workbook = load_student_data(None) if PANDAS_AVAILABLE and not os.path.exists(
        RollCallTimerWindow.ENCRYPTED_STUDENT_FILE
    ) else None

    window = LauncherWindow(settings_manager, student_workbook)
    app.aboutToQuit.connect(window.handle_about_to_quit)
    window.show()
    sys.exit(app.exec())


# Nuitka 打包指令（根据当前依赖整理的推荐参数，保持在单行便于复制）：
# 单文件：python -m nuitka --onefile --enable-plugin=pyqt6 --include-qt-plugins=sensible --windows-disable-console --windows-icon-from-ico=icon.ico --include-data-file=students.xlsx=students.xlsx --include-data-file=settings.ini=settings.ini ClassroomTools.py
# 独立目录：python -m nuitka --standalone --enable-plugin=pyqt6 --include-qt-plugins=sensible --windows-disable-console --windows-icon-from-ico=icon.ico --output-dir=dist --include-data-file=students.xlsx=students.xlsx --include-data-file=settings.ini=settings.ini ClassroomTools.py
if __name__ == "__main__":
    main()<|MERGE_RESOLUTION|>--- conflicted
+++ resolved
@@ -6660,11 +6660,8 @@
                     forwarder.clear_cached_target()
                 except Exception:
                     pass
-<<<<<<< HEAD
             if hasattr(self, "_last_target_hwnd"):
                 self._last_target_hwnd = None
-=======
->>>>>>> 5eb31f0c
 
     def save_settings(self) -> None:
         settings = self.settings_manager.load_settings()
