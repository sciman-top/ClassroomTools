--- conflicted
+++ resolved
@@ -2553,15 +2553,8 @@
             ranked.append((priority, hwnd, cache))
 
         for focus_hwnd in self._gather_thread_focus_handles(target):
-<<<<<<< HEAD
             _append(focus_hwnd, cache=False, require_visible=False, base=880)
         _append(target, cache=True, require_visible=True, base=800)
-=======
-            for candidate in _push(focus_hwnd, cache=False, require_visible=False):
-                yield candidate
-        for candidate in _push(target, cache=True, require_visible=True):
-                yield candidate
->>>>>>> c4a93152
         for child_hwnd in self._collect_descendant_windows(target):
             _append(child_hwnd, cache=False, require_visible=False, base=760)
 
@@ -5723,7 +5716,6 @@
             current = current.parentWidget()
         owner_hwnds: List[int] = []
         for widget in owner_chain:
-<<<<<<< HEAD
             try:
                 hwnd = int(widget.winId()) if widget.winId() else 0
             except Exception:
@@ -5732,16 +5724,6 @@
                 owner_hwnds.append(hwnd)
         if overlay_hwnd == 0 or not owner_hwnds:
             try:
-=======
-            try:
-                hwnd = int(widget.winId()) if widget.winId() else 0
-            except Exception:
-                hwnd = 0
-            if hwnd:
-                owner_hwnds.append(hwnd)
-        if overlay_hwnd == 0 or not owner_hwnds:
-            try:
->>>>>>> c4a93152
                 self.lower()
             except Exception:
                 pass
