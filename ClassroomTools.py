﻿# -*- coding: utf-8 -*-
from __future__ import annotations

import base64
import configparser
import contextlib
import ctypes
from ctypes import wintypes
import importlib
import io
import json
import logging
import math
import os
import random
import re
import shutil
import subprocess
import sys
import tempfile
import threading
import time
import traceback
import hashlib
import hmac
import functools
from collections import OrderedDict, deque
from queue import Empty, Queue
from dataclasses import dataclass
from enum import Enum
from typing import (
    TYPE_CHECKING,
    Any,
    Callable,
    Dict,
    Iterable,
    List,
    Mapping,
    Optional,
    Set,
    Tuple,
    Union,
)

logger = logging.getLogger(__name__)

if sys.platform == "win32":
    try:  # pragma: no cover - Windows 专用依赖
        import win32api
        import win32con
        import win32gui
    except ImportError:  # pragma: no cover - 部分环境未安装 pywin32
        win32api = None  # type: ignore[assignment]
        win32con = None  # type: ignore[assignment]
        win32gui = None  # type: ignore[assignment]
    try:
        _USER32 = ctypes.windll.user32  # type: ignore[attr-defined]
    except Exception:  # pragma: no cover - 某些环境可能限制 Win32 API
        _USER32 = None  # type: ignore[assignment]
    try:
        _KERNEL32 = ctypes.windll.kernel32  # type: ignore[attr-defined]
    except Exception:  # pragma: no cover - 某些环境可能限制 Win32 API
        _KERNEL32 = None  # type: ignore[assignment]
    try:
        _PSAPI = ctypes.windll.psapi  # type: ignore[attr-defined]
    except Exception:  # pragma: no cover - 某些环境可能限制 Win32 API
        _PSAPI = None  # type: ignore[assignment]
else:
    win32api = None  # type: ignore[assignment]
    win32con = None  # type: ignore[assignment]
    win32gui = None  # type: ignore[assignment]
    _USER32 = None  # type: ignore[assignment]
    _KERNEL32 = None  # type: ignore[assignment]
    _PSAPI = None  # type: ignore[assignment]

VK_UP = getattr(win32con, "VK_UP", 0x26)
VK_DOWN = getattr(win32con, "VK_DOWN", 0x28)
VK_LEFT = getattr(win32con, "VK_LEFT", 0x25)
VK_RIGHT = getattr(win32con, "VK_RIGHT", 0x27)
VK_PRIOR = getattr(win32con, "VK_PRIOR", 0x21)
VK_NEXT = getattr(win32con, "VK_NEXT", 0x22)
KEYEVENTF_EXTENDEDKEY = getattr(win32con, "KEYEVENTF_EXTENDEDKEY", 0x0001)
KEYEVENTF_KEYUP = getattr(win32con, "KEYEVENTF_KEYUP", 0x0002)
_NAVIGATION_EXTENDED_KEYS = {VK_UP, VK_DOWN, VK_LEFT, VK_RIGHT}
MOUSEEVENTF_WHEEL = getattr(win32con, "MOUSEEVENTF_WHEEL", 0x0800)
_PROCESS_QUERY_INFORMATION = getattr(win32con, "PROCESS_QUERY_INFORMATION", 0x0400)
_PROCESS_VM_READ = getattr(win32con, "PROCESS_VM_READ", 0x0010)
_PROCESS_QUERY_LIMITED_INFORMATION = getattr(
    win32con, "PROCESS_QUERY_LIMITED_INFORMATION", 0x1000
)

if _USER32 is not None:
    _WNDENUMPROC = ctypes.WINFUNCTYPE(wintypes.BOOL, wintypes.HWND, wintypes.LPARAM)
else:  # pragma: no cover - 非 Windows 平台不会调用
    _WNDENUMPROC = None  # type: ignore[assignment]


def clamp(value: float, minimum: float, maximum: float) -> float:
    """Clamp *value* into the inclusive range [minimum, maximum]."""

    if minimum > maximum:
        minimum, maximum = maximum, minimum
    return max(minimum, min(maximum, value))


def parse_bool(value: Any, default: bool = False) -> bool:
    """Attempt to coerce *value* into a boolean, returning *default* on failure."""

    if isinstance(value, bool):
        return value
    if isinstance(value, (int, float)):
        return bool(value)
    if isinstance(value, str):
        normalized = value.strip().lower()
        if normalized in {"1", "true", "yes", "on", "y"}:
            return True
        if normalized in {"0", "false", "no", "off", "n"}:
            return False
    return default


def _user32_window_rect(hwnd: int) -> Optional[Tuple[int, int, int, int]]:
    if _USER32 is None or hwnd == 0:
        return None
    rect = wintypes.RECT()
    try:
        ok = bool(_USER32.GetWindowRect(wintypes.HWND(hwnd), ctypes.byref(rect)))
    except Exception:
        return None
    if not ok:
        return None
    return rect.left, rect.top, rect.right, rect.bottom


def _user32_is_window(hwnd: int) -> bool:
    if _USER32 is None or hwnd == 0:
        return False
    try:
        return bool(_USER32.IsWindow(wintypes.HWND(hwnd)))
    except Exception:
        return False


def _user32_is_window_visible(hwnd: int) -> bool:
    if _USER32 is None or hwnd == 0:
        return False
    try:
        return bool(_USER32.IsWindowVisible(wintypes.HWND(hwnd)))
    except Exception:
        return False


def _user32_is_window_iconic(hwnd: int) -> bool:
    if _USER32 is None or hwnd == 0:
        return False
    try:
        return bool(_USER32.IsIconic(wintypes.HWND(hwnd)))
    except Exception:
        return False


def _user32_window_class_name(hwnd: int) -> str:
    if _USER32 is None or hwnd == 0:
        return ""
    buffer = ctypes.create_unicode_buffer(256)
    try:
        length = int(_USER32.GetClassNameW(wintypes.HWND(hwnd), buffer, len(buffer)))
    except Exception:
        return ""
    if length <= 0:
        return ""
    return buffer.value.strip().lower()


def _user32_get_foreground_window() -> int:
    if _USER32 is None:
        return 0
    try:
        return int(_USER32.GetForegroundWindow())
    except Exception:
        return 0


def _user32_get_parent(hwnd: int) -> int:
    if _USER32 is None or hwnd == 0:
        return 0
    try:
        return int(_USER32.GetParent(wintypes.HWND(hwnd)))
    except Exception:
        return 0


def _user32_top_level_hwnd(hwnd: int) -> int:
    if _USER32 is None or hwnd == 0:
        return hwnd
    try:
        ga_root = getattr(win32con, "GA_ROOT", 2) if win32con is not None else 2
    except Exception:
        ga_root = 2
    try:
        ancestor = int(_USER32.GetAncestor(wintypes.HWND(hwnd), ga_root))
    except Exception:
        ancestor = 0
    if ancestor:
        return ancestor
    parent = _user32_get_parent(hwnd)
    return parent or hwnd


@functools.lru_cache(maxsize=256)
def _process_image_path(pid: int) -> str:
    if pid <= 0 or _KERNEL32 is None:
        return ""
    access = int(_PROCESS_QUERY_INFORMATION | _PROCESS_VM_READ)
    if _PROCESS_QUERY_LIMITED_INFORMATION:
        access |= int(_PROCESS_QUERY_LIMITED_INFORMATION)
    handle = None
    try:
        handle = _KERNEL32.OpenProcess(access, False, pid)
    except Exception:
        handle = None
    if not handle and _PROCESS_QUERY_LIMITED_INFORMATION:
        try:
            handle = _KERNEL32.OpenProcess(int(_PROCESS_QUERY_LIMITED_INFORMATION), False, pid)
        except Exception:
            handle = None
    if not handle:
        return ""
    try:
        if _PSAPI is not None:
            buffer = ctypes.create_unicode_buffer(512)
            try:
                length = int(_PSAPI.GetModuleFileNameExW(handle, None, buffer, len(buffer)))
            except Exception:
                length = 0
            if length:
                return buffer.value.strip()
        if hasattr(_KERNEL32, "QueryFullProcessImageNameW"):
            buffer = ctypes.create_unicode_buffer(512)
            size = wintypes.DWORD(len(buffer))
            try:
                ok = bool(_KERNEL32.QueryFullProcessImageNameW(handle, 0, buffer, ctypes.byref(size)))
            except Exception:
                ok = False
            if ok:
                return buffer.value.strip()
    finally:
        try:
            _KERNEL32.CloseHandle(handle)
        except Exception:
            pass
    return ""


def _user32_focus_window(hwnd: int) -> bool:
    if _USER32 is None or hwnd == 0:
        return False
    focused = False
    try:
        focused = bool(_USER32.SetForegroundWindow(wintypes.HWND(hwnd)))
    except Exception:
        focused = False
    if not focused:
        try:
            focused = bool(_USER32.SetActiveWindow(wintypes.HWND(hwnd)))
        except Exception:
            focused = False
    focus_ok = False
    try:
        focus_ok = bool(_USER32.SetFocus(wintypes.HWND(hwnd)))
    except Exception:
        focus_ok = False
    return focused or focus_ok

from PyQt6.QtCore import (
    QByteArray,
    QPoint,
    QPointF,
    QRect,
    QRectF,
    QSize,
    Qt,
    QTimer,
    QEvent,
    pyqtSignal,
    QObject,
    QUrl,
)
from PyQt6.QtGui import (
    QBrush,
    QColor,
    QCursor,
    QDesktopServices,
    QFont,
    QFontDatabase,
    QFontMetrics,
    QIcon,
    QPainter,
    QPainterPath,
    QPainterPathStroker,
    QPen,
    QPixmap,
    QKeyEvent,
    QMouseEvent,
    QResizeEvent,
    QScreen,
    QWheelEvent,
    QAction,
    QGuiApplication,
)
from PyQt6.QtWidgets import (
    QApplication,
    QButtonGroup,
    QComboBox,
    QCheckBox,
    QDialog,
    QDialogButtonBox,
    QFrame,
    QGridLayout,
    QHBoxLayout,
    QLabel,
    QLineEdit,
    QMenu,
    QInputDialog,
    QMessageBox,
    QPushButton,
    QSpacerItem,
    QSizePolicy,
    QSlider,
    QSpinBox,
    QStackedWidget,
    QToolButton,
    QVBoxLayout,
    QWidget,
    QToolTip,
)

_QT_NAVIGATION_KEYS = {
    Qt.Key.Key_Up,
    Qt.Key.Key_Down,
    Qt.Key.Key_Left,
    Qt.Key.Key_Right,
}

# ---------- 运行环境准备 ----------

def _prepare_windows_tts_environment() -> None:
    """确保 Windows 打包环境下的语音依赖可以写入缓存。"""

    if sys.platform != "win32":
        return
    cache_dir = os.environ.get("COMTYPES_CACHE_DIR", "").strip()
    if cache_dir and os.path.isdir(cache_dir):
        return
    try:
        base = os.environ.get("LOCALAPPDATA")
        if not base:
            base = os.path.join(os.path.expanduser("~"), "AppData", "Local")
        cache_dir = os.path.join(base, "ClassroomTools", "comtypes_cache")
        os.makedirs(cache_dir, exist_ok=True)
        os.environ["COMTYPES_CACHE_DIR"] = cache_dir
    except Exception:
        # 打包环境下若目录创建失败，也不要阻塞主程序。
        pass


# 兼容早期 Python 版本缺失的 ULONG_PTR 定义，供 Win32 输入结构体使用。
if not hasattr(wintypes, "ULONG_PTR"):
    if ctypes.sizeof(ctypes.c_void_p) == ctypes.sizeof(ctypes.c_ulonglong):
        wintypes.ULONG_PTR = ctypes.c_ulonglong  # type: ignore[attr-defined]
    else:
        wintypes.ULONG_PTR = ctypes.c_ulong  # type: ignore[attr-defined]

_prepare_windows_tts_environment()

# ---------- 图标 ----------
class IconManager:
    """集中管理浮动工具条的 SVG 图标，方便后续统一换肤。"""
    _icons: Dict[str, str] = {
        "cursor": "PHN2ZyB4bWxucz0naHR0cDovL3d3dy53My5vcmcvMjAwMC9zdmcnIHZpZXdCb3g9JzAgMCAyNCAyNCc+CiAgICA8cGF0aCBmaWxsPScjZjFmM2Y0JyBkPSdNNCAzLjMgMTEuNCAyMWwxLjgtNS44IDYuMy0yLjF6Jy8+CiAgICA8cGF0aCBmaWxsPScjOGFiNGY4JyBkPSdtMTIuNiAxNC40IDQuOCA0LjgtMi4xIDIuMS00LjItNC4yeicvPgo8L3N2Zz4=",
        "shape": "PHN2ZyB4bWxucz0naHR0cDovL3d3dy53My5vcmcvMjAwMC9zdmcnIHZpZXdCb3g9JzAgMCAyNCAyNCc+CiAgICA8cmVjdCB4PSczLjUnIHk9JzMuNScgd2lkdGg9JzknIGhlaWdodD0nOScgcng9JzInIGZpbGw9JyNmMWYzZjQnLz4KICAgIDxjaXJjbGUgY3g9JzE2LjUnIGN5PScxNi41JyByPSc1LjUnIGZpbGw9J25vbmUnIHN0cm9rZT0nI2YxZjNmNCcgc3Ryb2tlLXdpZHRoPScxLjgnLz4KICAgIDxjaXJjbGUgY3g9JzE2LjUnIGN5PScxNi41JyByPSczLjUnIGZpbGw9JyM4YWI0ZjgnIGZpbGwtb3BhY2l0eT0nMC4zNScvPgo8L3N2Zz4=",
        "eraser": "PHN2ZyB4bWxucz0iaHR0cDovL3d3dy53My5vcmcvMjAwMC9zdmciIHZpZXdCb3g9IjAgMCAyNCAyNCI+CiAgPHBhdGggZD0iTTQuNiAxNC4yIDExLjMgNy40YTIgMiAwIDAgMSAyLjggMGwzLjUgMy41YTIgMiAwIDAgMSAwIDIuOGwtNC44IDQuOEg5LjRhMiAyIDAgMCAxLTEuNC0uNmwtMy0zYTIgMiAwIDAgMSAwLTIuOHoiIGZpbGw9IiNmNGE5YjciLz4KICA8cGF0aCBkPSJNOS4yIDE5LjZoNi4xYy42IDAgMS4xLS4yIDEuNS0uNmwxLjctMS43IiBmaWxsPSJub25lIiBzdHJva2U9IiM1ZjYzNjgiIHN0cm9rZS13aWR0aD0iMS42IiBzdHJva2UtbGluZWNhcD0icm91bmQiLz4KICA8cGF0aCBkPSJtNy4yIDEyLjMgNC41IDQuNSIgZmlsbD0ibm9uZSIgc3Ryb2tlPSIjZmZmZmZmIiBzdHJva2Utd2lkdGg9IjEuNiIgc3Rya2UtbGluZWNhcD0icm91bmQiLz4KICA8cGF0aCBkPSJNMy42IDE4LjZoNiIgc3Ryb2tlPSIjNWY2MzY4IiBzdHJva2Utd2lkdGg9IjEuNiIgc3Rya2UtbGluZWNhcD0icm91bmQiLz4KPC9zdmc+",
        "clear_all": "PHN2ZyB4bWxucz0iaHR0cDovL3d3dy53My5vcmcvMjAwMC9zdmciIHZpZXdCb3g9IjAgMCAyNCAyNCI+CiAgPGRlZnM+CiAgICA8bGluZWFyR3JhZGllbnQgaWQ9ImciIHgxPSIwIiB4Mj0iMCIgeTE9IjAiIHkyPSIxIj4KICAgICAgPHN0b3Agb2Zmc2V0PSIwIiBzdG9wLWNvbG9yPSIjOGFiNGY4Ii8+CiAgICAgIDxzdG9wIG9mZnNldD0iMSIgc3RvcC1jb2xvcj0iIzFhNzNlOCIvPgogICAgPC9saW5lYXJHcmFkaWVudD4KICA8L2RlZnM+CiAgPHBhdGggZD0iTTUuNSA4aDEzbC0uOSAxMS4yQTIgMiAwIDAgMSAxNS42IDIxSDguNGEyIDIgMCAwIDEtMS45LTEuOEw1LjUgOHoiIGZpbGw9InVybCgjZykiIHN0cm9rZT0iIzFhNzNlOCIgc3Rya2Utd2lkdGg9IjEuMiIvPgogIDxwYXRoIGQ9Ik05LjUgNS41IDEwLjMgNGgzLjRsLjggMS41aDQuNSIgZmlsbD0ibm9uZSIgc3Rya2U9IiM1ZjYzNjgiIHN0cm9rZS13aWR0aD0iMS42IiBzdHJva2UtbGluZWNhcD0icm91bmQiIHN0cm9rZS1saW5lam9pbj0icm91bmQiLz4KICA8cGF0aCBkPSJNNSA1LjVoNCIgc3Ryb2tlPSIjNWY2MzY4IiBzdHJva2Utd2lkdGg9IjEuNiIgc3Rya2UtbGluZWNhcD0icm91bmQiLz4KICA8cGF0aCBkPSJNMTAgMTEuMnY2LjFNMTQgMTEuMnY2LjEiIHN0cm9rZT0iI2ZmZmZmZiIgc3Rya2Utd2lkdGg9IjEuNCIgc3Rya2UtbGluZWNhcD0icm91bmQiLz4KICA8cGF0aCBkPSJNOC4yIDExLjJ2Ni4xIiBzdHJva2U9IiMzYjc4ZTciIHN0cm9rZS13aWR0aD0iMS40IiBzdHJva2UtbGluZWNhcD0icm91bmQiIG9wYWNpdHk9Ii43Ii8+CiAgPHBhdGggZD0iTTE1LjggMTEuMnY2LjEiIHN0cm9rZT0iIzNiNzhlNyIgc3Rya2Utd2lkdGg9IjEuNCIgc3Rya2UtbGluZWNhcD0icm91bmQiIG9wYWNpdHk9Ii43Ii8+CiAgPHBhdGggZD0iTTYuMiAzLjYgNy40IDIuNCIgc3Ryb2tlPSIjZmJiYzA0IiBzdHJva2Utd2lkdGg9IjEuNCIgc3Rya2UtbGluZWNhcD0icm91bmQiLz4KICA8cGF0aCBkPSJtMTguNCAzLjQgMS40LTEuNCIgc3Rya2U9IiMzNGE4NTMiIHN0cm9rZS13aWR0aD0iMS40IiBzdHJva2UtbGluZWNhcD0icm91bmQiLz4KPC9zdmc+",
        "settings": "PHN2ZyB4bWxucz0naHR0cDovL3d3dy53My5vcmcvMjAwMC9zdmcnIHZpZXdCb3g9JzAgMCAyNCAyNCc+CiAgICA8Y2lyY2xlIGN4PScxMicgY3k9JzEyJyByPSczLjUnIGZpbGw9JyM4YWI0ZjgnLz4KICAgIDxwYXRoIGZpbGw9J25vbmUnIHN0cm9rZT0nI2YxZjNmNCcgc3Ryb2tlLXdpZHRoPScxLjYnIHN0cm9rZS1saW5lY2FwPSdyb3VuZCcgc3Ryb2tlLWxpbmVqb2luPSdyb3VuZCcKICAgICAgICBkPSdNMTIgNC41VjIuOG0wIDE4LjR2LTEuN203LjEtNy41SDIwbS0xOCAwaDEuNk0xNy42IDZsMS4yLTEuMk01LjIgMTguNCA2LjQgMTcuMk02LjQgNiA1LjIgNC44bTEzLjYgMTMuNi0xLjItMS4yJy8+Cjwvc3ZnPg==",
        "whiteboard": "PHN2ZyB4bWxucz0naHR0cDovL3d3dy53My5vcmcvMjAwMC9zdmcnIHZpZXdCb3g9JzAgMCAyNCAyNCc+CiAgICA8cmVjdCB4PSczJyB5PSc0JyB3aWR0aD0nMTgnIGhlaWdodD0nMTInIHJ4PScyJyByeT0nMicgZmlsbD0nI2YxZjNmNCcgZmlsbC1vcGFjaXR5PScwLjEyJyBzdHJva2U9JyNmMWYzZjQnIHN0cm9rZS13aWR0aD0nMS42Jy8+CiAgICA8cGF0aCBkPSdtNyAxOCA1LTUgNSA1JyBmaWxsPSdub25lJyBzdHJva2U9JyM4YWI0ZjgnIHN0cm9rZS13aWR0aD0nMS44JyBzdHJva2UtbGluZWNhcD0ncm91bmQnIHN0cm9rZS1saW5lam9pbj0ncm91bmQnLz4KICAgIDxwYXRoIGQ9J004IDloOG0tOCAzaDUnIHN0cm9rZT0nI2YxZjNmNCcgc3Ryb2tlLXdpZHRoPScxLjYnIHN0cm9rZS1saW5lY2FwPSdyb3VuZCcvPgo8L3N2Zz4=",
        "undo": "PHN2ZyB4bWxucz0naHR0cDovL3d3dy53My5vcmcvMjAwMC9zdmcnIHZpZXdCb3g9JzAgMCAyNCAyNCc+CiAgPHBhdGggZmlsbD0nI2YxZjNmNCcgZD0nTTguNCA1LjJMMyAxMC42bDUuNCA1LjQgMS40LTEuNC0yLjMtMi4zaDUuNWMzLjIgMCA1LjggMi42IDUuOCA1LjggMCAuNS0uMSAxLS4yIDEuNWwyLjEuNmMuMi0uNy4zLTEuNC4zLTIuMSAwLTQuNC0zLjYtOC04LThINy41bDIuMy0yLjMtMS40LTEuNHonLz4KPC9zdmc+",
    }
    _cache: Dict[str, QIcon] = {}
    _icons.update(
        {
            "arrow_down": "PHN2ZyB4bWxucz0naHR0cDovL3d3dy53My5vcmcvMjAwMC9zdmcnIHZpZXdCb3g9JzAgMCAyNCAyNCc+PHBhdGggZmlsbD0nI2YxZjNmNCcgZD0nTTEyIDE2LjUgNSA5LjVoMTR6Jy8+PHBhdGggZmlsbD0nbm9uZScgc3Ryb2tlPScjMWE3M2U4JyBzdHJva2Utd2lkdGg9JzEuNScgc3Rya2UtbGluZWpvaW49J3JvdW5kJyBkPSdNMTIgMTYuNSA1IDkuNWgxNHonLz48L3N2Zz4=",
            "arrow_up": "PHN2ZyB4bWxucz0naHR0cDovL3d3dy53My5vcmcvMjAwMC9zdmcnIHZpZXdCb3g9JzAgMCAyNCAyNCc+PHBhdGggZmlsbD0nI2YxZjNmNCcgZD0nTTEyIDcuNSAxOSAxNC41SDV6Jy8+PHBhdGggZmlsbD0nbm9uZScgc3Ryb2tlPScjMWE3M2U4JyBzdHJva2Utd2lkdGg9JzEuNScgc3Ryb2tlLWxpbmVqb2luPSdyb3VuZCcgZD0nTTEyIDcuNSAxOSAxNC41SDV6Jy8+PC9zdmc+",
        }
    )

    @classmethod
    def get_brush_icon(cls, color_hex: str) -> QIcon:
        key = f"brush_{color_hex.lower()}"
        if key in cls._cache:
            return cls._cache[key]
        pixmap = QPixmap(28, 28)
        pixmap.fill(Qt.GlobalColor.transparent)
        painter = QPainter(pixmap)
        painter.setRenderHint(QPainter.RenderHint.Antialiasing)
        brush_color = QColor(color_hex)
        if not brush_color.isValid():
            brush_color = QColor("#999999")
        painter.setBrush(QBrush(brush_color))
        painter.setPen(QPen(QColor(0, 0, 0, 140), 1.4))
        painter.drawEllipse(5, 6, 18, 18)
        painter.setPen(QPen(QColor(255, 255, 255, 230), 3, Qt.PenStyle.SolidLine, Qt.PenCapStyle.RoundCap))
        painter.drawLine(9, 10, 18, 19)
        painter.setPen(QPen(QColor(0, 0, 0, 90), 2, Qt.PenStyle.SolidLine, Qt.PenCapStyle.RoundCap))
        painter.drawLine(10, 9, 19, 18)
        painter.end()
        icon = QIcon(pixmap)
        cls._cache[key] = icon
        return icon

    @classmethod
    def get_icon(cls, name: str) -> QIcon:
        """返回缓存的图标，如果未缓存则即时加载。"""
        if name == "clear":
            name = "clear_all"  # 兼容旧配置
        if name in cls._cache:
            return cls._cache[name]
        data = cls._icons.get(name)
        if not data:
            return QIcon()
        try:
            pixmap = QPixmap()
            pixmap.loadFromData(QByteArray.fromBase64(data.encode("ascii")), "SVG")
            icon = QIcon(pixmap)
            cls._cache[name] = icon
            return icon
        except Exception:
            return QIcon()


# ---------- 可选依赖 ----------
try:
    import pandas as pd
    PANDAS_AVAILABLE = True
except ImportError:
    pd = None
    PANDAS_AVAILABLE = False

PANDAS_READY = PANDAS_AVAILABLE and pd is not None

try:
    import openpyxl  # noqa: F401
    OPENPYXL_AVAILABLE = True
except ImportError:
    OPENPYXL_AVAILABLE = False

try:
    import pyttsx3
    PYTTSX3_AVAILABLE = True
except ImportError:
    pyttsx3 = None
    PYTTSX3_AVAILABLE = False

try:
    import sounddevice as sd
    import numpy as np
    SOUNDDEVICE_AVAILABLE = True
except ImportError:
    sd = None
    np = None
    SOUNDDEVICE_AVAILABLE = False

if TYPE_CHECKING:
    from pandas import DataFrame as PandasDataFrame
else:  # pragma: no cover - runtime fallback for typing
    PandasDataFrame = Any  # type: ignore[misc, assignment]

if sys.platform == "win32":
    try:
        import winreg
        WINREG_AVAILABLE = True
    except ImportError:
        WINREG_AVAILABLE = False
else:
    WINREG_AVAILABLE = False


_SESSION_STUDENT_PASSWORD: Optional[str] = None
_SESSION_STUDENT_FILE_ENCRYPTED: bool = False


def _set_session_student_encryption(encrypted: bool, password: Optional[str]) -> None:
    global _SESSION_STUDENT_PASSWORD, _SESSION_STUDENT_FILE_ENCRYPTED
    _SESSION_STUDENT_FILE_ENCRYPTED = bool(encrypted)
    _SESSION_STUDENT_PASSWORD = password if encrypted else None


def _get_session_student_encryption() -> tuple[bool, Optional[str]]:
    return _SESSION_STUDENT_FILE_ENCRYPTED, _SESSION_STUDENT_PASSWORD


# ---------- 缓存 ----------
_SPEECH_ENV_CACHE: tuple[float, str, List[str]] = (0.0, "", [])


# ---------- DPI ----------
def ensure_high_dpi_awareness() -> None:
    if sys.platform != "win32":
        return
    os.environ.setdefault("QT_ENABLE_HIGHDPI_SCALING", "1")
    os.environ.setdefault("QT_SCALE_FACTOR_ROUNDING_POLICY", "PassThrough")
    try:
        QGuiApplication.setHighDpiScaleFactorRoundingPolicy(
            Qt.HighDpiScaleFactorRoundingPolicy.PassThrough
        )
    except Exception:
        pass
    try:
        ctypes.windll.shcore.SetProcessDpiAwareness(2)
    except Exception:
        try:
            ctypes.windll.user32.SetProcessDPIAware()
        except Exception:
            pass


# ---------- 工具 ----------
def geometry_to_text(widget: QWidget) -> str:
    """以不含边框的尺寸记录窗口几何信息，避免重复放大。"""

    frame = widget.frameGeometry()
    inner = widget.geometry()
    width = inner.width() or frame.width()
    height = inner.height() or frame.height()
    return f"{width}x{height}+{frame.x()}+{frame.y()}"


def apply_geometry_from_text(widget: QWidget, geometry: str) -> None:
    if not geometry:
        return
    parts = geometry.split("+")
    if len(parts) != 3:
        return
    size_part, x_str, y_str = parts
    if "x" not in size_part:
        return
    width_str, height_str = size_part.split("x", 1)
    try:
        width = int(width_str)
        height = int(height_str)
        x = int(x_str)
        y = int(y_str)
    except ValueError:
        return

    base_min_width = getattr(widget, "_base_minimum_width", widget.minimumWidth())
    base_min_height = getattr(widget, "_base_minimum_height", widget.minimumHeight())

    custom_min_width = getattr(widget, "_ensure_min_width", 160)
    custom_min_height = getattr(widget, "_ensure_min_height", 120)

    min_width = max(base_min_width, custom_min_width)
    min_height = max(base_min_height, custom_min_height)

    screen = QApplication.screenAt(QPoint(x, y))
    if screen is None:
        try:
            screen = widget.screen() or QApplication.primaryScreen()
        except Exception:
            screen = QApplication.primaryScreen()
    if screen is not None:
        available = screen.availableGeometry()
        max_width = max(min_width, 320, int(available.width() * 0.9))
        max_height = max(min_height, 240, int(available.height() * 0.9))
        width = max(min_width, min(width, max_width))
        height = max(min_height, min(height, max_height))
        x = max(available.left(), min(x, available.right() - width))
        y = max(available.top(), min(y, available.bottom() - height))
    target_width = max(min_width, width)
    target_height = max(min_height, height)
    widget.resize(target_width, target_height)
    widget.move(x, y)


def ensure_widget_within_screen(widget: QWidget) -> None:
    screen = None
    try:
        screen = widget.screen()
    except Exception:
        screen = None
    if screen is None:
        screen = QApplication.primaryScreen()
    if screen is None:
        return
    base_min_width = getattr(widget, "_base_minimum_width", widget.minimumWidth())
    base_min_height = getattr(widget, "_base_minimum_height", widget.minimumHeight())

    custom_min_width = getattr(widget, "_ensure_min_width", 160)
    custom_min_height = getattr(widget, "_ensure_min_height", 120)

    min_width = max(base_min_width, custom_min_width)
    min_height = max(base_min_height, custom_min_height)

    available = screen.availableGeometry()
    geom = widget.frameGeometry()
    width = widget.width() or geom.width() or widget.sizeHint().width()
    height = widget.height() or geom.height() or widget.sizeHint().height()
    max_width = min(available.width(), max(min_width, int(available.width() * 0.9)))
    max_height = min(available.height(), max(min_height, int(available.height() * 0.9)))
    width = max(min_width, min(width, max_width))
    height = max(min_height, min(height, max_height))
    left_limit = available.x()
    top_limit = available.y()
    right_limit = max(left_limit, available.x() + available.width() - width)
    bottom_limit = max(top_limit, available.y() + available.height() - height)
    x = geom.x() if geom.width() else widget.x()
    y = geom.y() if geom.height() else widget.y()
    x = max(left_limit, min(x, right_limit))
    y = max(top_limit, min(y, bottom_limit))
    widget.resize(width, height)
    widget.move(x, y)


def str_to_bool(value: str, default: bool = False) -> bool:
    if isinstance(value, str):
        return value.strip().lower() in {"1", "true", "yes", "on"}
    return default


def bool_to_str(value: bool) -> str:
    return "True" if value else "False"


def dedupe_strings(values: List[str]) -> List[str]:
    seen: set[str] = set()
    unique: List[str] = []
    for value in values:
        normalized = value.strip() if isinstance(value, str) else ""
        if not normalized or normalized in seen:
            continue
        seen.add(normalized)
        unique.append(normalized)
    return unique


def _try_import_module(module: str) -> bool:
    try:
        importlib.import_module(module)
        return True
    except Exception:
        return False


def _count_windows_voice_tokens() -> tuple[int, Optional[str]]:
    if not WINREG_AVAILABLE:
        return -1, "无法访问 Windows 注册表"
    token_names: set[str] = set()
    path = r"SOFTWARE\\Microsoft\\Speech\\Voices\\Tokens"
    flags = {0}
    for attr in ("KEY_WOW64_32KEY", "KEY_WOW64_64KEY"):
        flag = getattr(winreg, attr, 0) if WINREG_AVAILABLE else 0  # type: ignore[name-defined]
        if flag:
            flags.add(flag)
    try:
        for hive in (winreg.HKEY_LOCAL_MACHINE, winreg.HKEY_CURRENT_USER):  # type: ignore[name-defined]
            for flag in flags:
                access = getattr(winreg, "KEY_READ", 0) | flag  # type: ignore[name-defined]
                try:
                    handle = winreg.OpenKey(hive, path, 0, access)  # type: ignore[name-defined]
                except FileNotFoundError:
                    continue
                except OSError as exc:
                    return 0, str(exc)
                with contextlib.closing(handle):
                    index = 0
                    while True:
                        try:
                            name = winreg.EnumKey(handle, index)  # type: ignore[name-defined]
                        except OSError:
                            break
                        token_names.add(str(name))
                        index += 1
    except Exception as exc:
        return 0, str(exc)
    return len(token_names), None


def _find_powershell_executable() -> Optional[str]:
    if sys.platform != "win32":
        return None
    path = shutil.which("pwsh") or shutil.which("powershell")
    if path:
        return path
    system_root = os.environ.get("SystemRoot") or os.environ.get("WINDIR")
    candidate_paths: List[str] = []
    if system_root:
        candidate_paths.extend(
            [
                os.path.join(system_root, "System32", "WindowsPowerShell", "v1.0", "pwsh.exe"),
                os.path.join(system_root, "System32", "WindowsPowerShell", "v1.0", "powershell.exe"),
                os.path.join(system_root, "SysWOW64", "WindowsPowerShell", "v1.0", "powershell.exe"),
            ]
        )
    candidate_paths.extend(
        [
            os.path.join("C:\\Program Files\\PowerShell\\7", "pwsh.exe"),
            os.path.join("C:\\Program Files\\PowerShell\\6", "pwsh.exe"),
        ]
    )
    for candidate in candidate_paths:
        if candidate and os.path.exists(candidate):
            return candidate
    return None


def _probe_powershell_speech_runtime(executable: Optional[str]) -> tuple[bool, Optional[str]]:
    if sys.platform != "win32" or not executable:
        return True, None
    script = (
        "try { "
        "Add-Type -AssemblyName System.Speech; "
        "[void][System.Speech.Synthesis.SpeechSynthesizer]::new().GetInstalledVoices().Count; "
        "\"OK\" } catch { $_.Exception.Message }"
    )
    startupinfo = None
    if os.name == "nt":
        startupinfo = subprocess.STARTUPINFO()
        startupinfo.dwFlags |= subprocess.STARTF_USESHOWWINDOW
    try:
        result = subprocess.run(
            [executable, "-NoLogo", "-NonInteractive", "-NoProfile", "-Command", script],
            capture_output=True,
            text=True,
            timeout=8,
            startupinfo=startupinfo,
        )
    except Exception as exc:
        return False, str(exc)
    output = (result.stdout or "").strip()
    if result.returncode != 0:
        message = output or (result.stderr or "").strip()
        return False, message or f"PowerShell exited with code {result.returncode}"
    if "OK" in output:
        return True, None
    if output:
        return False, output
    return True, None


def _detect_pyttsx3_driver_issue() -> Optional[str]:
    if pyttsx3 is None or sys.platform != "win32":
        return None
    try:
        drivers_spec = importlib.util.find_spec("pyttsx3.drivers")
        sapi_spec = importlib.util.find_spec("pyttsx3.drivers.sapi5")
    except Exception:
        return None
    if drivers_spec is None or sapi_spec is None:
        return "pyttsx3 �Ĳ��� sapi5 ����û���ý���ɵط���ϵͳ�޷�ʹ�� pyttsx3 ��������"
    return None


def detect_speech_environment_issues(
    force_refresh: bool = False,
    cache_seconds: float = 30.0,
) -> tuple[str, List[str]]:
    global _SPEECH_ENV_CACHE
    now = time.time()
    cached_at, cached_reason, cached_suggestions = _SPEECH_ENV_CACHE
    if not force_refresh and cached_at and now - cached_at < cache_seconds:
        return cached_reason, list(cached_suggestions)

    issues: List[str] = []
    suggestions: List[str] = []
    if sys.platform == "win32":
        missing: List[str] = []
        module_hints = (
            ("pyttsx3", "请安装 pyttsx3（命令：pip install pyttsx3）"),
            ("comtypes.client", "请安装 comtypes（命令：pip install comtypes）"),
            ("win32com.client", "请安装 pywin32（命令：pip install pywin32）"),
        )
        for module_name, hint in module_hints:
            if not _try_import_module(module_name):
                base_name = module_name.split(".")[0]
                if base_name not in missing:
                    missing.append(base_name)
                if hint not in suggestions:
                    suggestions.append(hint)
        if missing:
            issues.append(f"缺少依赖包{'、'.join(sorted(missing))}")
        token_count, token_error = _count_windows_voice_tokens()
        if token_error:
            issues.append(f"无法读取语音库信息：{token_error}")
        elif token_count == 0:
            issues.append("系统未检测到任何语音包")
            suggestions.append("请在 Windows 设置 -> 时间和语言 -> 语音 中下载并启用语音包")
        driver_issue = _detect_pyttsx3_driver_issue()
        if driver_issue:
            issues.append(driver_issue)
            suggestions.append("请确认 pyttsx3 的 SAPI5 驱动已随程序打包，或在命令提示窗运行：python -m pip install pyttsx3 comtypes pywin32")
        powershell_path = _find_powershell_executable()
        if not powershell_path:
            issues.append("未检测到 PowerShell，可用语音回退不可用")
            suggestions.append("请确保系统安装了 PowerShell 5+ 或 PowerShell 7，并能在 PATH 中访问")
        else:
            ps_ok, ps_reason = _probe_powershell_speech_runtime(powershell_path)
            if not ps_ok:
                detail = (ps_reason or "").strip()
                if detail:
                    issues.append(f"PowerShell 初始化语音失败：{detail}")
                else:
                    issues.append("PowerShell 初始化语音失败")
                suggestions.append("请在 PowerShell 中执行 Add-Type -AssemblyName System.Speech 检查错误，必要时启用 RemoteSigned 策略并安装最新 .NET 组件")
        if getattr(sys, "frozen", False):
            suggestions.append("如使用打包版，请确保 pyttsx3、comtypes、pywin32 被包含或在目标机器单独安装")
        suggestions.append("建议在命令提示窗执行：python -m pip install pyttsx3 comtypes pywin32（需管理员权限）")
        suggestions.append("若依旧失败，可尝试以管理员身份首次启动并重启系统")
    else:
        suggestions.append("请确认系统已安装可用的语音引擎（如 espeak 或系统自带语音）。")
    reason = "；".join(issues)
    deduped = dedupe_strings(suggestions)
    _SPEECH_ENV_CACHE = (now, reason, list(deduped))
    return reason, list(deduped)


class QuietInfoPopup(QWidget):
    """提供一个静音的小型提示窗口，避免系统提示音干扰课堂。"""

    _active_popups: List["QuietInfoPopup"] = []

    def __init__(self, parent: Optional[QWidget], text: str, title: str) -> None:
        flags = (
            Qt.WindowType.Tool
            | Qt.WindowType.WindowTitleHint
            | Qt.WindowType.WindowCloseButtonHint
            | Qt.WindowType.CustomizeWindowHint
        )
        super().__init__(parent, flags)
        self.setWindowTitle(title)
        self.setAttribute(Qt.WidgetAttribute.WA_DeleteOnClose, True)
        self.setWindowModality(Qt.WindowModality.ApplicationModal)
        self.setMinimumWidth(240)

        layout = QVBoxLayout(self)
        layout.setContentsMargins(18, 18, 18, 12)
        layout.setSpacing(12)

        self.message_label = QLabel(text, self)
        self.message_label.setWordWrap(True)
        self.message_label.setAlignment(Qt.AlignmentFlag.AlignLeft | Qt.AlignmentFlag.AlignTop)
        layout.addWidget(self.message_label)

        button_row = QHBoxLayout()
        button_row.addStretch(1)
        self.ok_button = QPushButton("确定", self)
        self.ok_button.setDefault(True)
        apply_button_style(
            self.ok_button,
            ButtonStyles.PRIMARY,
            height=recommended_control_height(self.ok_button.font(), extra=14, minimum=36),
        )
        self.ok_button.clicked.connect(self.close)
        button_row.addWidget(self.ok_button)
        layout.addLayout(button_row)

        QuietInfoPopup._active_popups.append(self)
        self.destroyed.connect(self._cleanup)

    def showEvent(self, event) -> None:  # type: ignore[override]
        super().showEvent(event)
        self.adjustSize()
        self._relocate()
        self.activateWindow()
        self.ok_button.setFocus(Qt.FocusReason.ActiveWindowFocusReason)

    def _relocate(self) -> None:
        target_rect: Optional[QRect] = None
        parent = self.parentWidget()
        if parent and parent.isVisible():
            target_rect = parent.frameGeometry()
        else:
            screen = QApplication.primaryScreen()
            if screen:
                target_rect = screen.availableGeometry()
        if not target_rect:
            return
        geo = self.frameGeometry()
        geo.moveCenter(target_rect.center())
        self.move(geo.topLeft())

    def _cleanup(self, *_args) -> None:
        try:
            QuietInfoPopup._active_popups.remove(self)
        except ValueError:
            pass


def show_quiet_information(parent: Optional[QWidget], text: str, title: str = "提示") -> None:
    popup = QuietInfoPopup(parent, text, title)
    popup.show()


class QuietQuestionDialog(QDialog):
    """静音确认对话框，避免系统默认的提示音。"""

    def __init__(self, parent: Optional[QWidget], text: str, title: str) -> None:
        super().__init__(parent)
        self.setWindowTitle(title)
        self.setModal(True)
        self.setWindowFlag(Qt.WindowType.WindowStaysOnTopHint, True)
        self.setAttribute(Qt.WidgetAttribute.WA_DeleteOnClose, True)
        self.setMinimumWidth(320)

        layout = QVBoxLayout(self)
        layout.setContentsMargins(24, 18, 24, 18)
        layout.setSpacing(12)

        label = QLabel(text, self)
        label.setWordWrap(True)
        label.setAlignment(Qt.AlignmentFlag.AlignLeft | Qt.AlignmentFlag.AlignVCenter)
        layout.addWidget(label)

        buttons = QHBoxLayout()
        buttons.addStretch(1)

        cancel = QPushButton("取消", self)
        control_height = recommended_control_height(cancel.font(), extra=14, minimum=36)
        apply_button_style(cancel, ButtonStyles.TOOLBAR, height=control_height)
        cancel.clicked.connect(self.reject)
        buttons.addWidget(cancel)

        ok = QPushButton("确定", self)
        ok.setDefault(True)
        apply_button_style(ok, ButtonStyles.PRIMARY, height=control_height)
        ok.clicked.connect(self.accept)
        buttons.addWidget(ok)

        target_width = max(cancel.sizeHint().width(), ok.sizeHint().width())
        cancel.setFixedWidth(target_width)
        ok.setFixedWidth(target_width)

        layout.addLayout(buttons)
        self._ok_button = ok

    def showEvent(self, event) -> None:  # type: ignore[override]
        super().showEvent(event)
        self._ok_button.setFocus(Qt.FocusReason.ActiveWindowFocusReason)


class PasswordPromptDialog(QDialog):
    """统一样式的密码输入窗口，确保按钮始终可见且尺寸一致。"""

    def __init__(self, parent: Optional[QWidget], title: str, prompt: str) -> None:
        super().__init__(parent)
        self.setWindowTitle(title)
        self.setModal(True)
        self.setAttribute(Qt.WidgetAttribute.WA_DeleteOnClose, True)
        self.setWindowFlag(Qt.WindowType.WindowStaysOnTopHint, True)
        self._captured_text: str = ""

        layout = QVBoxLayout(self)
        layout.setContentsMargins(24, 18, 24, 18)
        layout.setSpacing(12)

        label = QLabel(prompt, self)
        label.setWordWrap(True)
        label.setAlignment(Qt.AlignmentFlag.AlignLeft | Qt.AlignmentFlag.AlignVCenter)
        layout.addWidget(label)

        self.line_edit = QLineEdit(self)
        self.line_edit.setEchoMode(QLineEdit.EchoMode.Password)
        self.line_edit.setMinimumWidth(220)
        layout.addWidget(self.line_edit)

        self.error_label = QLabel("", self)
        self.error_label.setWordWrap(True)
        self.error_label.setObjectName("passwordPromptErrorLabel")
        self.error_label.setStyleSheet(
            "#passwordPromptErrorLabel { color: #d93025; font-size: 12px; margin-top: 4px; }"
        )
        self.error_label.hide()
        layout.addWidget(self.error_label)

        button_box = QDialogButtonBox(
            QDialogButtonBox.StandardButton.Ok | QDialogButtonBox.StandardButton.Cancel,
            Qt.Orientation.Horizontal,
            self,
        )
        button_box.accepted.connect(self.accept)
        button_box.rejected.connect(self.reject)
        style_dialog_buttons(
            button_box,
            {
                QDialogButtonBox.StandardButton.Ok: ButtonStyles.PRIMARY,
                QDialogButtonBox.StandardButton.Cancel: ButtonStyles.TOOLBAR,
            },
            extra_padding=12,
            minimum_height=34,
            uniform_width=True,
        )
        layout.addWidget(button_box)

        self.line_edit.returnPressed.connect(self.accept)
        self.line_edit.textChanged.connect(self._clear_error)

    @classmethod
    def get_password(
        cls,
        parent: Optional[QWidget],
        title: str,
        prompt: str,
        *,
        allow_empty: bool = True,
    ) -> tuple[str, bool]:
        dialog = cls(parent, title, prompt)
        dialog._allow_empty = allow_empty  # type: ignore[attr-defined]
        accepted = dialog.exec() == QDialog.DialogCode.Accepted
        value = dialog._captured_text if accepted else ""
        return value, accepted

    def showEvent(self, event) -> None:  # type: ignore[override]
        super().showEvent(event)
        self.line_edit.setFocus(Qt.FocusReason.ActiveWindowFocusReason)

    def accept(self) -> None:  # type: ignore[override]
        text = self.line_edit.text()
        if not getattr(self, "_allow_empty", True) and not text.strip():
            self._show_error("密码不能为空，请重新输入。")
            return
        self._captured_text = text
        super().accept()

    def reject(self) -> None:  # type: ignore[override]
        self._captured_text = ""
        super().reject()

    def _show_error(self, message: str) -> None:
        self.error_label.setText(message)
        self.error_label.show()
        self.line_edit.setFocus(Qt.FocusReason.ActiveWindowFocusReason)

    def _clear_error(self, _: str) -> None:
        if self.error_label.isVisible():
            self.error_label.hide()


class PasswordSetupDialog(QDialog):
    """一次性采集两次输入的新密码，避免外部循环引发界面阻塞。"""

    def __init__(self, parent: Optional[QWidget], title: str, prompt: str, confirm_prompt: str) -> None:
        super().__init__(parent)
        self.setWindowTitle(title)
        self.setModal(True)
        self.setAttribute(Qt.WidgetAttribute.WA_DeleteOnClose, True)
        self.setWindowFlag(Qt.WindowType.WindowStaysOnTopHint, True)
        self._password: str = ""

        layout = QVBoxLayout(self)
        layout.setContentsMargins(24, 18, 24, 18)
        layout.setSpacing(12)

        prompt_label = QLabel(prompt, self)
        prompt_label.setWordWrap(True)
        prompt_label.setAlignment(Qt.AlignmentFlag.AlignLeft | Qt.AlignmentFlag.AlignVCenter)
        layout.addWidget(prompt_label)

        self.password_edit = QLineEdit(self)
        self.password_edit.setEchoMode(QLineEdit.EchoMode.Password)
        self.password_edit.setMinimumWidth(220)
        layout.addWidget(self.password_edit)

        confirm_label = QLabel(confirm_prompt, self)
        confirm_label.setWordWrap(True)
        confirm_label.setAlignment(Qt.AlignmentFlag.AlignLeft | Qt.AlignmentFlag.AlignVCenter)
        layout.addWidget(confirm_label)

        self.confirm_edit = QLineEdit(self)
        self.confirm_edit.setEchoMode(QLineEdit.EchoMode.Password)
        self.confirm_edit.setMinimumWidth(220)
        layout.addWidget(self.confirm_edit)

        self.error_label = QLabel("", self)
        self.error_label.setWordWrap(True)
        self.error_label.setObjectName("passwordSetupErrorLabel")
        self.error_label.setStyleSheet(
            "#passwordSetupErrorLabel { color: #d93025; font-size: 12px; margin-top: 4px; }"
        )
        self.error_label.hide()
        layout.addWidget(self.error_label)

        button_box = QDialogButtonBox(
            QDialogButtonBox.StandardButton.Ok | QDialogButtonBox.StandardButton.Cancel,
            Qt.Orientation.Horizontal,
            self,
        )
        button_box.accepted.connect(self.accept)
        button_box.rejected.connect(self.reject)
        style_dialog_buttons(
            button_box,
            {
                QDialogButtonBox.StandardButton.Ok: ButtonStyles.PRIMARY,
                QDialogButtonBox.StandardButton.Cancel: ButtonStyles.TOOLBAR,
            },
            extra_padding=12,
            minimum_height=34,
            uniform_width=True,
        )
        layout.addWidget(button_box)

        self.password_edit.returnPressed.connect(self._focus_confirm)
        self.confirm_edit.returnPressed.connect(self.accept)
        self.password_edit.textChanged.connect(self._clear_error)
        self.confirm_edit.textChanged.connect(self._clear_error)

    @classmethod
    def get_new_password(
        cls,
        parent: Optional[QWidget],
        title: str,
        prompt: str,
        confirm_prompt: str,
    ) -> tuple[str, bool]:
        dialog = cls(parent, title, prompt, confirm_prompt)
        accepted = dialog.exec() == QDialog.DialogCode.Accepted
        value = dialog._password if accepted else ""
        return value, accepted

    def showEvent(self, event) -> None:  # type: ignore[override]
        super().showEvent(event)
        self.password_edit.setFocus(Qt.FocusReason.ActiveWindowFocusReason)

    def accept(self) -> None:  # type: ignore[override]
        password = self.password_edit.text().strip()
        confirm = self.confirm_edit.text().strip()
        if not password:
            self._show_error("密码不能为空，请重新输入。", focus_widget=self.password_edit)
            return
        if password != confirm:
            self._show_error("两次输入的密码不一致，请重新设置。", focus_widget=self.confirm_edit)
            return
        self._password = password
        super().accept()

    def reject(self) -> None:  # type: ignore[override]
        self._password = ""
        super().reject()

    def _show_error(self, message: str, *, focus_widget: Optional[QWidget] = None) -> None:
        self.error_label.setText(message)
        self.error_label.show()
        target = focus_widget or self.password_edit
        target.setFocus(Qt.FocusReason.ActiveWindowFocusReason)

    def _clear_error(self, _: str) -> None:
        if self.error_label.isVisible():
            self.error_label.hide()

    def _focus_confirm(self) -> None:
        self.confirm_edit.setFocus(Qt.FocusReason.TabFocusReason)


def ask_quiet_confirmation(parent: Optional[QWidget], text: str, title: str = "确认") -> bool:
    dialog = QuietQuestionDialog(parent, text, title)
    return dialog.exec() == QDialog.DialogCode.Accepted


def recommended_control_height(font: QFont, *, extra: int = 12, minimum: int = 32) -> int:
    """Return a DPI-aware button height based on the supplied font metrics."""

    metrics = QFontMetrics(font)
    text_height = metrics.boundingRect("Ag").height()
    line_height = metrics.height()
    base_height = max(text_height, line_height)
    return max(minimum, int(math.ceil(base_height + extra)))


class ButtonStyles:
    """Centralised QPushButton样式，避免各窗口重复定义造成视觉不一致。"""

    TOOLBAR = (
        "QPushButton {\n"
        "    padding: 4px 12px;\n"
        "    border-radius: 12px;\n"
        "    border: 1px solid #c4c8d0;\n"
        "    background-color: #ffffff;\n"
        "    color: #202124;\n"
        "}\n"
        "QPushButton:disabled {\n"
        "    color: rgba(32, 33, 36, 0.45);\n"
        "    background-color: #f3f5f9;\n"
        "    border-color: #d9dde3;\n"
        "}\n"
        "QPushButton:hover {\n"
        "    border-color: #1a73e8;\n"
        "    background-color: #eaf2ff;\n"
        "}\n"
        "QPushButton:pressed {\n"
        "    background-color: #d7e7ff;\n"
        "}\n"
        "QPushButton:checked {\n"
        "    background-color: #1a73e8;\n"
        "    border-color: #1a73e8;\n"
        "    color: #ffffff;\n"
        "}\n"
    )

    GRID = (
        "QPushButton {\n"
        "    padding: 6px 12px;\n"
        "    border-radius: 10px;\n"
        "    border: 1px solid #c4c8d0;\n"
        "    background-color: #ffffff;\n"
        "    color: #202124;\n"
        "}\n"
        "QPushButton:hover {\n"
        "    border-color: #1a73e8;\n"
        "    background-color: #eaf2ff;\n"
        "}\n"
        "QPushButton:pressed {\n"
        "    background-color: #d7e7ff;\n"
        "}\n"
    )

    PRIMARY = (
        "QPushButton {\n"
        "    padding: 6px 20px;\n"
        "    border-radius: 20px;\n"
        "    background-color: #1a73e8;\n"
        "    color: #ffffff;\n"
        "    border: 1px solid #1a73e8;\n"
        "}\n"
        "QPushButton:hover {\n"
        "    background-color: #185abc;\n"
        "    border-color: #185abc;\n"
        "}\n"
        "QPushButton:pressed {\n"
        "    background-color: #174ea6;\n"
        "}\n"
        "QPushButton:disabled {\n"
        "    background-color: #aac6ff;\n"
        "    border-color: #aac6ff;\n"
        "    color: rgba(255, 255, 255, 0.8);\n"
        "}\n"
    )

    ORDER_TOGGLE = (
        "QPushButton {\n"
        "    padding: 4px 18px;\n"
        "    border-radius: 22px;\n"
        "    border: 1px solid rgba(16, 61, 115, 0.28);\n"
        "    background-color: rgba(255, 255, 255, 0.96);\n"
        "    color: #0b3d91;\n"
        "}\n"
        "QPushButton:hover {\n"
        "    border-color: #1a73e8;\n"
        "    background-color: rgba(26, 115, 232, 0.16);\n"
        "}\n"
        "QPushButton:checked {\n"
        "    background-color: #1a73e8;\n"
        "    border-color: #1a73e8;\n"
        "    color: #ffffff;\n"
        "}\n"
    )


def apply_button_style(button: QPushButton, style: str, *, height: Optional[int] = None) -> None:
    """Apply a reusable QPushButton stylesheet and pointer cursor."""

    button.setCursor(Qt.CursorShape.PointingHandCursor)
    if height is not None:
        button.setMinimumHeight(height)
        button.setMaximumHeight(height)
        button.setSizePolicy(QSizePolicy.Policy.Minimum, QSizePolicy.Policy.Fixed)
    button.setStyleSheet(style)


def style_dialog_buttons(
    button_box: QDialogButtonBox,
    styles: Mapping[QDialogButtonBox.StandardButton, str],
    *,
    extra_padding: int = 10,
    minimum_height: int = 34,
    uniform_width: bool = False,
) -> None:
    """Apply shared styling to all buttons contained in a QDialogButtonBox."""

    styled_buttons: list[QPushButton] = []
    for standard_button, style in styles.items():
        button = button_box.button(standard_button)
        if button is None:
            continue
        control_height = recommended_control_height(
            button.font(), extra=extra_padding, minimum=minimum_height
        )
        apply_button_style(button, style, height=control_height)
        styled_buttons.append(button)
    if uniform_width and styled_buttons:
        target_width = max(button.sizeHint().width() for button in styled_buttons)
        for button in styled_buttons:
            button.setFixedWidth(target_width)


# ---------- 配置 ----------
class SettingsManager:
    """负责读取/写入配置文件的轻量封装。"""

    def __init__(self, filename: str = "settings.ini") -> None:
        # 统一维护配置文件的存放路径，优先使用用户配置目录，保证跨次启动仍能读取到历史点名状态。
        self._mirror_targets: set[str] = set()
        self.filename = self._prepare_storage_path(filename)
        self._mirror_targets.add(self.filename)
        self.config = configparser.ConfigParser()
        self.config.optionxform = str
        self._settings_cache: Optional[Dict[str, Dict[str, str]]] = None
        self.defaults: Dict[str, Dict[str, str]] = {
            "Launcher": {
                "x": "120",
                "y": "120",
                "minimized": "False",
                "bubble_x": "120",
                "bubble_y": "120",
            },
            "Startup": {"autostart_enabled": "False"},
            "RollCallTimer": {
                "geometry": "480x280+180+180",
                "show_id": "True",
                "show_name": "True",
                "show_photo": "False",
                "photo_duration_seconds": "0",
                "speech_enabled": "False",
                "speech_voice_id": "",
                "current_group": "全部",
                "timer_countdown_minutes": "5",
                "timer_countdown_seconds": "0",
                "timer_sound_enabled": "True",
                "mode": "roll_call",
                "timer_mode": "countdown",
                "timer_seconds_left": "300",
                "timer_stopwatch_seconds": "0",
                "timer_running": "False",
                "id_font_size": "48",
                "name_font_size": "60",
                "timer_font_size": "56",
                "scoreboard_order": "rank",
            },
            "Paint": {
                "x": "260",
                "y": "260",
                "brush_size": "12",
                "brush_base_size": "12",
                "brush_color": "#ff0000",
                "brush_style": "chalk",
                "control_ms_ppt": "True",
                "control_ms_word": "True",
                "control_wps_ppt": "True",
                "control_wps_word": "True",
            },
        }

    def _get_config_dir(self) -> str:
        """返回当前系统下建议的配置目录。"""

        home = os.path.expanduser("~")
        if sys.platform.startswith("win"):
            base = os.environ.get("APPDATA") or os.path.join(home, "AppData", "Roaming")
            return os.path.join(base, "ClassroomTools")
        if sys.platform == "darwin":
            return os.path.join(home, "Library", "Application Support", "ClassroomTools")
        base = os.environ.get("XDG_CONFIG_HOME") or os.path.join(home, ".config")
        return os.path.join(base, "ClassroomTools")

    def _prepare_storage_path(self, filename: str) -> str:
        """根据平台选择合适的设置文件路径，并在需要时迁移旧文件。"""

        base_name = os.path.basename(filename) or "settings.ini"
        legacy_path = os.path.abspath(filename)
        config_dir = self._get_config_dir()
        try:
            os.makedirs(config_dir, exist_ok=True)
        except OSError:
            config_dir = os.path.dirname(legacy_path) or os.getcwd()
        target_path = os.path.join(config_dir, base_name)

        if os.path.exists(legacy_path):
            same_file = False
            try:
                same_file = os.path.samefile(legacy_path, target_path)
            except (OSError, FileNotFoundError):
                same_file = False
            if not same_file and not os.path.exists(target_path):
                try:
                    shutil.copy2(legacy_path, target_path)
                except Exception:
                    target_path = legacy_path
            if not same_file:
                legacy_dir = os.path.dirname(legacy_path) or os.getcwd()
                if os.access(legacy_dir, os.W_OK):
                    self._mirror_targets.add(legacy_path)

        try:
            with open(target_path, "a", encoding="utf-8"):
                pass
        except OSError:
            target_path = legacy_path

        return target_path

    def get_defaults(self) -> Dict[str, Dict[str, str]]:
        return {section: values.copy() for section, values in self.defaults.items()}

    def load_settings(self) -> Dict[str, Dict[str, str]]:
        if self._settings_cache is not None:
            return {section: values.copy() for section, values in self._settings_cache.items()}

        settings = self.get_defaults()
        if os.path.exists(self.filename):
            try:
                self.config.read(self.filename, encoding="utf-8")
                for section in self.config.sections():
                    if section not in settings:
                        settings[section] = {}
                    for key, value in self.config.items(section):
                        settings[section][key] = value
            except configparser.Error:
                settings = self.get_defaults()

        self._settings_cache = {section: values.copy() for section, values in settings.items()}
        return {section: values.copy() for section, values in self._settings_cache.items()}

    def _write_atomic(self, path: str, data: str) -> None:
        directory = os.path.dirname(path)
        if directory and not os.path.exists(directory):
            os.makedirs(directory, exist_ok=True)
        target_dir = directory or os.getcwd()
        fd, tmp_path = tempfile.mkstemp(prefix="ctools_", suffix=".tmp", dir=target_dir)
        try:
            with os.fdopen(fd, "w", encoding="utf-8") as handle:
                handle.write(data)
            os.replace(tmp_path, path)
        except Exception:
            try:
                os.remove(tmp_path)
            except OSError:
                pass
            raise

    def save_settings(self, settings: Dict[str, Dict[str, str]]) -> None:
        config = configparser.ConfigParser()
        config.optionxform = str
        snapshot: Dict[str, Dict[str, str]] = {}
        for section, options in settings.items():
            snapshot[section] = {key: str(value) for key, value in options.items()}
            config[section] = snapshot[section]

        buffer = io.StringIO()
        config.write(buffer)
        data = buffer.getvalue()
        buffer.close()

        failed: List[str] = []
        for path in sorted(self._mirror_targets):
            try:
                self._write_atomic(path, data)
            except Exception:
                failed.append(path)
        if failed and self.filename not in failed:
            print(f"无法写入备用配置文件: {failed}")

        self._settings_cache = {section: values.copy() for section, values in snapshot.items()}

    def clear_roll_call_history(self) -> None:
        """清除点名历史信息，仅在用户主动重置时调用。"""

        settings = self.load_settings()
        section = settings.get("RollCallTimer", {})
        removed = False
        for key in ("group_remaining", "group_last", "global_drawn"):
            if key in section:
                section.pop(key, None)
                removed = True
        if removed:
            settings["RollCallTimer"] = section
            self.save_settings(settings)


# ---------- 画笔风格 ----------
class PenStyle(Enum):
    CHALK = "chalk"
    HIGHLIGHTER = "highlighter"
    FOUNTAIN = "fountain"
    BRUSH = "brush"


@dataclass(frozen=True)
class PenStyleConfig:
    key: str
    display_name: str
    description: str
    slider_range: tuple[int, int]
    default_base: int
    width_multiplier: float
    smoothing: float
    speed_base_multiplier: float
    speed_base_offset: float
    target_min_factor: float
    target_speed_factor: float
    target_curve_factor: float
    target_blend: float
    curve_sensitivity: float
    pressure_factor: float
    width_memory: float
    pressure_time_weight: float
    travel_weight: float
    fade_min_alpha: int
    fade_max_alpha: int
    fade_speed_weight: float
    fade_curve_weight: float
    base_alpha: int
    shadow_alpha: int
    shadow_alpha_scale: float
    shadow_width_scale: float
    texture: Optional[Qt.BrushStyle]
    composition_mode: QPainter.CompositionMode
    color_lighten: float = 1.0
    target_max_factor: float = 2.0
    width_change_limit: float = 0.35
    noise_strength: float = 0.0
    fill_alpha_boost: int = 0
    feather_strength: float = 0.0
    edge_highlight_alpha: int = 0
    solid_fill: bool = False
    opacity_range: Optional[tuple[int, int]] = None
    default_opacity: Optional[int] = None
    target_responsiveness: float = 0.35
    width_accel: float = 0.18
    width_velocity_limit: float = 0.22
    width_velocity_damping: float = 0.7


_DEFAULT_PEN_STYLE = PenStyle.FOUNTAIN


PEN_STYLE_CONFIGS: Dict[PenStyle, PenStyleConfig] = {
    PenStyle.CHALK: PenStyleConfig(
        key="chalk",
        display_name="粉笔",
        description="粉笔质感，色彩饱满并带有柔和粉雾的边缘与轻微阴影。",
        slider_range=(8, 34),
        default_base=16,
        width_multiplier=1.1,
        smoothing=0.88,
        speed_base_multiplier=30.0,
        speed_base_offset=46.0,
        target_min_factor=0.9,
        target_speed_factor=0.1,
        target_curve_factor=0.08,
        target_blend=0.25,
        curve_sensitivity=0.42,
        pressure_factor=0.12,
        width_memory=0.95,
        pressure_time_weight=2.5,
        travel_weight=0.16,
        fade_min_alpha=210,
        fade_max_alpha=255,
        fade_speed_weight=88.0,
        fade_curve_weight=54.0,
        base_alpha=255,
        shadow_alpha=70,
        shadow_alpha_scale=0.26,
        shadow_width_scale=1.16,
        texture=None,
        composition_mode=QPainter.CompositionMode.CompositionMode_SourceOver,
        color_lighten=1.0,
        target_max_factor=1.16,
        width_change_limit=0.028,
        noise_strength=0.0,
        fill_alpha_boost=12,
        feather_strength=0.14,
        edge_highlight_alpha=46,
        solid_fill=True,
        target_responsiveness=0.32,
        width_accel=0.16,
        width_velocity_limit=0.18,
        width_velocity_damping=0.68,
    ),
    PenStyle.HIGHLIGHTER: PenStyleConfig(
        key="highlighter",
        display_name="荧光笔",
        description="半透明覆盖，色彩均匀顺滑，突出重点又不遮挡底稿。",
        slider_range=(12, 30),
        default_base=18,
        width_multiplier=1.9,
        smoothing=0.9,
        speed_base_multiplier=34.0,
        speed_base_offset=52.0,
        target_min_factor=0.94,
        target_speed_factor=0.06,
        target_curve_factor=0.04,
        target_blend=0.22,
        curve_sensitivity=0.3,
        pressure_factor=0.05,
        width_memory=0.96,
        pressure_time_weight=2.2,
        travel_weight=0.09,
        fade_min_alpha=60,
        fade_max_alpha=190,
        fade_speed_weight=60.0,
        fade_curve_weight=30.0,
        base_alpha=190,
        shadow_alpha=0,
        shadow_alpha_scale=0.0,
        shadow_width_scale=1.0,
        texture=None,
        composition_mode=QPainter.CompositionMode.CompositionMode_SourceOver,
        color_lighten=1.0,
        target_max_factor=1.08,
        width_change_limit=0.022,
        noise_strength=0.0,
        fill_alpha_boost=0,
        feather_strength=0.36,
        edge_highlight_alpha=0,
        solid_fill=True,
        opacity_range=(96, 232),
        default_opacity=180,
        target_responsiveness=0.28,
        width_accel=0.12,
        width_velocity_limit=0.16,
        width_velocity_damping=0.76,
    ),
    PenStyle.FOUNTAIN: PenStyleConfig(
        key="fountain",
        display_name="钢笔",
        description="细腻流畅，线宽随速度自然过渡，适合精致书写。",
        slider_range=(5, 24),
        default_base=10,
        width_multiplier=1.04,
        smoothing=0.86,
        speed_base_multiplier=24.0,
        speed_base_offset=38.0,
        target_min_factor=0.62,
        target_speed_factor=0.16,
        target_curve_factor=0.2,
        target_blend=0.28,
        curve_sensitivity=0.56,
        pressure_factor=0.2,
        width_memory=0.92,
        pressure_time_weight=2.8,
        travel_weight=0.2,
        fade_min_alpha=140,
        fade_max_alpha=240,
        fade_speed_weight=102.0,
        fade_curve_weight=64.0,
        base_alpha=255,
        shadow_alpha=70,
        shadow_alpha_scale=0.34,
        shadow_width_scale=1.14,
        texture=None,
        composition_mode=QPainter.CompositionMode.CompositionMode_SourceOver,
        color_lighten=1.0,
        target_max_factor=1.14,
        width_change_limit=0.03,
        noise_strength=0.0,
        fill_alpha_boost=10,
        feather_strength=0.1,
        edge_highlight_alpha=40,
        solid_fill=True,
        target_responsiveness=0.38,
        width_accel=0.2,
        width_velocity_limit=0.2,
        width_velocity_damping=0.7,
    ),
    PenStyle.BRUSH: PenStyleConfig(
        key="brush",
        display_name="毛笔",
        description="富有笔锋层次，墨迹厚实顺滑，起收笔都更具力度。",
        slider_range=(6, 20),
        default_base=12,
        width_multiplier=1.46,
        smoothing=0.84,
        speed_base_multiplier=22.0,
        speed_base_offset=34.0,
        target_min_factor=0.7,
        target_speed_factor=0.22,
        target_curve_factor=0.24,
        target_blend=0.3,
        curve_sensitivity=0.6,
        pressure_factor=0.26,
        width_memory=0.9,
        pressure_time_weight=3.0,
        travel_weight=0.24,
        fade_min_alpha=150,
        fade_max_alpha=255,
        fade_speed_weight=120.0,
        fade_curve_weight=72.0,
        base_alpha=255,
        shadow_alpha=110,
        shadow_alpha_scale=0.34,
        shadow_width_scale=1.2,
        texture=None,
        composition_mode=QPainter.CompositionMode.CompositionMode_SourceOver,
        color_lighten=1.0,
        target_max_factor=1.28,
        width_change_limit=0.034,
        noise_strength=0.0,
        fill_alpha_boost=32,
        feather_strength=0.18,
        edge_highlight_alpha=70,
        solid_fill=True,
        target_responsiveness=0.34,
        width_accel=0.24,
        width_velocity_limit=0.24,
        width_velocity_damping=0.66,
    ),
}

PEN_STYLE_ORDER: tuple[PenStyle, ...] = (
    PenStyle.CHALK,
    PenStyle.HIGHLIGHTER,
    PenStyle.FOUNTAIN,
    PenStyle.BRUSH,
)


def get_pen_style_config(style: PenStyle) -> PenStyleConfig:
    return PEN_STYLE_CONFIGS.get(style, PEN_STYLE_CONFIGS[_DEFAULT_PEN_STYLE])


def clamp_base_size_for_style(style: PenStyle, base_size: float) -> float:
    config = get_pen_style_config(style)
    minimum, maximum = config.slider_range
    return float(clamp(base_size, minimum, maximum))


def configure_pen_for_style(
    pen: QPen,
    shadow_pen: QPen,
    color: QColor,
    width: float,
    fade_alpha: int,
    style: PenStyle,
    *,
    base_alpha_override: Optional[int] = None,
    shadow_alpha_override: Optional[int] = None,
    alpha_scale: float = 1.0,
) -> QColor:
    config = get_pen_style_config(style)
    effective_width = max(0.6, float(width))
    base_color = QColor(color)
    if config.color_lighten and abs(config.color_lighten - 1.0) > 1e-3:
        light_factor = max(25, min(400, int(config.color_lighten * 100)))
        base_color = base_color.lighter(light_factor)
    target_alpha = base_alpha_override if base_alpha_override is not None else config.base_alpha
    target_alpha = int(clamp(target_alpha, 0, 255))
    if target_alpha < 255:
        base_color.setAlpha(target_alpha)
    pen.setColor(base_color)
    pen.setWidthF(effective_width)
    pen.setStyle(Qt.PenStyle.SolidLine)
    pen.setCapStyle(Qt.PenCapStyle.RoundCap)
    pen.setJoinStyle(Qt.PenJoinStyle.RoundJoin)
    if config.texture is not None:
        pen.setBrush(QBrush(base_color, config.texture))
    else:
        pen.setBrush(QBrush(base_color))
    pen.setCosmetic(False)

    shadow_color = QColor(base_color)
    shadow_alpha = shadow_alpha_override if shadow_alpha_override is not None else config.shadow_alpha
    if shadow_alpha <= 0 and config.shadow_alpha_scale <= 0:
        shadow_color.setAlpha(0)
    else:
        composite_alpha = int(
            clamp(
                shadow_alpha + fade_alpha * config.shadow_alpha_scale * max(0.0, alpha_scale),
                0,
                255,
            )
        )
        shadow_color.setAlpha(composite_alpha)
    shadow_pen.setColor(shadow_color)
    shadow_pen.setWidthF(effective_width * config.shadow_width_scale)
    shadow_pen.setStyle(Qt.PenStyle.SolidLine)
    shadow_pen.setCapStyle(Qt.PenCapStyle.RoundCap)
    shadow_pen.setJoinStyle(Qt.PenJoinStyle.RoundJoin)
    if config.texture is not None:
        shadow_pen.setBrush(QBrush(shadow_color, config.texture))
    else:
        shadow_pen.setBrush(QBrush(shadow_color))
    shadow_pen.setCosmetic(False)
    return base_color


def resolve_pen_opacity(
    config: PenStyleConfig,
    override_alpha: Optional[int],
) -> tuple[int, int, int, int, float]:
    """Return (base_alpha, fade_min, fade_max, shadow_alpha, scale)."""

    base_alpha = int(config.base_alpha)
    if config.opacity_range is not None:
        min_alpha, max_alpha = config.opacity_range
    else:
        min_alpha = base_alpha
        max_alpha = base_alpha
    if config.default_opacity is not None:
        default_alpha = int(config.default_opacity)
    else:
        default_alpha = base_alpha
    target_alpha = override_alpha if override_alpha is not None else default_alpha
    target_alpha = int(clamp(target_alpha, min_alpha, max_alpha))
    scale = 1.0
    if base_alpha > 0:
        scale = max(0.0, target_alpha / float(base_alpha))
    fade_min = int(clamp(config.fade_min_alpha * scale, 0, 255))
    fade_max = int(clamp(config.fade_max_alpha * scale, fade_min, 255))
    shadow_alpha = int(clamp(config.shadow_alpha * scale, 0, 255))
    return target_alpha, fade_min, fade_max, shadow_alpha, scale


class _PenStyleEffects:
    _noise_cache: Dict[Tuple[int, int, int, int], QBrush] = {}

    @classmethod
    def _stroke_path(cls, path: QPainterPath, width: float) -> QPainterPath:
        stroker = QPainterPathStroker()
        stroker.setCapStyle(Qt.PenCapStyle.RoundCap)
        stroker.setJoinStyle(Qt.PenJoinStyle.RoundJoin)
        stroker.setWidth(max(1.0, width))
        return stroker.createStroke(path)

    @classmethod
    def _noise_brush(
        cls,
        color: QColor,
        alpha: int,
        density: float,
        scale: int = 2,
    ) -> QBrush:
        key = (color.rgba(), int(alpha), int(density * 1000), max(1, int(scale)))
        cached = cls._noise_cache.get(key)
        if cached is not None:
            return cached
        size = max(16, min(128, 32 * key[3]))
        pixmap = QPixmap(size, size)
        pixmap.fill(Qt.GlobalColor.transparent)
        painter = QPainter(pixmap)
        painter.setRenderHint(QPainter.RenderHint.Antialiasing, False)
        rng = random.Random(f"{key[0]}-{key[1]}-{key[2]}-{key[3]}")
        dot_count = max(1, int(size * size * max(0.05, min(0.9, density))))
        dot_color = QColor(color)
        for _ in range(dot_count):
            strength = 0.6 + rng.random() * 0.5
            dot_color.setAlpha(max(0, min(255, int(alpha * strength))))
            painter.setPen(dot_color)
            painter.drawPoint(rng.randrange(size), rng.randrange(size))
        painter.end()
        brush = QBrush(pixmap)
        cls._noise_cache[key] = brush
        return brush

    @classmethod
    def apply(
        cls,
        painter: QPainter,
        path: QPainterPath,
        width: float,
        config: PenStyleConfig,
        base_color: QColor,
        *,
        stroke_coverage: Optional[QPainterPath] = None,
    ) -> Optional[QPainterPath]:
        if width <= 0.0:
            return stroke_coverage
        style_key = config.key
        base_alpha = base_color.alpha() if base_color.isValid() else config.base_alpha
        fill_alpha = int(clamp(base_alpha + config.fill_alpha_boost, 0, 255))
        color = QColor(base_color)

        def _fill(
            stroke_area: QPainterPath,
            fill_color: QColor,
            *,
            composition: Optional[QPainter.CompositionMode] = None,
        ) -> None:
            painter.save()
            if composition is not None:
                painter.setCompositionMode(composition)
            painter.setPen(Qt.PenStyle.NoPen)
            painter.setBrush(fill_color)
            painter.drawPath(stroke_area)
            painter.restore()

        if style_key == "chalk":
            stroke_area = cls._stroke_path(path, width * 1.12)
            body_color = QColor(color)
            body_color.setAlpha(fill_alpha)
            _fill(stroke_area, body_color)

            edge_color = QColor(body_color)
            edge_color.setAlpha(int(fill_alpha * 0.42))
            edge_pen = QPen(
                edge_color,
                max(0.9, width * (1.02 + config.feather_strength * 0.3)),
                Qt.PenStyle.SolidLine,
                Qt.PenCapStyle.RoundCap,
                Qt.PenJoinStyle.RoundJoin,
            )
            painter.save()
            painter.setPen(edge_pen)
            painter.drawPath(path)
            painter.restore()

            if config.edge_highlight_alpha > 0:
                highlight_pen = QPen(
                    QColor(255, 255, 255, config.edge_highlight_alpha),
                    max(0.6, width * 0.14),
                    Qt.PenStyle.SolidLine,
                    Qt.PenCapStyle.RoundCap,
                    Qt.PenJoinStyle.RoundJoin,
                )
                painter.save()
                painter.setPen(highlight_pen)
                painter.drawPath(path)
                painter.restore()
            return stroke_coverage

        if style_key == "highlighter":
            stroke_area = cls._stroke_path(path, width * 1.04)
            body_color = QColor(color)
            body_color.setAlpha(fill_alpha)
            fill_area = QPainterPath(stroke_area)
            coverage = stroke_coverage
            if coverage is not None and not coverage.isEmpty():
                fill_area = fill_area.subtracted(coverage)
            if not fill_area.isEmpty():
                _fill(fill_area, body_color)
            if coverage is not None and not coverage.isEmpty():
                updated_coverage = coverage.united(stroke_area)
            else:
                updated_coverage = QPainterPath(stroke_area)

            if config.feather_strength > 0:
                glow_color = QColor(body_color)
                glow_color.setAlpha(int(fill_alpha * 0.32))
                glow_pen = QPen(
                    glow_color,
                    max(0.8, width * (1.0 + config.feather_strength)),
                    Qt.PenStyle.SolidLine,
                    Qt.PenCapStyle.RoundCap,
                    Qt.PenJoinStyle.RoundJoin,
                )
                painter.save()
                painter.setPen(glow_pen)
                painter.drawPath(path)
                painter.restore()
            return updated_coverage

        if style_key == "brush":
            stroke_area = cls._stroke_path(path, width * 1.08)
            body_color = QColor(color)
            body_color.setAlpha(fill_alpha)
            _fill(stroke_area, body_color)

            depth_color = QColor(body_color)
            depth_color = depth_color.darker(118)
            depth_color.setAlpha(int(fill_alpha * 0.6))
            depth_pen = QPen(
                depth_color,
                max(0.8, width * 0.68),
                Qt.PenStyle.SolidLine,
                Qt.PenCapStyle.RoundCap,
                Qt.PenJoinStyle.RoundJoin,
            )
            painter.save()
            painter.setPen(depth_pen)
            painter.drawPath(path)
            painter.restore()

            if config.edge_highlight_alpha > 0:
                highlight_pen = QPen(
                    QColor(255, 255, 255, config.edge_highlight_alpha),
                    max(0.7, width * 0.16),
                    Qt.PenStyle.SolidLine,
                    Qt.PenCapStyle.RoundCap,
                    Qt.PenJoinStyle.RoundJoin,
                )
                painter.save()
                painter.setPen(highlight_pen)
                painter.drawPath(path)
                painter.restore()
            return stroke_coverage

        # fountain & fallback styles
        stroke_area = cls._stroke_path(path, width * 1.04)
        if config.solid_fill:
            body_color = QColor(color)
            body_color.setAlpha(fill_alpha)
            _fill(stroke_area, body_color)

        depth_color = QColor(color)
        depth_color = depth_color.darker(120)
        depth_color.setAlpha(int(fill_alpha * 0.4))
        depth_pen = QPen(
            depth_color,
            max(0.6, width * 0.55),
            Qt.PenStyle.SolidLine,
            Qt.PenCapStyle.RoundCap,
            Qt.PenJoinStyle.RoundJoin,
        )
        painter.save()
        painter.setPen(depth_pen)
        painter.drawPath(path)
        painter.restore()

        if config.edge_highlight_alpha > 0:
            highlight_pen = QPen(
                QColor(255, 255, 255, config.edge_highlight_alpha),
                max(0.6, width * 0.12),
                Qt.PenStyle.SolidLine,
                Qt.PenCapStyle.RoundCap,
                Qt.PenJoinStyle.RoundJoin,
            )
            painter.save()
            painter.setPen(highlight_pen)
            painter.drawPath(path)
            painter.restore()
        return stroke_coverage
def render_pen_preview_pixmap(
    color: QColor,
    style: PenStyle,
    base_size: float,
    *,
    size: QSize = QSize(200, 64),
    opacity_override: Optional[int] = None,
) -> QPixmap:
    width = max(60, size.width())
    height = max(36, size.height())
    pixmap = QPixmap(width, height)
    pixmap.fill(QColor(255, 255, 255, 0))

    painter = QPainter(pixmap)
    painter.setRenderHint(QPainter.RenderHint.Antialiasing)
    painter.fillRect(pixmap.rect(), QColor(255, 255, 255, 230))
    painter.setPen(QPen(QColor(0, 0, 0, 28), 1))
    painter.drawRoundedRect(pixmap.rect().adjusted(0, 0, -1, -1), 8, 8)

    config = get_pen_style_config(style)
    base_width = clamp_base_size_for_style(style, base_size)
    effective_width = max(1.0, float(base_width) * config.width_multiplier)

    base_alpha, fade_min, fade_max, shadow_alpha, alpha_scale = resolve_pen_opacity(
        config, opacity_override
    )

    pen = QPen()
    shadow_pen = QPen()
    base_color = configure_pen_for_style(
        pen,
        shadow_pen,
        color,
        effective_width,
        fade_max,
        style,
        base_alpha_override=base_alpha,
        shadow_alpha_override=shadow_alpha,
        alpha_scale=alpha_scale,
    )

    path = QPainterPath(QPointF(14, height * 0.7))
    path.cubicTo(
        QPointF(width * 0.35, height * 0.15),
        QPointF(width * 0.55, height * 0.95),
        QPointF(width - 16, height * 0.38),
    )

    painter.setPen(shadow_pen)
    painter.drawPath(path)
    painter.setPen(pen)
    if config.key != "highlighter":
        painter.drawPath(path)
    _PenStyleEffects.apply(painter, path, effective_width, config, QColor(base_color))
    painter.end()
    return pixmap


# ---------- 自绘置顶 ToolTip ----------
class TipWindow(QWidget):
    """一个轻量的自绘 ToolTip，确保位于所有置顶窗之上。"""
    def __init__(self) -> None:
        super().__init__(None, Qt.WindowType.Tool | Qt.WindowType.FramelessWindowHint | Qt.WindowType.WindowStaysOnTopHint)
        self.setAttribute(Qt.WidgetAttribute.WA_TransparentForMouseEvents, True)
        self.setAttribute(Qt.WidgetAttribute.WA_ShowWithoutActivating, True)
        self.setStyleSheet(
            """
            QLabel {
                color: #f1f3f4;
                background: rgba(32, 33, 36, 230);
                border: 1px solid rgba(255, 255, 255, 45);
                border-radius: 6px;
                padding: 4px 8px;
                font-size: 12px;
            }
            """
        )
        self._label = QLabel("", self)
        self._label.setAlignment(Qt.AlignmentFlag.AlignLeft | Qt.AlignmentFlag.AlignVCenter)
        self._hide_timer = QTimer(self); self._hide_timer.setSingleShot(True); self._hide_timer.timeout.connect(self.hide)

    def show_tip(self, text: str, pos: QPoint, duration_ms: int = 2500) -> None:
        self._label.setText(text or "")
        self._label.adjustSize()
        self.resize(self._label.size())
        self.move(pos + QPoint(12, 16))
        self.show()
        self.raise_()
        self._hide_timer.start(duration_ms)

    def hide_tip(self) -> None:
        self._hide_timer.stop()
        self.hide()


# ---------- 对话框 ----------
class PenSettingsDialog(QDialog):
    """画笔粗细与颜色选择对话框。"""

    COLORS = {
        "#FF0000": "红",
        "#FFFF00": "黄",
        "#FFA500": "橙",
        "#24B47E": "绿",
        "#1E90FF": "蓝",
        "#800080": "紫",
        "#FFFFFF": "白",
    }

    def __init__(
        self,
        parent: Optional[QWidget] = None,
        initial_base_size: float = 12,
        initial_color: str = "#FF0000",
        initial_style: Union[PenStyle, str] = _DEFAULT_PEN_STYLE,
        initial_opacity_overrides: Optional[Mapping[PenStyle, int]] = None,
        initial_base_sizes: Optional[Mapping[PenStyle, float]] = None,
        initial_control_flags: Optional[Mapping[str, Any]] = None,
    ) -> None:
        super().__init__(parent)
        self.setWindowTitle("画笔设置")
        self.setWindowFlag(Qt.WindowType.WindowStaysOnTopHint, True)

        self.pen_color = QColor(initial_color)
        if not self.pen_color.isValid():
            self.pen_color = QColor("#FF0000")

        self._current_style = self._normalize_style(initial_style)
        self._preview_size = QSize(220, 76)
        self._initial_base_size = clamp_base_size_for_style(
            self._current_style, float(initial_base_size)
        )
        base_sizes: Dict[PenStyle, float] = {}
        if initial_base_sizes:
            for key, value in initial_base_sizes.items():
                if not isinstance(key, PenStyle):
                    continue
                try:
                    numeric = float(value)
                except (TypeError, ValueError):
                    continue
                base_sizes[key] = clamp_base_size_for_style(key, numeric)
        base_sizes.setdefault(self._current_style, float(self._initial_base_size))
        self._style_base_sizes: Dict[PenStyle, float] = base_sizes
        overrides: Dict[PenStyle, int] = {}
        if initial_opacity_overrides:
            for key, value in initial_opacity_overrides.items():
                if isinstance(key, PenStyle):
                    try:
                        overrides[key] = int(value)
                    except (TypeError, ValueError):
                        continue
        self._opacity_overrides: Dict[PenStyle, int] = overrides

        layout = QVBoxLayout(self)
        layout.setContentsMargins(10, 10, 10, 10)
        layout.setSpacing(8)

        control_defaults = {
            "ms_ppt": True,
            "ms_word": True,
            "wps_ppt": True,
            "wps_word": True,
        }
        if initial_control_flags:
            for key in list(control_defaults):
                if key in initial_control_flags:
                    control_defaults[key] = parse_bool(
                        initial_control_flags[key], control_defaults[key]
                    )
        self._control_checkboxes: Dict[str, QCheckBox] = {}

        style_layout = QHBoxLayout()
        style_layout.setContentsMargins(0, 0, 0, 0)
        style_layout.setSpacing(6)
        style_label = QLabel("风格:")
        self.style_combo = QComboBox(self)
        self.style_combo.setSizeAdjustPolicy(QComboBox.SizeAdjustPolicy.AdjustToContents)
        for style in PEN_STYLE_ORDER:
            config = get_pen_style_config(style)
            override_alpha = self._resolve_opacity_for_style(style)
            icon = QIcon(
                render_pen_preview_pixmap(
                    self.pen_color,
                    style,
                    config.default_base,
                    size=QSize(96, 40),
                    opacity_override=override_alpha,
                )
            )
            self.style_combo.addItem(icon, config.display_name, style)
            self.style_combo.setItemData(
                self.style_combo.count() - 1,
                config.description,
                Qt.ItemDataRole.ToolTipRole,
            )
        style_layout.addWidget(style_label)
        style_layout.addWidget(self.style_combo, 1)
        layout.addLayout(style_layout)

        self.style_description = QLabel("", self)
        self.style_description.setWordWrap(True)
        self.style_description.setStyleSheet("color: #5f6368; font-size: 12px;")
        layout.addWidget(self.style_description)

        size_layout = QHBoxLayout()
        size_layout.setContentsMargins(0, 0, 0, 0)
        size_layout.setSpacing(6)
        size_label = QLabel("基础粗细:")
        self.size_slider = QSlider(Qt.Orientation.Horizontal)
        self.size_slider.setMinimumWidth(140)
        self.size_value = QLabel("")
        size_layout.addWidget(size_label)
        size_layout.addWidget(self.size_slider, 1)
        size_layout.addWidget(self.size_value)
        layout.addLayout(size_layout)

        self.opacity_container = QWidget(self)
        opacity_layout = QHBoxLayout(self.opacity_container)
        opacity_layout.setContentsMargins(0, 0, 0, 0)
        opacity_layout.setSpacing(6)
        self.opacity_label = QLabel("透明度:")
        self.opacity_slider = QSlider(Qt.Orientation.Horizontal)
        self.opacity_slider.setRange(0, 100)
        self.opacity_slider.setMinimumWidth(140)
        self.opacity_value = QLabel("")
        opacity_layout.addWidget(self.opacity_label)
        opacity_layout.addWidget(self.opacity_slider, 1)
        opacity_layout.addWidget(self.opacity_value)
        layout.addWidget(self.opacity_container)

        self.preview_label = QLabel(self)
        self.preview_label.setAlignment(Qt.AlignmentFlag.AlignCenter)
        self.preview_label.setMinimumSize(self._preview_size)
        layout.addWidget(self.preview_label, 0, Qt.AlignmentFlag.AlignCenter)

        layout.addWidget(QLabel("颜色:"))
        color_layout = QGridLayout()
        color_layout.setContentsMargins(0, 0, 0, 0)
        color_layout.setSpacing(6)
        for index, (color_hex, name) in enumerate(self.COLORS.items()):
            button = QPushButton()
            button.setFixedSize(26, 26)
            button.setCursor(Qt.CursorShape.PointingHandCursor)
            button.setStyleSheet(
                f"background-color: {color_hex}; border: 1px solid rgba(0, 0, 0, 60); border-radius: 13px;"
            )
            button.setToolTip(name)
            button.clicked.connect(lambda _checked=False, c=color_hex: self._select_color(c))
            color_layout.addWidget(button, index // 4, index % 4)
        layout.addLayout(color_layout)

<<<<<<< HEAD
        control_label = QLabel("放映与滚动控制：")
=======
        control_label = QLabel("翻页与滚动控制：")
>>>>>>> c5f537a4
        control_label.setStyleSheet("font-weight: bold;")
        layout.addWidget(control_label)
        control_grid = QGridLayout()
        control_grid.setContentsMargins(0, 0, 0, 0)
        control_grid.setHorizontalSpacing(14)
        control_grid.setVerticalSpacing(6)
        control_items = [
            ("ms_ppt", "控制PowerPoint放映"),
            ("ms_word", "控制Word滚动"),
            ("wps_ppt", "控制WPS演示放映"),
            ("wps_word", "控制WPS文档滚动"),
        ]
        for index, (key, text) in enumerate(control_items):
            checkbox = QCheckBox(text, self)
            checkbox.setChecked(control_defaults.get(key, True))
            checkbox.setToolTip("关闭后将不会向对应应用发送翻页或滚动指令。")
            self._control_checkboxes[key] = checkbox
            control_grid.addWidget(checkbox, index // 2, index % 2)
        layout.addLayout(control_grid)

        buttons = QDialogButtonBox(QDialogButtonBox.StandardButton.Ok | QDialogButtonBox.StandardButton.Cancel)
        buttons.accepted.connect(self.accept)
        buttons.rejected.connect(self.reject)
        style_dialog_buttons(
            buttons,
            {
                QDialogButtonBox.StandardButton.Ok: ButtonStyles.PRIMARY,
                QDialogButtonBox.StandardButton.Cancel: ButtonStyles.TOOLBAR,
            },
            extra_padding=10,
            minimum_height=32,
        )
        layout.addWidget(buttons)

        # 初始化数据与事件
        target_index = max(0, PEN_STYLE_ORDER.index(self._current_style))
        prev_block = self.style_combo.blockSignals(True)
        self.style_combo.setCurrentIndex(target_index)
        self.style_combo.blockSignals(prev_block)
        self.style_combo.currentIndexChanged.connect(self._on_style_changed)
        self.size_slider.valueChanged.connect(self._on_size_changed)
        self.opacity_slider.valueChanged.connect(self._on_opacity_changed)

        self._update_style_description()
        self._apply_style_to_slider(base_size=self._initial_base_size, use_default=False)
        self._refresh_style_icons()
        self._update_preview()
        self.setFixedSize(self.sizeHint())

    def _normalize_style(self, style: Union[PenStyle, str]) -> PenStyle:
        if isinstance(style, PenStyle):
            return style
        if isinstance(style, str):
            try:
                return PenStyle(style)
            except ValueError:
                pass
        return _DEFAULT_PEN_STYLE

    def _apply_style_to_slider(
        self,
        *,
        base_size: Optional[float] = None,
        use_default: bool = False,
    ) -> None:
        config = get_pen_style_config(self._current_style)
        minimum, maximum = config.slider_range
        prev_block = self.size_slider.blockSignals(True)
        self.size_slider.setRange(minimum, maximum)
        if base_size is not None:
            value = clamp_base_size_for_style(self._current_style, float(base_size))
        elif use_default:
            value = clamp_base_size_for_style(self._current_style, float(config.default_base))
        else:
            stored = self._style_base_sizes.get(self._current_style)
            if stored is None:
                stored = float(config.default_base)
            value = clamp_base_size_for_style(self._current_style, float(stored))
        self._style_base_sizes[self._current_style] = float(value)
        self.size_slider.setValue(int(round(value)))
        self.size_slider.blockSignals(prev_block)
        self._update_size_label()
        self._apply_style_to_opacity(use_default=use_default)

    def _update_size_label(self) -> None:
        config = get_pen_style_config(self._current_style)
        base_value = int(self.size_slider.value())
        effective = int(round(base_value * config.width_multiplier))
        self.size_value.setText(f"基础 {base_value}px · 实际≈{effective}px")

    def _apply_style_to_opacity(self, *, use_default: bool) -> None:
        config = get_pen_style_config(self._current_style)
        if not config.opacity_range:
            self.opacity_container.hide()
            self.opacity_value.setText("")
            return
        self.opacity_container.show()
        if config.default_opacity is not None:
            default_alpha = int(config.default_opacity)
        else:
            default_alpha = int(config.base_alpha)
        if use_default:
            alpha = default_alpha
        else:
            alpha = self._resolve_opacity_for_style(self._current_style)
        min_alpha, max_alpha = config.opacity_range
        alpha = int(clamp(alpha, min_alpha, max_alpha))
        self._opacity_overrides[self._current_style] = alpha
        percent = self._alpha_to_percent(alpha, config)
        prev_block = self.opacity_slider.blockSignals(True)
        self.opacity_slider.setValue(percent)
        self.opacity_slider.blockSignals(prev_block)
        self._update_opacity_label()

    def _update_opacity_label(self) -> None:
        config = get_pen_style_config(self._current_style)
        if not config.opacity_range:
            self.opacity_value.setText("")
            return
        alpha = self._resolve_opacity_for_style(self._current_style)
        percent = self._alpha_to_percent(alpha, config)
        self.opacity_value.setText(f"{percent}% · α={alpha}")

    def _update_style_description(self) -> None:
        config = get_pen_style_config(self._current_style)
        minimum, maximum = config.slider_range
        self.style_description.setText(
            f"{config.description}（基础粗细范围 {minimum} - {maximum} 像素）"
        )

    def _resolve_opacity_for_style(self, style: PenStyle) -> int:
        config = get_pen_style_config(style)
        if config.opacity_range:
            min_alpha, max_alpha = config.opacity_range
        else:
            min_alpha = int(config.base_alpha)
            max_alpha = int(config.base_alpha)
        if config.default_opacity is not None:
            default_alpha = int(config.default_opacity)
        else:
            default_alpha = int(config.base_alpha)
        stored = self._opacity_overrides.get(style, default_alpha)
        return int(clamp(stored, min_alpha, max_alpha))

    def _alpha_to_percent(self, alpha: int, config: PenStyleConfig) -> int:
        if not config.opacity_range:
            return 100
        min_alpha, max_alpha = config.opacity_range
        span = max(1, max_alpha - min_alpha)
        percent = int(round((alpha - min_alpha) * 100 / span))
        return int(clamp(percent, 0, 100))

    def _percent_to_alpha(self, percent: int, config: PenStyleConfig) -> int:
        if not config.opacity_range:
            return int(config.base_alpha)
        percent = int(clamp(percent, 0, 100))
        min_alpha, max_alpha = config.opacity_range
        span = max(0, max_alpha - min_alpha)
        if span <= 0:
            return min_alpha
        alpha = min_alpha + int(round(span * (percent / 100.0)))
        return int(clamp(alpha, min_alpha, max_alpha))

    def _refresh_style_icons(self) -> None:
        for index, style in enumerate(PEN_STYLE_ORDER):
            config = get_pen_style_config(style)
            icon = QIcon(
                render_pen_preview_pixmap(
                    self.pen_color,
                    style,
                    config.default_base,
                    size=QSize(96, 40),
                    opacity_override=self._resolve_opacity_for_style(style),
                )
            )
            self.style_combo.setItemIcon(index, icon)

    def _update_preview(self) -> None:
        pixmap = render_pen_preview_pixmap(
            self.pen_color,
            self._current_style,
            float(self.size_slider.value()),
            size=self._preview_size,
            opacity_override=self._resolve_opacity_for_style(self._current_style),
        )
        self.preview_label.setPixmap(pixmap)
        self.preview_label.setFixedSize(pixmap.size())

    def _on_style_changed(self) -> None:
        style = self._normalize_style(self.style_combo.currentData())
        if style == self._current_style:
            return
        self._current_style = style
        self._update_style_description()
        self._apply_style_to_slider(use_default=False)
        self._refresh_style_icons()
        self._update_preview()

    def _on_size_changed(self) -> None:
        value = clamp_base_size_for_style(self._current_style, float(self.size_slider.value()))
        self._style_base_sizes[self._current_style] = float(value)
        self._update_size_label()
        self._update_preview()

    def _on_opacity_changed(self) -> None:
        config = get_pen_style_config(self._current_style)
        if not config.opacity_range:
            return
        percent = int(self.opacity_slider.value())
        alpha = self._percent_to_alpha(percent, config)
        self._opacity_overrides[self._current_style] = alpha
        self._update_opacity_label()
        self._refresh_style_icons()
        self._update_preview()

    def _select_color(self, color_hex: str) -> None:
        color = QColor(color_hex)
        if not color.isValid():
            return
        self.pen_color = color
        self._refresh_style_icons()
        self._update_preview()

    def _collect_control_flags(self) -> Dict[str, bool]:
        return {
            key: bool(checkbox.isChecked())
            for key, checkbox in self._control_checkboxes.items()
        }

    def get_settings(
        self,
    ) -> tuple[
        float,
        QColor,
        PenStyle,
        Dict[PenStyle, int],
        Dict[PenStyle, float],
        Dict[str, bool],
    ]:
        bases: Dict[PenStyle, float] = {}
        for style in PEN_STYLE_ORDER:
            config = get_pen_style_config(style)
            stored = self._style_base_sizes.get(style)
            if stored is None:
                stored = float(config.default_base)
            bases[style] = float(clamp_base_size_for_style(style, stored))
        return (
            float(clamp_base_size_for_style(self._current_style, float(self.size_slider.value()))),
            QColor(self.pen_color),
            self._current_style,
            {style: value for style, value in self._opacity_overrides.items()},
            bases,
            self._collect_control_flags(),
        )

    def showEvent(self, event) -> None:  # type: ignore[override]
        super().showEvent(event)
        ensure_widget_within_screen(self)


class ShapeSettingsDialog(QDialog):
    """图形工具的快捷选择窗口。"""
    SHAPES = {"line": "直线", "dashed_line": "虚线", "rect": "矩形", "circle": "圆形"}

    def __init__(self, parent: Optional[QWidget] = None) -> None:
        super().__init__(parent)
        self.setWindowTitle("选择图形")
        self.setWindowFlag(Qt.WindowType.WindowStaysOnTopHint, True)
        self.selected_shape: Optional[str] = None

        layout = QGridLayout(self)
        layout.setContentsMargins(10, 10, 10, 10)
        layout.setHorizontalSpacing(6)
        layout.setVerticalSpacing(6)

        for index, (shape_key, name) in enumerate(self.SHAPES.items()):
            button = QPushButton(name)
            button.setMinimumWidth(68)
            apply_button_style(
                button,
                ButtonStyles.TOOLBAR,
                height=recommended_control_height(button.font(), extra=10, minimum=32),
            )
            button.clicked.connect(lambda _checked, key=shape_key: self._select_shape(key))
            layout.addWidget(button, index // 2, index % 2)

        self.setFixedSize(self.sizeHint())

    def _select_shape(self, shape: str) -> None:
        self.selected_shape = shape
        self.accept()

    def get_shape(self) -> Optional[str]:
        return self.selected_shape

    def showEvent(self, event) -> None:  # type: ignore[override]
        super().showEvent(event)
        ensure_widget_within_screen(self)


class BoardColorDialog(QDialog):
    """白板背景颜色选择对话框。"""
    COLORS = {"#FFFFFF": "白板", "#000000": "黑板", "#0E4020": "绿板"}

    def __init__(self, parent: Optional[QWidget] = None) -> None:
        super().__init__(parent)
        self.setWindowTitle("选择颜色")
        self.setWindowFlag(Qt.WindowType.WindowStaysOnTopHint, True)
        self.selected_color: Optional[QColor] = None

        layout = QHBoxLayout(self)
        layout.setContentsMargins(10, 10, 10, 10)
        layout.setSpacing(6)

        for color_hex, name in self.COLORS.items():
            button = QPushButton(name)
            button.setCursor(Qt.CursorShape.PointingHandCursor)
            button.setFixedSize(72, 28)
            button.clicked.connect(lambda _checked, c=color_hex: self._select_color(c))
            layout.addWidget(button)

        self.setFixedSize(self.sizeHint())

    def _select_color(self, color_hex: str) -> None:
        self.selected_color = QColor(color_hex)
        self.accept()

    def get_color(self) -> Optional[QColor]:
        return self.selected_color

    def showEvent(self, event) -> None:  # type: ignore[override]
        super().showEvent(event)
        ensure_widget_within_screen(self)


# ---------- 标题栏 ----------
class TitleBar(QWidget):
    """浮动工具条的标题栏，负责拖拽移动。"""

    def __init__(self, toolbar: "FloatingToolbar") -> None:
        super().__init__(toolbar)
        self.toolbar = toolbar
        self._dragging = False
        self._drag_offset = QPoint()
        self.setCursor(Qt.CursorShape.OpenHandCursor)

        self.setAutoFillBackground(True)
        palette = self.palette()
        palette.setColor(self.backgroundRole(), QColor(36, 37, 41, 235))
        self.setPalette(palette)
        self.setFixedHeight(22)

        layout = QHBoxLayout(self)
        layout.setContentsMargins(6, 0, 6, 0)
        title = QLabel("屏幕画笔")
        font = title.font()
        font.setBold(True)
        title.setFont(font)
        title.setStyleSheet("color: #f1f3f4; font-size: 10.5px;")
        layout.addWidget(title)
        layout.addStretch()

    def mousePressEvent(self, event) -> None:
        if event.button() == Qt.MouseButton.LeftButton:
            self._dragging = True
            self._drag_offset = event.globalPosition().toPoint() - self.toolbar.pos()
            self.setCursor(Qt.CursorShape.ClosedHandCursor)
            event.accept()
        super().mousePressEvent(event)

    def mouseMoveEvent(self, event) -> None:
        if self._dragging:
            self.toolbar.move(event.globalPosition().toPoint() - self._drag_offset)
            event.accept()
        super().mouseMoveEvent(event)

    def mouseReleaseEvent(self, event) -> None:
        if self._dragging:
            self.toolbar.overlay.save_window_position()
        self._dragging = False
        self.setCursor(Qt.CursorShape.OpenHandCursor)
        try:
            self.toolbar.overlay.raise_toolbar()
        except Exception:
            pass
        event.accept()
        super().mouseReleaseEvent(event)


# ---------- 浮动工具条（画笔/白板） ----------
class FloatingToolbar(QWidget):
    """悬浮工具条：提供画笔、图形、白板等常用按钮。"""

    def __init__(self, overlay: "OverlayWindow", settings_manager: SettingsManager) -> None:
        super().__init__(
            None,
            Qt.WindowType.Tool | Qt.WindowType.FramelessWindowHint | Qt.WindowType.WindowStaysOnTopHint,
        )
        self.overlay = overlay
        self.settings_manager = settings_manager
        self.setAttribute(Qt.WidgetAttribute.WA_TranslucentBackground)
        self.setAttribute(Qt.WidgetAttribute.WA_AlwaysShowToolTips, True)
        self.setWindowFlag(Qt.WindowType.WindowDoesNotAcceptFocus, True)
        self._tip = TipWindow()
        self._build_ui()
        self._whiteboard_locked = False

        settings = self.settings_manager.load_settings().get("Paint", {})
        self.move(int(settings.get("x", "260")), int(settings.get("y", "260")))
        self.adjustSize()
        self.setFixedSize(self.sizeHint())
        self._base_minimum_width = self.width()
        self._base_minimum_height = self.height()
        self._ensure_min_width = self.width()
        self._ensure_min_height = self.height()

    def _build_ui(self) -> None:
        self.setStyleSheet(
            """
            #container {
                background-color: rgba(28, 29, 32, 235);
                border-radius: 10px;
                border: 1px solid rgba(255, 255, 255, 45);
            }
            QPushButton {
                color: #f1f3f4;
                background: rgba(60, 64, 67, 240);
                border: 1px solid rgba(255, 255, 255, 45);
                border-radius: 6px;
                padding: 3px;
                min-width: 28px;
                min-height: 28px;
            }
            QPushButton:hover {
                background: rgba(138, 180, 248, 245);
                border-color: rgba(138, 180, 248, 255);
                color: #202124;
            }
            QPushButton:checked {
                background: rgba(138, 180, 248, 255);
                color: #202124;
            }
            QPushButton#eraserButton {
                background: rgba(241, 243, 244, 235);
                color: #3c4043;
                border-color: rgba(138, 180, 248, 170);
            }
            QPushButton#eraserButton:hover,
            QPushButton#eraserButton:checked {
                background: rgba(202, 225, 255, 255);
                border-color: #1a73e8;
                color: #174ea6;
            }
            QPushButton#clearButton {
                background: rgba(255, 236, 232, 240);
                color: #a03a1e;
                border-color: rgba(255, 173, 153, 230);
            }
            QPushButton#clearButton:hover,
            QPushButton#clearButton:checked {
                background: rgba(255, 210, 204, 255);
                border-color: rgba(255, 138, 101, 255);
                color: #5f2121;
            }
            #whiteboardButtonActive {
                background: rgba(255, 214, 102, 240);
                border-color: rgba(251, 188, 5, 255);
                color: #202124;
            }
            """
        )

        root = QVBoxLayout(self)
        root.setContentsMargins(0, 0, 0, 0)
        container = QWidget(self)
        container.setObjectName("container")
        root.addWidget(container)

        layout = QVBoxLayout(container)
        layout.setContentsMargins(6, 5, 6, 6)
        layout.setSpacing(5)
        self.title_bar = TitleBar(self)
        layout.addWidget(self.title_bar)

        self.btn_cursor = QPushButton(IconManager.get_icon("cursor"), "")
        self.brush_color_buttons: Dict[str, QPushButton] = {}
        brush_configs = [
            ("#000000", "黑色画笔"),
            ("#FF0000", "红色画笔"),
            ("#1E90FF", "蓝色画笔"),
        ]  # 预设的高频画笔颜色
        brush_buttons = []
        for color_hex, name in brush_configs:
            button = QPushButton(IconManager.get_brush_icon(color_hex), "")
            button.setToolTip(name)
            self.brush_color_buttons[color_hex.lower()] = button
            brush_buttons.append(button)
        self.btn_settings = QPushButton(IconManager.get_icon("settings"), "")
        self.btn_shape = QPushButton(IconManager.get_icon("shape"), "")
        self.btn_slide_down = QPushButton(IconManager.get_icon("arrow_down"), "")
        self.btn_slide_up = QPushButton(IconManager.get_icon("arrow_up"), "")
        self.btn_undo = QPushButton(IconManager.get_icon("undo"), "")
        self.btn_eraser = QPushButton(IconManager.get_icon("eraser"), "")
        self.btn_eraser.setObjectName("eraserButton")
        self.btn_clear_all = QPushButton(IconManager.get_icon("clear_all"), "")
        self.btn_clear_all.setObjectName("clearButton")
        self.btn_whiteboard = QPushButton(IconManager.get_icon("whiteboard"), "")

        row_top = QHBoxLayout()
        row_top.setContentsMargins(0, 0, 0, 0)
        row_top.setSpacing(3)
        row_bottom = QHBoxLayout()
        row_bottom.setContentsMargins(0, 0, 0, 0)
        row_bottom.setSpacing(3)

        top_buttons = [
            self.btn_cursor,
            *brush_buttons,
            self.btn_settings,
            self.btn_shape,
        ]
        bottom_buttons = [
            self.btn_slide_down,
            self.btn_slide_up,
            self.btn_undo,
            self.btn_eraser,
            self.btn_clear_all,
            self.btn_whiteboard,
        ]

        def _configure_toolbar_button(btn: QPushButton) -> None:
            btn.setIconSize(QSize(18, 18))
            btn.setCursor(Qt.CursorShape.PointingHandCursor)
            btn.setFocusPolicy(Qt.FocusPolicy.NoFocus)

        for btn in top_buttons + bottom_buttons:
            _configure_toolbar_button(btn)
        for btn in top_buttons:
            row_top.addWidget(btn)
        for btn in bottom_buttons:
            row_bottom.addWidget(btn)
        layout.addLayout(row_top)
        layout.addLayout(row_bottom)

        tooltip_text = {
            self.btn_cursor: "光标",
            self.btn_slide_down: "下一页",
            self.btn_slide_up: "上一页",
            self.btn_shape: "图形",
            self.btn_undo: "撤销",
            self.btn_eraser: "橡皮（再次点击恢复画笔）",
            self.btn_clear_all: "清除（并恢复画笔）",
            self.btn_whiteboard: "白板（单击开关 / 双击换色）",
            self.btn_settings: "画笔设置",
        }
        for button in brush_buttons:
            tooltip_text[button] = button.toolTip() or "画笔"
        for btn, tip_text in tooltip_text.items():
            btn.setToolTip(tip_text)
            btn.installEventFilter(self)

        self.tool_buttons = QButtonGroup(self)
        for btn in (self.btn_cursor, *brush_buttons, self.btn_shape, self.btn_eraser):
            btn.setCheckable(True)
            self.tool_buttons.addButton(btn)
        self.tool_buttons.setExclusive(True)

        self.btn_cursor.clicked.connect(self.overlay.toggle_cursor_mode)
        for color_hex, button in zip([c for c, _ in brush_configs], brush_buttons):
            button.clicked.connect(lambda _checked, c=color_hex: self.overlay.use_brush_color(c))
        self.btn_shape.clicked.connect(self._select_shape)
        self.btn_slide_down.clicked.connect(
            lambda _checked=False: self.overlay.go_to_next_slide(via_toolbar=True)
        )
        self.btn_slide_up.clicked.connect(
            lambda _checked=False: self.overlay.go_to_previous_slide(via_toolbar=True)
        )
        self.btn_undo.clicked.connect(self.overlay.undo_last_action)
        self.btn_eraser.clicked.connect(self.overlay.toggle_eraser_mode)
        self.btn_clear_all.clicked.connect(self.overlay.clear_all)
        self.btn_settings.clicked.connect(self.overlay.open_pen_settings)
        self.btn_whiteboard.clicked.connect(self._handle_whiteboard_click)

        self._wb_click_timer = QTimer(self)
        self._wb_click_timer.setInterval(QApplication.instance().doubleClickInterval())
        self._wb_click_timer.setSingleShot(True)
        # 使用单次定时器来区分白板按钮的单击与双击行为
        self._wb_click_timer.timeout.connect(self.overlay.toggle_whiteboard)

        self.btn_undo.setEnabled(False)

        for widget in (self, container, self.title_bar):
            widget.installEventFilter(self)

    def update_tool_states(self, mode: str, pen_color: QColor) -> None:
        color_key = pen_color.name().lower()
        for hex_key, button in self.brush_color_buttons.items():
            prev = button.blockSignals(True)
            button.setChecked(mode == "brush" and hex_key == color_key)
            button.blockSignals(prev)
        for tool, button in (
            ("cursor", self.btn_cursor),
            ("shape", self.btn_shape),
            ("eraser", self.btn_eraser),
        ):
            prev = button.blockSignals(True)
            button.setChecked(mode == tool)
            button.blockSignals(prev)
        if mode == "brush" and color_key not in self.brush_color_buttons:
            for button in (self.btn_cursor, self.btn_shape, self.btn_eraser):
                prev = button.blockSignals(True)
                button.setChecked(False)
                button.blockSignals(prev)
        if mode == "brush":
            self.update_pen_tooltip(
                self.overlay.pen_style,
                self.overlay.pen_base_size,
                self.overlay.pen_size,
                opacity_percent=self.overlay._get_active_opacity_percent(),
            )
        if self._whiteboard_locked:
            for button in (self.btn_cursor, self.btn_slide_down, self.btn_slide_up):
                button.setEnabled(False)
                prev = button.blockSignals(True)
                button.setChecked(False)
                button.blockSignals(prev)

    def update_undo_state(self, enabled: bool) -> None:
        self.btn_undo.setEnabled(enabled)

    def update_pen_tooltip(
        self,
        style: PenStyle,
        base_size: float,
        effective_size: int,
        *,
        opacity_percent: Optional[int] = None,
    ) -> None:
        config = get_pen_style_config(style)
        base_value = int(round(base_size))
        tooltip = f"画笔设置（{config.display_name} · 基础{base_value}px · 实际≈{effective_size}px"
        if opacity_percent is not None:
            tooltip = f"{tooltip} · 透明度{opacity_percent}%"
        tooltip += "）"
        self.btn_settings.setToolTip(tooltip)

    def eventFilter(self, obj, event):
        event_type = event.type()
        if isinstance(obj, QPushButton) and event_type == QEvent.Type.ToolTip:
            try:
                self.overlay.raise_toolbar()
            except Exception:
                pass
            self._tip.show_tip(obj.toolTip(), QCursor.pos())
            return True
        if event_type in (
            QEvent.Type.Leave,
            QEvent.Type.MouseButtonPress,
            QEvent.Type.MouseButtonDblClick,
        ):
            self._tip.hide_tip()
        return super().eventFilter(obj, event)

    def _select_shape(self) -> None:
        dialog = ShapeSettingsDialog(self)
        if dialog.exec():
            shape = dialog.get_shape()
            if shape:
                self.overlay.set_mode("shape", shape_type=shape)
        else:
            self.overlay.update_toolbar_state()

    def _handle_whiteboard_click(self) -> None:
        if self._wb_click_timer.isActive():
            self._wb_click_timer.stop()
            self.overlay.open_board_color_dialog()
        else:
            self._wb_click_timer.start()

    def set_whiteboard_locked(self, locked: bool) -> None:
        self._whiteboard_locked = locked
        for button in (self.btn_cursor, self.btn_slide_down, self.btn_slide_up):
            button.setEnabled(not locked)
            if locked:
                prev = button.blockSignals(True)
                button.setChecked(False)
                button.blockSignals(prev)

    def update_whiteboard_button_state(self, active: bool) -> None:
        self.btn_whiteboard.setObjectName("whiteboardButtonActive" if active else "")
        self.style().polish(self.btn_whiteboard)

    def enterEvent(self, event) -> None:
        self.overlay.handle_toolbar_enter()
        self.overlay.raise_toolbar()
        super().enterEvent(event)

    def leaveEvent(self, event) -> None:
        super().leaveEvent(event)
        self.overlay.handle_toolbar_leave()
        QTimer.singleShot(0, self.overlay.on_toolbar_mouse_leave)

    def wheelEvent(self, event) -> None:
        handled = False
        forwarder = getattr(self.overlay, "_forwarder", None)
        if forwarder is not None and (
            getattr(self.overlay, "mode", "") == "cursor"
            or getattr(self.overlay, "navigation_active", False)
        ) and not getattr(self.overlay, "whiteboard_active", False):
            try:
                handled = forwarder.forward_wheel(
                    event,
                    allow_cursor=True,
                )
            except Exception:
                handled = False
        if handled:
            event.accept()
            return
        super().wheelEvent(event)

    def showEvent(self, event) -> None:  # type: ignore[override]
        super().showEvent(event)
        ensure_widget_within_screen(self)


# ---------- 叠加层（画笔/白板） ----------


class _PresentationForwarder:
    """在绘图模式下将特定输入事件转发给下层演示窗口。"""

    __slots__ = ("overlay", "_last_target_hwnd", "_child_buffer")

    _SMTO_ABORTIFHUNG = 0x0002
    _MAX_CHILD_FORWARDS = 32
    _INPUT_KEYBOARD = 1
    _KEYEVENTF_EXTENDEDKEY = 0x0001
    _KEYEVENTF_KEYUP = 0x0002

    if _USER32 is not None:

        class _GuiThreadInfo(ctypes.Structure):
            _fields_ = [
                ("cbSize", wintypes.DWORD),
                ("flags", wintypes.DWORD),
                ("hwndActive", wintypes.HWND),
                ("hwndFocus", wintypes.HWND),
                ("hwndCapture", wintypes.HWND),
                ("hwndMenuOwner", wintypes.HWND),
                ("hwndMoveSize", wintypes.HWND),
                ("hwndCaret", wintypes.HWND),
                ("rcCaret", wintypes.RECT),
            ]

        _KeyboardInput = None  # type: ignore[assignment]
        _InputUnion = None  # type: ignore[assignment]
        _Input = None  # type: ignore[assignment]
        try:

            _KeyboardInput = type(
                "_KeyboardInput",
                (ctypes.Structure,),
                {
                    "_fields_": [
                        ("wVk", wintypes.WORD),
                        ("wScan", wintypes.WORD),
                        ("dwFlags", wintypes.DWORD),
                        ("time", wintypes.DWORD),
                        ("dwExtraInfo", wintypes.ULONG_PTR),
                    ]
                },
            )
            _InputUnion = type(
                "_InputUnion",
                (ctypes.Union,),
                {"_fields_": [("ki", _KeyboardInput)]},
            )
            _Input = type(
                "_Input",
                (ctypes.Structure,),
                {
                    "_fields_": [
                        ("type", wintypes.DWORD),
                        ("data", _InputUnion),
                    ]
                },
            )
        except Exception:
            _KeyboardInput = None  # type: ignore[assignment]
            _InputUnion = None  # type: ignore[assignment]
            _Input = None  # type: ignore[assignment]

    else:

        class _GuiThreadInfo(ctypes.Structure):  # type: ignore[misc,override]
            _fields_: List[Tuple[str, Any]] = []

        _KeyboardInput = None  # type: ignore[assignment]
        _InputUnion = None  # type: ignore[assignment]
        _Input = None  # type: ignore[assignment]

    _KNOWN_PRESENTATION_CLASSES: Set[str] = {
        "screenclass",
        "pptframeclass",
        "pptviewwndclass",
        "powerpntframeclass",
        "powerpointframeclass",
        "opusapp",
        "acrobatsdiwindow",
        "kwppframeclass",
        "kwppmainframe",
        "kwpsframeclass",
        "wpsframeclass",
        "wpsmainframe",
        "nuidocumentwindow",
        "netuihwnd",
        "mdiclient",
        "documentwindow",
        "_wwg",
        "_wwb",
        "worddocument",
        "paneclassdc",
    }
    _KNOWN_PRESENTATION_PREFIXES: Tuple[str, ...] = (
        ("kwpp", "kwps", "wpsframe", "wpsmain") if win32gui is not None else tuple()
    )
    _SLIDESHOW_PRIORITY_CLASSES: Set[str] = {"screenclass"}
    _SLIDESHOW_SECONDARY_CLASSES: Set[str] = {
        "pptviewwndclass",
        "kwppshowframeclass",
        "kwppshowframe",
        "kwppshowwndclass",
        "kwpsshowframe",
    }
    _WPS_SLIDESHOW_CLASSES: Set[str] = {
        "kwppshowframeclass",
        "kwppshowframe",
        "kwppshowwndclass",
        "kwpsshowframe",
        "wpsshowframe",
    }
    _WORD_WINDOW_CLASSES: Set[str] = {
        "opusapp",
        "nuidocumentwindow",
        "netuihwnd",
        "documentwindow",
        "mdiclient",
        "paneclassdc",
        "worddocument",
        "_wwg",
        "_wwb",
        "kwpsframeclass",
        "kwpsmainframe",
        "wpsframeclass",
        "wpsmainframe",
        "kwpsviewclass",
        "wpsviewclass",
        "kwpspageview",
        "wpspageview",
    }
    _WORD_CONTENT_CLASSES: Set[str] = {
        "worddocument",
        "paneclassdc",
        "_wwg",
        "_wwb",
        "kwpsviewclass",
        "wpsviewclass",
        "kwpspageview",
        "wpspageview",
        "kwpsdocview",
        "wpsdocview",
    }
    _WORD_HOST_CLASSES: Set[str] = {
        "opusapp",
        "nuidocumentwindow",
        "netuihwnd",
        "documentwindow",
        "mdiclient",
        "kwpsframeclass",
        "kwpsmainframe",
        "wpsframeclass",
        "wpsmainframe",
    }
    _PRESENTATION_EDITOR_CLASSES: Set[str] = {
        "pptframeclass",
        "powerpntframeclass",
        "powerpointframeclass",
        "kwppframeclass",
        "kwppmainframe",
        "kwpsframeclass",
        "wpsframeclass",
        "wpsmainframe",
    }
    _WPS_WRITER_PREFIXES: Tuple[str, ...] = ("kwps", "wps")
    _WPS_WRITER_KEYWORDS: Tuple[str, ...] = ("frame", "view", "doc", "page")
    _WPS_WRITER_EXCLUDE_KEYWORDS: Tuple[str, ...] = ("show", "slideshow")
    _KEY_FORWARD_MAP: Dict[int, int] = (
        {
            int(Qt.Key.Key_PageUp): win32con.VK_PRIOR,
            int(Qt.Key.Key_PageDown): win32con.VK_NEXT,
            int(Qt.Key.Key_Up): win32con.VK_UP,
            int(Qt.Key.Key_Down): win32con.VK_DOWN,
            int(Qt.Key.Key_Left): win32con.VK_LEFT,
            int(Qt.Key.Key_Right): win32con.VK_RIGHT,
            int(Qt.Key.Key_Space): win32con.VK_SPACE,
            int(Qt.Key.Key_Return): win32con.VK_RETURN,
            int(Qt.Key.Key_Enter): win32con.VK_RETURN,
        }
        if win32con is not None
        else {}
    )
    _EXTENDED_KEY_CODES: Set[int] = (
        {
            win32con.VK_UP,
            win32con.VK_DOWN,
            win32con.VK_LEFT,
            win32con.VK_RIGHT,
        }
        if win32con is not None
        else set()
    )

    @staticmethod
    def is_supported() -> bool:
        return bool(win32api and win32con and win32gui)

    def __init__(self, overlay: "OverlayWindow") -> None:
        self.overlay = overlay
        self._last_target_hwnd: Optional[int] = None
        self._child_buffer: List[int] = []

    def _log_debug(self, message: str, *args: Any) -> None:
        if logger.isEnabledFor(logging.DEBUG):
            logger.debug(message, *args)

    def clear_cached_target(self) -> None:
        self._last_target_hwnd = None

    def _window_class_name(self, hwnd: int) -> str:
        if hwnd == 0:
            return ""
        if win32gui is not None:
            try:
                return win32gui.GetClassName(hwnd).strip().lower()
            except Exception:
                return ""
        return _user32_window_class_name(hwnd)

    def _window_process_name(self, hwnd: int) -> str:
        pid = self._window_process_id(hwnd)
        if not pid:
            return ""
        path = _process_image_path(int(pid))
        if not path:
            return ""
        return os.path.basename(path).strip().lower()

    def _is_wps_slideshow_class(self, class_name: str) -> bool:
        if not class_name:
            return False
        if class_name in self._WPS_SLIDESHOW_CLASSES:
            return True
        return class_name.startswith("kwppshow")

    def _is_wps_slideshow_window(self, hwnd: int) -> bool:
        class_name = self._window_class_name(hwnd)
        if self._is_wps_slideshow_class(class_name):
            return True
        if class_name in self._SLIDESHOW_PRIORITY_CLASSES or class_name in self._SLIDESHOW_SECONDARY_CLASSES:
            process_name = self._window_process_name(self._top_level_hwnd(hwnd))
            if process_name.startswith("wpp"):
                return True
        return False

    def _is_slideshow_class(self, class_name: str) -> bool:
        if not class_name:
            return False
        if class_name in self._SLIDESHOW_PRIORITY_CLASSES:
            return True
        if class_name in self._SLIDESHOW_SECONDARY_CLASSES:
            return True
        return False

    def _should_refresh_cached_target(self, hwnd: int) -> bool:
        class_name = self._window_class_name(hwnd)
        return not self._is_slideshow_class(class_name)

    def get_presentation_target(self) -> Optional[int]:
        hwnd = self._resolve_presentation_target()
        if hwnd:
            return hwnd
        return self._detect_presentation_window()

    def bring_target_to_foreground(self, hwnd: int) -> bool:
        if hwnd == 0:
            return False
        if not self._is_control_allowed(hwnd, log=False):
            self.clear_cached_target()
            return False
        if self._is_wps_slideshow_window(hwnd):
            self._last_target_hwnd = hwnd
            return True
        activated = False
        attach_pair = self._attach_to_target_thread(hwnd)
        try:
            activated = self._activate_window_for_input(hwnd)
            if win32gui is not None:
                try:
                    win32gui.SetForegroundWindow(hwnd)
                    activated = True
                except Exception:
                    pass
        finally:
            self._detach_from_target_thread(attach_pair)
        if activated:
            self._last_target_hwnd = hwnd
        return activated

    # ---- 公共接口 ----
    def focus_presentation_window(self) -> bool:
        if not self.is_supported():
            return False
        target = self._resolve_presentation_target()
        if not target:
            target = self._detect_presentation_window()
        if not target:
            return False
        if not self.overlay._presentation_control_allowed(target):
            self._log_debug(
                "focus_presentation_window: control disabled target=%s",
                hex(target) if target else "0x0",
            )
            self.clear_cached_target()
            return False
        attach_pair = self._attach_to_target_thread(target)
        try:
            activated = self._activate_window_for_input(target)
        finally:
            self._detach_from_target_thread(attach_pair)
        if activated:
            self._last_target_hwnd = target
        return activated

    def forward_wheel(self, event: QWheelEvent, *, allow_cursor: bool = False) -> bool:
        if not self._can_forward(allow_cursor=allow_cursor):
            self.clear_cached_target()
            return False
        delta_vec = event.angleDelta()
        delta = int(delta_vec.y() or delta_vec.x())
        if delta == 0:
            pixel_vec = event.pixelDelta()
            delta = int(pixel_vec.y() or pixel_vec.x())
        if delta == 0:
            return False
        target = self._resolve_presentation_target()
        if not target:
            self.clear_cached_target()
            return False
        if not self.overlay._presentation_control_allowed(target):
            self._log_debug(
                "forward_wheel: control disabled target=%s",
                hex(target) if target else "0x0",
            )
            self.clear_cached_target()
            return False
        is_wps_target = self._is_wps_slideshow_window(target)
        keys = self._translate_mouse_modifiers(event)
        delta_word = ctypes.c_short(delta).value & 0xFFFF
        w_param = (ctypes.c_ushort(keys).value & 0xFFFF) | (delta_word << 16)
        global_pos = event.globalPosition().toPoint()
        x_word = ctypes.c_short(global_pos.x()).value & 0xFFFF
        y_word = ctypes.c_short(global_pos.y()).value & 0xFFFF
        l_param = x_word | (y_word << 16)
        delivered = False
        guard = (
            contextlib.nullcontext()
            if is_wps_target
            else self._keyboard_capture_guard()
        )
        with guard:
            if is_wps_target:
                focus_ok = True
            else:
                focus_ok = self.bring_target_to_foreground(target)
                if not focus_ok:
                    focus_ok = self._activate_window_for_input(target)
            for hwnd, update_cache in self._iter_wheel_targets(target):
                if self._deliver_mouse_wheel(hwnd, w_param, l_param):
                    delivered = True
                    if update_cache:
                        self._last_target_hwnd = target
                    break
            if not delivered and focus_ok:
                delivered = self._deliver_mouse_wheel(target, w_param, l_param)
        if not delivered:
            self.clear_cached_target()
        if logger.isEnabledFor(logging.DEBUG):
            self._log_debug(
                "forward_wheel: target=%s class=%s delivered=%s",
                hex(target) if target else "0x0",
                self._window_class_name(target) if target else "",
                delivered,
            )
        return delivered

    def forward_key(
        self,
        event: QKeyEvent,
        *,
        is_press: bool,
        allow_cursor: bool = False,
    ) -> bool:
        if not self._can_forward(allow_cursor=allow_cursor):
            self.clear_cached_target()
            return False
        vk_code = self._resolve_vk_code(event)
        if vk_code is None:
            return False
        target = self._resolve_presentation_target()
        if not target:
            self._log_debug("forward_key: target window not found for key=%s", event.key())
            self.clear_cached_target()
            return False
        if not self.overlay._presentation_control_allowed(target):
            self._log_debug(
                "forward_key: control disabled target=%s key=%s",
                hex(target) if target else "0x0",
                event.key(),
            )
            self.clear_cached_target()
            return False
        for hwnd, update_cache in self._iter_key_targets(target):
            if self._send_key_to_window(
                hwnd, vk_code, event, is_press=is_press, update_cache=update_cache
            ):
                self._log_debug(
                    "forward_key: delivered to hwnd=%s key=%s is_press=%s",
                    hwnd,
                    vk_code,
                    is_press,
                )
                return True
        self._log_debug("forward_key: delivery failed for key=%s", vk_code)
        self.clear_cached_target()
        return False

    def send_virtual_key(self, vk_code: int) -> bool:
        if not self.is_supported() or vk_code == 0:
            return False
        target = self._resolve_presentation_target()
        if not target:
            target = self._detect_presentation_window()
        if not target:
            self._log_debug("send_virtual_key: target not found vk=%s", vk_code)
            return False
        if not self.overlay._presentation_control_allowed(target):
            self._log_debug(
                "send_virtual_key: control disabled target=%s vk=%s",
                hex(target) if target else "0x0",
                vk_code,
            )
            self.clear_cached_target()
            return False
        if self._is_wps_slideshow_window(target):
            if win32con is None:
                return False
            down_param = self._build_basic_key_lparam(vk_code, is_press=True)
            up_param = self._build_basic_key_lparam(vk_code, is_press=False)
            press = self._deliver_key_message(target, win32con.WM_KEYDOWN, vk_code, down_param)
            release = self._deliver_key_message(target, win32con.WM_KEYUP, vk_code, up_param)
            success = press and release
            if success:
                self._last_target_hwnd = target
            else:
                self._log_debug(
                    "send_virtual_key: wps slideshow delivery failed vk=%s press=%s release=%s",
                    vk_code,
                    press,
                    release,
                )
            return success
        press = release = False
        with self._keyboard_capture_guard():
            attach_pair = self._attach_to_target_thread(target)
            try:
                if not self._activate_window_for_input(target):
                    self._log_debug("send_virtual_key: activate failed hwnd=%s", target)
                    return False
                press = self._send_input_event(vk_code, is_press=True)
                release = self._send_input_event(vk_code, is_press=False)
            finally:
                self._detach_from_target_thread(attach_pair)
        success = press and release
        if success:
            self._last_target_hwnd = target
        else:
            self._log_debug(
                "send_virtual_key: send input failed vk=%s press=%s release=%s",
                vk_code,
                press,
                release,
            )
        return success

    # ---- 内部工具方法 ----
    def _can_forward(self, *, allow_cursor: bool = False) -> bool:
        if not self.is_supported():
            return False
        if getattr(self.overlay, "whiteboard_active", False):
            return False
        mode = getattr(self.overlay, "mode", "cursor")
        if mode == "cursor" and not allow_cursor:
            return False
        return True

    def _is_control_allowed(self, hwnd: Optional[int], *, log: bool = False) -> bool:
        overlay = getattr(self, "overlay", None)
        if overlay is None:
            return True
        checker = getattr(overlay, "_presentation_control_allowed", None)
        if callable(checker):
            try:
                return checker(hwnd, log=log)
            except TypeError:
                return checker(hwnd)
        return True

    def _translate_mouse_modifiers(self, event: QWheelEvent) -> int:
        keys = 0
        modifiers = event.modifiers()
        if modifiers & Qt.KeyboardModifier.ShiftModifier:
            keys |= win32con.MK_SHIFT
        if modifiers & Qt.KeyboardModifier.ControlModifier:
            keys |= win32con.MK_CONTROL
        buttons = event.buttons()
        if buttons & Qt.MouseButton.LeftButton:
            keys |= win32con.MK_LBUTTON
        if buttons & Qt.MouseButton.RightButton:
            keys |= win32con.MK_RBUTTON
        if buttons & Qt.MouseButton.MiddleButton:
            keys |= win32con.MK_MBUTTON
        return keys

    def _resolve_vk_code(self, event: QKeyEvent) -> Optional[int]:
        native_getter = getattr(event, "nativeVirtualKey", None)
        vk_code = 0
        if callable(native_getter):
            try:
                vk_code = int(native_getter())
            except Exception:
                vk_code = 0
        if vk_code:
            return vk_code
        vk_code = self._KEY_FORWARD_MAP.get(event.key(), 0)
        return vk_code or None

    def _send_key_to_window(
        self,
        hwnd: int,
        vk_code: int,
        event: QKeyEvent,
        *,
        is_press: bool,
        update_cache: bool,
    ) -> bool:
        delivered = False
        if self._inject_key_event(hwnd, vk_code, event, is_press=is_press):
            delivered = True
        elif win32con is not None:
            message = win32con.WM_KEYDOWN if is_press else win32con.WM_KEYUP
            l_param = self._build_key_lparam(vk_code, event, is_press)
            delivered = self._deliver_key_message(hwnd, message, vk_code, l_param)
        if delivered and update_cache:
            self._last_target_hwnd = hwnd
        if not delivered:
            self._log_debug(
                "_send_key_to_window: failed hwnd=%s vk=%s is_press=%s",
                hwnd,
                vk_code,
                is_press,
            )
        return delivered

    def _inject_key_event(
        self,
        hwnd: int,
        vk_code: int,
        event: QKeyEvent,
        *,
        is_press: bool,
    ) -> bool:
        if (
            _USER32 is None
            or self._Input is None
            or self._KeyboardInput is None
            or hwnd == 0
            or vk_code == 0
        ):
            return False
        if self._is_wps_slideshow_window(hwnd):
            return False
        success = False
        with self._keyboard_capture_guard():
            attach_pair = self._attach_to_target_thread(hwnd)
            try:
                if not self._activate_window_for_input(hwnd):
                    self._log_debug("_inject_key_event: activate failed hwnd=%s", hwnd)
                    return False
                success = self._send_input_event(vk_code, is_press=is_press)
            finally:
                self._detach_from_target_thread(attach_pair)
        return success

    @contextlib.contextmanager
    def _keyboard_capture_guard(self) -> Iterable[None]:
        release = getattr(self.overlay, "_release_keyboard_capture", None)
        capture = getattr(self.overlay, "_ensure_keyboard_capture", None)
        try:
            if callable(release):
                release()
        except Exception:
            pass
        try:
            yield
        finally:
            if callable(capture):
                def _restore_focus() -> None:
                    try:
                        if getattr(self.overlay, "mode", "") != "cursor":
                            capture()
                        else:
                            if getattr(self.overlay, "_keyboard_grabbed", False):
                                self.overlay._release_keyboard_capture()
                    except Exception:
                        return
                    try:
                        self.overlay.raise_toolbar()
                    except Exception:
                        pass
                    try:
                        QApplication.processEvents()
                    except Exception:
                        pass

                try:
                    QTimer.singleShot(10, _restore_focus)
                except Exception:
                    try:
                        _restore_focus()
                    except Exception:
                        pass

    def _attach_to_target_thread(self, hwnd: int) -> Optional[Tuple[int, int]]:
        if _USER32 is None:
            return None
        target_thread = self._window_thread_id(hwnd)
        if not target_thread:
            return None
        try:
            current_thread = int(_USER32.GetCurrentThreadId())
        except Exception:
            current_thread = 0
        if not current_thread or current_thread == target_thread:
            return None
        try:
            attached = bool(_USER32.AttachThreadInput(current_thread, target_thread, True))
        except Exception:
            attached = False
        return (current_thread, target_thread) if attached else None

    def _detach_from_target_thread(self, pair: Optional[Tuple[int, int]]) -> None:
        if _USER32 is None or not pair:
            return
        src, dst = pair
        if not src or not dst or src == dst:
            return
        try:
            _USER32.AttachThreadInput(src, dst, False)
        except Exception:
            pass

    def _window_thread_id(self, hwnd: int) -> int:
        if _USER32 is None or hwnd == 0:
            return 0
        pid = wintypes.DWORD()
        try:
            thread_id = int(_USER32.GetWindowThreadProcessId(wintypes.HWND(hwnd), ctypes.byref(pid)))
        except Exception:
            thread_id = 0
        return thread_id

    def _activate_window_for_input(self, hwnd: int) -> bool:
        if _USER32 is None or hwnd == 0:
            return False
        if self._is_wps_slideshow_window(hwnd):
            return True
        root_hwnd = self._top_level_hwnd(hwnd)
        use_root = (
            root_hwnd
            and root_hwnd != hwnd
            and self._has_window_caption(root_hwnd) is not True
        )
        handles_for_activation: List[int] = [hwnd]
        if use_root and root_hwnd:
            handles_for_activation.append(root_hwnd)
        activated = False
        for handle in handles_for_activation:
            if handle == 0:
                continue
            try:
                if _USER32.SetActiveWindow(wintypes.HWND(handle)):
                    activated = True
            except Exception:
                pass
            if activated:
                break
            try:
                if _USER32.SetForegroundWindow(wintypes.HWND(handle)):
                    activated = True
            except Exception:
                pass
            if activated:
                break
        focus_ok = False
        try:
            focus_ok = bool(_USER32.SetFocus(wintypes.HWND(hwnd)))
        except Exception:
            focus_ok = False
        if not focus_ok and use_root and root_hwnd and root_hwnd != hwnd:
            try:
                focus_ok = bool(_USER32.SetFocus(wintypes.HWND(root_hwnd)))
            except Exception:
                focus_ok = False
        return activated or focus_ok

    def _top_level_hwnd(self, hwnd: int) -> int:
        if win32gui is None or hwnd == 0:
            return hwnd
        try:
            ga_root = getattr(win32con, "GA_ROOT", 2) if win32con is not None else 2
        except Exception:
            ga_root = 2
        try:
            root = win32gui.GetAncestor(hwnd, ga_root)
            if root:
                return int(root)
        except Exception:
            pass
        try:
            parent = win32gui.GetParent(hwnd)
            if parent:
                return int(parent)
        except Exception:
            pass
        return hwnd

    def _send_input_event(self, vk_code: int, *, is_press: bool) -> bool:
        if _USER32 is None or self._Input is None or self._KeyboardInput is None:
            return False
        keyboard_input = self._KeyboardInput()
        keyboard_input.wVk = vk_code & 0xFFFF
        keyboard_input.wScan = self._map_virtual_key(vk_code)
        flags = 0
        if vk_code in self._EXTENDED_KEY_CODES:
            flags |= self._KEYEVENTF_EXTENDEDKEY
        if not is_press:
            flags |= self._KEYEVENTF_KEYUP
        keyboard_input.dwFlags = flags
        keyboard_input.time = 0
        try:
            keyboard_input.dwExtraInfo = 0
        except Exception:
            pass
        input_record = self._Input()
        input_record.type = self._INPUT_KEYBOARD
        input_record.data.ki = keyboard_input
        try:
            sent = int(_USER32.SendInput(1, ctypes.byref(input_record), ctypes.sizeof(self._Input)))
        except Exception:
            sent = 0
        return bool(sent)

    def _map_virtual_key(self, vk_code: int) -> int:
        map_vk = getattr(win32api, "MapVirtualKey", None) if win32api is not None else None
        if callable(map_vk):
            try:
                return int(map_vk(vk_code, 0)) & 0xFFFF
            except Exception:
                return 0
        return 0

    def _is_word_host_class(self, class_name: str) -> bool:
        return bool(class_name and class_name in self._WORD_HOST_CLASSES)

    def _is_word_content_class(self, class_name: str) -> bool:
        if not class_name:
            return False
        if class_name in self._WORD_CONTENT_CLASSES:
            return True
        if class_name.startswith("_ww"):
            return True
        return False

    def _is_word_like_class(self, class_name: str) -> bool:
        if not class_name:
            return False
        if class_name in self._WORD_WINDOW_CLASSES:
            return True
        if class_name in self._WORD_CONTENT_CLASSES:
            return True
        if class_name in self._WORD_HOST_CLASSES:
            return True
        if class_name.startswith("_ww"):
            return True
        if "word" in class_name:
            return True
        if any(class_name.startswith(prefix) for prefix in self._WPS_WRITER_PREFIXES):
            if any(excluded in class_name for excluded in self._WPS_WRITER_EXCLUDE_KEYWORDS):
                return False
            if any(keyword in class_name for keyword in self._WPS_WRITER_KEYWORDS):
                return True
        return False

    def _locate_word_content_window(self, hwnd: int) -> Optional[int]:
        if win32gui is None or hwnd == 0:
            return None
        handles: List[int] = []
        top_hwnd = self._top_level_hwnd(hwnd)
        for candidate in (hwnd, top_hwnd):
            if candidate and candidate not in handles:
                handles.append(candidate)
        roots: List[int] = []
        for candidate in handles:
            class_name = self._window_class_name(candidate)
            if self._is_word_content_class(class_name):
                if self._is_target_window_valid(candidate):
                    return candidate
            if self._is_word_host_class(class_name) or self._is_word_like_class(class_name):
                roots.append(candidate)
        if not roots:
            return None
        seen: Set[int] = set(handles)
        buffer = self._child_buffer
        for root in roots:
            queue: deque[int] = deque([root])
            while queue:
                parent = queue.popleft()
                buffer.clear()

                def _collector(child_hwnd: int, acc: List[int]) -> bool:
                    if child_hwnd in seen:
                        return True
                    seen.add(child_hwnd)
                    acc.append(child_hwnd)
                    return True

                try:
                    win32gui.EnumChildWindows(parent, _collector, buffer)
                except Exception:
                    continue
                for child in list(buffer):
                    class_name = self._window_class_name(child)
                    if self._is_word_content_class(class_name):
                        if self._is_target_window_valid(child):
                            return child
                    if self._is_word_host_class(class_name) or self._is_word_like_class(class_name):
                        queue.append(child)
        return None

    def _word_host_chain(self, hwnd: int) -> Tuple[int, ...]:
        if win32gui is None or hwnd == 0:
            return ()
        chain: List[int] = []
        seen: Set[int] = set()
        current = hwnd
        for _ in range(8):
            try:
                parent = win32gui.GetParent(current)
            except Exception:
                parent = 0
            if not parent or parent in seen:
                break
            seen.add(parent)
            current = parent
            class_name = self._window_class_name(current)
            if self._is_word_host_class(class_name) or self._is_word_like_class(class_name):
                chain.append(current)
        top_level = self._top_level_hwnd(hwnd)
        if (
            top_level
            and top_level not in seen
            and top_level not in chain
            and top_level != hwnd
        ):
            class_name = self._window_class_name(top_level)
            if self._is_word_host_class(class_name) or self._is_word_like_class(class_name):
                chain.append(top_level)
        return tuple(chain)

    def _normalize_presentation_target(self, hwnd: int) -> Optional[int]:
        if hwnd == 0:
            return None
        word_hwnd = self._locate_word_content_window(hwnd)
        if word_hwnd and self._is_target_window_valid(word_hwnd):
            if logger.isEnabledFor(logging.DEBUG):
                logger.debug(
                    "navigation: using word content hwnd=%s (source=%s)",
                    hex(word_hwnd),
                    hex(hwnd),
                )
            return word_hwnd
        return hwnd

    def _target_priority(self, hwnd: int, *, base: int) -> int:
        score = base
        class_name = self._window_class_name(hwnd)
        if self._is_slideshow_class(class_name):
            score += 520
        elif class_name in self._KNOWN_PRESENTATION_CLASSES:
            score += 300
        if class_name in self._PRESENTATION_EDITOR_CLASSES:
            score -= 340
        if class_name.startswith("_ww") or "document" in class_name or "viewer" in class_name:
            score += 220
        has_caption = self._has_window_caption(hwnd)
        if has_caption is False:
            score += 160
        elif has_caption is True:
            score -= 180
        rect = self._get_window_rect_generic(hwnd)
        if rect is not None:
            left, top, right, bottom = rect
            width = max(0, right - left)
            height = max(0, bottom - top)
            if width > 0 and height > 0:
                area = width * height
                score += min(area // 24000, 160)
                if width >= 600 and height >= 400:
                    score += 80
        is_topmost = self._is_topmost_window(hwnd)
        if is_topmost:
            score += 40
        return score

    def _iter_key_targets(self, target: int) -> Iterable[Tuple[int, bool]]:
        seen: Set[int] = set()
        ranked: List[Tuple[int, int, bool]] = []

        def _register(
            hwnd: int,
            *,
            cache: bool,
            require_visible: bool,
            base: int,
        ) -> None:
            if hwnd in seen:
                return
            if not self._is_keyboard_target(hwnd, require_visible=require_visible):
                return
            seen.add(hwnd)
            priority = self._target_priority(hwnd, base=base)
            ranked.append((priority, hwnd, cache))

        for focus_hwnd in self._gather_thread_focus_handles(target):
            _register(focus_hwnd, cache=False, require_visible=False, base=900)
        _register(target, cache=True, require_visible=True, base=820)
        target_class = self._window_class_name(target)
        if self._is_word_like_class(target_class):
            word_content = self._locate_word_content_window(target)
            if word_content and word_content != target:
                _register(word_content, cache=True, require_visible=True, base=860)
            for ancestor in self._word_host_chain(target):
                _register(ancestor, cache=True, require_visible=True, base=780)
        for child_hwnd in self._collect_descendant_windows(target):
            _register(child_hwnd, cache=False, require_visible=False, base=780)

        ranked.sort(key=lambda item: item[0], reverse=True)
        for _priority, hwnd, cache in ranked:
            yield hwnd, cache

    def _iter_wheel_targets(self, target: int) -> Iterable[Tuple[int, bool]]:
        seen: Set[int] = set()
        ranked: List[Tuple[int, int, bool]] = []

        def _append(
            hwnd: int,
            *,
            cache: bool,
            require_visible: bool,
            base: int,
        ) -> None:
            if hwnd in seen:
                return
            if not self._is_keyboard_target(hwnd, require_visible=require_visible):
                return
            seen.add(hwnd)
            priority = self._target_priority(hwnd, base=base)
            ranked.append((priority, hwnd, cache))

        for focus_hwnd in self._gather_thread_focus_handles(target):
            _append(focus_hwnd, cache=False, require_visible=False, base=880)
        _append(target, cache=True, require_visible=True, base=800)
        target_class = self._window_class_name(target)
        if self._is_word_like_class(target_class):
            word_content = self._locate_word_content_window(target)
            if word_content and word_content != target:
                _append(word_content, cache=True, require_visible=True, base=840)
            for ancestor in self._word_host_chain(target):
                _append(ancestor, cache=True, require_visible=True, base=780)
        for child_hwnd in self._collect_descendant_windows(target):
            _append(child_hwnd, cache=False, require_visible=False, base=760)

        ranked.sort(key=lambda item: item[0], reverse=True)
        for _priority, hwnd, cache in ranked:
            yield hwnd, cache

    def _build_key_lparam(self, vk_code: int, event: QKeyEvent, is_press: bool) -> int:
        repeat_getter = getattr(event, "count", None)
        repeat_count = 1
        if callable(repeat_getter):
            try:
                repeat_count = max(1, int(repeat_getter()))
            except Exception:
                repeat_count = 1
        l_param = repeat_count & 0xFFFF
        scan_code = self._map_virtual_key(vk_code)
        l_param |= (scan_code & 0xFF) << 16
        if vk_code in self._EXTENDED_KEY_CODES:
            l_param |= 1 << 24
        auto_repeat_getter = getattr(event, "isAutoRepeat", None)
        is_auto_repeat = False
        if callable(auto_repeat_getter):
            try:
                is_auto_repeat = bool(auto_repeat_getter())
            except Exception:
                is_auto_repeat = False
        if is_press:
            if is_auto_repeat:
                l_param |= 1 << 30
        else:
            l_param |= 1 << 30
            l_param |= 1 << 31
        return l_param & 0xFFFFFFFF

    def _build_basic_key_lparam(self, vk_code: int, *, is_press: bool) -> int:
        l_param = 1
        scan_code = self._map_virtual_key(vk_code)
        l_param |= (scan_code & 0xFF) << 16
        if vk_code in self._EXTENDED_KEY_CODES:
            l_param |= 1 << 24
        if not is_press:
            l_param |= 1 << 30
            l_param |= 1 << 31
        return l_param & 0xFFFFFFFF

    def _deliver_key_message(self, hwnd: int, message: int, vk_code: int, l_param: int) -> bool:
        delivered = False
        if win32api is not None:
            try:
                delivered = bool(win32api.PostMessage(hwnd, message, vk_code, l_param))
            except Exception:
                delivered = False
        if delivered:
            return True
        if _USER32 is None:
            return False
        result = ctypes.c_size_t()
        try:
            sent = _USER32.SendMessageTimeoutW(
                hwnd,
                message,
                wintypes.WPARAM(vk_code),
                wintypes.LPARAM(l_param),
                self._SMTO_ABORTIFHUNG,
                30,
                ctypes.byref(result),
            )
        except Exception:
            sent = 0
        return bool(sent)

    def _deliver_mouse_wheel(self, hwnd: int, w_param: int, l_param: int) -> bool:
        if hwnd == 0:
            return False
        delivered = False
        if win32api is not None and win32con is not None:
            try:
                delivered = bool(win32api.PostMessage(hwnd, win32con.WM_MOUSEWHEEL, w_param, l_param))
            except Exception:
                delivered = False
        if delivered:
            return True
        if _USER32 is None:
            return False
        result = ctypes.c_size_t()
        try:
            sent = _USER32.SendMessageTimeoutW(
                hwnd,
                win32con.WM_MOUSEWHEEL if win32con is not None else 0x020A,
                wintypes.WPARAM(w_param),
                wintypes.LPARAM(l_param),
                self._SMTO_ABORTIFHUNG,
                30,
                ctypes.byref(result),
            )
        except Exception:
            sent = 0
        return bool(sent)

    def _is_overlay_window(self, hwnd: int) -> bool:
        try:
            overlay_hwnd = int(self.overlay.winId()) if self.overlay.winId() else 0
        except Exception:
            overlay_hwnd = 0
        return hwnd != 0 and hwnd == overlay_hwnd

    def _is_keyboard_target(self, hwnd: int, *, require_visible: bool) -> bool:
        if hwnd == 0 or self._is_overlay_window(hwnd):
            return False
        if self._should_ignore_window(hwnd):
            return False
        if win32gui is None:
            return False
        try:
            if not win32gui.IsWindow(hwnd):
                return False
            if require_visible and not win32gui.IsWindowVisible(hwnd):
                return False
        except Exception:
            return False
        return True

    def _gather_thread_focus_handles(self, target: int) -> Iterable[int]:
        if _USER32 is None:
            return ()
        info = self._GuiThreadInfo()
        pid = wintypes.DWORD()
        try:
            thread_id = _USER32.GetWindowThreadProcessId(
                wintypes.HWND(target), ctypes.byref(pid)
            )
        except Exception:
            return ()
        if not thread_id:
            return ()
        info.cbSize = ctypes.sizeof(info)
        try:
            ok = bool(_USER32.GetGUIThreadInfo(thread_id, ctypes.byref(info)))
        except Exception:
            ok = False
        if not ok:
            return ()
        handles = (
            info.hwndFocus,
            info.hwndActive,
            info.hwndCapture,
            info.hwndMenuOwner,
            info.hwndCaret,
        )
        return tuple(int(h) for h in handles if h)

    def _collect_descendant_windows(self, root: int) -> Iterable[int]:
        if win32gui is None:
            return ()
        queue: deque[int] = deque([root])
        discovered: Set[int] = {root}
        results: List[int] = []
        buffer = self._child_buffer
        while queue and len(results) < self._MAX_CHILD_FORWARDS:
            parent = queue.popleft()
            buffer.clear()

            def _collector(child_hwnd: int, acc: List[int]) -> bool:
                if child_hwnd not in discovered:
                    acc.append(child_hwnd)
                return len(acc) < self._MAX_CHILD_FORWARDS

            try:
                win32gui.EnumChildWindows(parent, _collector, buffer)
            except Exception:
                continue
            snapshot = list(buffer)
            buffer.clear()
            for child in snapshot:
                if child in discovered:
                    continue
                discovered.add(child)
                results.append(child)
                if len(results) >= self._MAX_CHILD_FORWARDS:
                    break
                queue.append(child)
        return tuple(results)

    def _overlay_rect_tuple(self) -> Optional[Tuple[int, int, int, int]]:
        rect = self.overlay.geometry()
        if rect.isNull():
            return None
        left = rect.left()
        top = rect.top()
        right = left + rect.width()
        bottom = top + rect.height()
        return left, top, right, bottom

    def _overlay_center_point(self) -> Optional[Tuple[int, int]]:
        rect = self._overlay_rect_tuple()
        if rect is None:
            return None
        left, top, right, bottom = rect
        return ((left + right) // 2, (top + bottom) // 2)

    def _rect_intersects_overlay(self, rect: Tuple[int, int, int, int]) -> bool:
        overlay_rect = self._overlay_rect_tuple()
        if overlay_rect is None:
            return False
        left, top, right, bottom = rect
        o_left, o_top, o_right, o_bottom = overlay_rect
        return not (right <= o_left or left >= o_right or bottom <= o_top or top >= o_bottom)

    def _fallback_is_target_window_valid(self, hwnd: int) -> bool:
        if _USER32 is None or hwnd == 0:
            return False
        overlay_hwnd = int(self.overlay.winId()) if self.overlay.winId() else 0
        if hwnd == overlay_hwnd:
            return False
        if not _user32_is_window(hwnd):
            return False
        if not _user32_is_window_visible(hwnd) or _user32_is_window_iconic(hwnd):
            return False
        rect = _user32_window_rect(hwnd)
        if not rect:
            return False
        return self._rect_intersects_overlay(rect)

    def _window_process_id(self, hwnd: int) -> Optional[int]:
        if _USER32 is None or hwnd == 0:
            return None
        pid = wintypes.DWORD()
        try:
            _USER32.GetWindowThreadProcessId(wintypes.HWND(hwnd), ctypes.byref(pid))
        except Exception:
            return None
        value = int(pid.value)
        return value or None

    def _is_own_process_window(self, hwnd: int) -> bool:
        try:
            pid = self._window_process_id(hwnd)
            return pid == os.getpid() if pid is not None else False
        except Exception:
            return False

    def _toolbar_hwnd(self) -> int:
        toolbar = getattr(self.overlay, "toolbar", None)
        if toolbar is None:
            return 0
        try:
            wid = toolbar.winId()
        except Exception:
            return 0
        return int(wid) if wid else 0

    def _photo_overlay_hwnd(self) -> int:
        photo = getattr(self.overlay, "_photo_overlay", None)
        if photo is None:
            return 0
        try:
            wid = photo.winId()
        except Exception:
            return 0
        return int(wid) if wid else 0

    def _should_ignore_window(self, hwnd: int) -> bool:
        if hwnd == 0:
            return True
        try:
            overlay_hwnd = int(self.overlay.winId()) if self.overlay.winId() else 0
        except Exception:
            overlay_hwnd = 0
        if hwnd == overlay_hwnd:
            return True
        toolbar_hwnd = self._toolbar_hwnd()
        if toolbar_hwnd and hwnd == toolbar_hwnd:
            return True
        photo_hwnd = self._photo_overlay_hwnd()
        if photo_hwnd and hwnd == photo_hwnd:
            return True
        return self._is_own_process_window(hwnd)

    def _fallback_is_candidate_window(self, hwnd: int) -> bool:
        if _USER32 is None or hwnd == 0:
            return False
        if self._should_ignore_window(hwnd):
            return False
        class_name = _user32_window_class_name(hwnd)
        if not class_name:
            return False
        if class_name in self._KNOWN_PRESENTATION_CLASSES:
            return True
        if any(class_name.startswith(prefix) for prefix in self._KNOWN_PRESENTATION_PREFIXES):
            return True
        rect = _user32_window_rect(hwnd)
        if not rect:
            return False
        left, top, right, bottom = rect
        width = max(0, right - left)
        height = max(0, bottom - top)
        overlay_rect = self._overlay_rect_tuple()
        if overlay_rect is None:
            return False
        o_width = overlay_rect[2] - overlay_rect[0]
        o_height = overlay_rect[3] - overlay_rect[1]
        if o_width <= 0 or o_height <= 0:
            return False
        width_diff = abs(width - o_width)
        height_diff = abs(height - o_height)
        center = self._overlay_center_point()
        contains_center = False
        if center is not None:
            cx, cy = center
            contains_center = left <= cx <= right and top <= cy <= bottom
        size_match = width >= 400 and height >= 300 and width_diff <= 64 and height_diff <= 64
        if contains_center and width >= 400 and height >= 300:
            return True
        return size_match

    def _get_window_styles(self, hwnd: int) -> Tuple[Optional[int], Optional[int]]:
        style: Optional[int] = None
        ex_style: Optional[int] = None
        try:
            if win32gui is not None:
                style = int(win32gui.GetWindowLong(hwnd, getattr(win32con, "GWL_STYLE", -16)))
                ex_style = int(win32gui.GetWindowLong(hwnd, getattr(win32con, "GWL_EXSTYLE", -20)))
            elif _USER32 is not None:
                gwl_style = getattr(win32con, "GWL_STYLE", -16)
                gwl_exstyle = getattr(win32con, "GWL_EXSTYLE", -20)
                style = int(_USER32.GetWindowLongW(wintypes.HWND(hwnd), gwl_style))
                ex_style = int(_USER32.GetWindowLongW(wintypes.HWND(hwnd), gwl_exstyle))
        except Exception:
            style = style if isinstance(style, int) else None
            ex_style = ex_style if isinstance(ex_style, int) else None
        return style, ex_style

    def _has_window_caption(self, hwnd: int) -> Optional[bool]:
        style, _ = self._get_window_styles(hwnd)
        if style is None:
            return None
        caption_flag = getattr(win32con, "WS_CAPTION", 0x00C00000)
        return bool(style & caption_flag)

    def _is_topmost_window(self, hwnd: int) -> Optional[bool]:
        _, ex_style = self._get_window_styles(hwnd)
        if ex_style is None:
            return None
        topmost_flag = getattr(win32con, "WS_EX_TOPMOST", 0x00000008)
        return bool(ex_style & topmost_flag)

    def _get_window_rect_generic(self, hwnd: int) -> Optional[Tuple[int, int, int, int]]:
        if win32gui is not None:
            try:
                rect = win32gui.GetWindowRect(hwnd)
                if rect:
                    return int(rect[0]), int(rect[1]), int(rect[2]), int(rect[3])
            except Exception:
                pass
        return _user32_window_rect(hwnd)

    def _candidate_score(self, hwnd: int) -> int:
        rect = self._get_window_rect_generic(hwnd)
        if rect is None:
            return -1
        left, top, right, bottom = rect
        width = max(0, right - left)
        height = max(0, bottom - top)
        if width == 0 or height == 0:
            return -1
        class_name = ""
        if win32gui is not None:
            try:
                class_name = win32gui.GetClassName(hwnd)
            except Exception:
                class_name = ""
        if not class_name:
            class_name = _user32_window_class_name(hwnd)
        class_name = class_name.strip().lower()

        score = 0
        if class_name in self._SLIDESHOW_PRIORITY_CLASSES:
            score += 2000
        elif class_name in self._SLIDESHOW_SECONDARY_CLASSES:
            score += 1200
        elif "screen" in class_name or "slide" in class_name or "show" in class_name:
            score += 900
        elif class_name in self._KNOWN_PRESENTATION_CLASSES:
            score += 400

        has_caption = self._has_window_caption(hwnd)
        if has_caption is False:
            score += 220
        elif has_caption is True:
            score -= 180

        if class_name in self._PRESENTATION_EDITOR_CLASSES:
            score -= 600

        is_topmost = self._is_topmost_window(hwnd)
        if is_topmost:
            score += 80

        overlay_rect = self._overlay_rect_tuple()
        if overlay_rect is not None:
            o_width = max(0, overlay_rect[2] - overlay_rect[0])
            o_height = max(0, overlay_rect[3] - overlay_rect[1])
            if o_width > 0 and o_height > 0:
                width_diff = abs(width - o_width)
                height_diff = abs(height - o_height)
                size_penalty = min(width_diff + height_diff, 1600)
                score += max(0, 320 - size_penalty // 3)
                area = width * height
                overlay_area = o_width * o_height
                if overlay_area > 0:
                    ratio = min(area, overlay_area) / max(area, overlay_area)
                    score += int(ratio * 160)
                overlap_x = max(0, min(right, overlay_rect[2]) - max(left, overlay_rect[0]))
                overlap_y = max(0, min(bottom, overlay_rect[3]) - max(top, overlay_rect[1]))
                overlap_area = overlap_x * overlap_y
                if overlap_area > 0 and area > 0:
                    score += int((overlap_area / area) * 180)

        return score

    def _fallback_detect_presentation_window_user32(self) -> Optional[int]:
        if _USER32 is None:
            return None
        overlay_hwnd = int(self.overlay.winId()) if self.overlay.winId() else 0
        best_hwnd: Optional[int] = None
        best_score = -1
        foreground = _user32_get_foreground_window()
        if (
            foreground
            and foreground != overlay_hwnd
            and not self._should_ignore_window(foreground)
            and self._fallback_is_candidate_window(foreground)
        ):
            score = self._candidate_score(foreground)
            if score > best_score and self._is_control_allowed(foreground, log=False):
                best_score = score
                best_hwnd = foreground
        if _WNDENUMPROC is None:
            return best_hwnd
        candidates: List[int] = []

        def _enum_callback(hwnd: int, _l_param: int) -> int:
            if hwnd == overlay_hwnd:
                return True
            if self._should_ignore_window(hwnd):
                return True
            if not _user32_is_window_visible(hwnd) or _user32_is_window_iconic(hwnd):
                return True
            rect = _user32_window_rect(hwnd)
            if not rect or not self._rect_intersects_overlay(rect):
                return True
            candidates.append(int(hwnd))
            return True

        enum_proc = _WNDENUMPROC(_enum_callback)
        try:
            _USER32.EnumWindows(enum_proc, 0)
        except Exception:
            return best_hwnd
        for hwnd in candidates:
            if not self._fallback_is_candidate_window(hwnd):
                continue
            score = self._candidate_score(hwnd)
            if score > best_score and self._is_control_allowed(hwnd, log=False):
                best_score = score
                best_hwnd = hwnd
        return best_hwnd

    def _is_target_window_valid(self, hwnd: int) -> bool:
        if win32gui is None:
            return self._fallback_is_target_window_valid(hwnd)
        try:
            if hwnd == 0:
                return False
            if hwnd == int(self.overlay.winId()):
                return False
            if not win32gui.IsWindow(hwnd) or not win32gui.IsWindowVisible(hwnd):
                return False
            if win32gui.IsIconic(hwnd):
                return False
            rect = win32gui.GetWindowRect(hwnd)
        except Exception:
            return False
        if not rect:
            return False
        return self._rect_intersects_overlay(rect)

    def _is_candidate_window(self, hwnd: int) -> bool:
        if win32gui is None:
            return self._fallback_is_candidate_window(hwnd)
        if self._should_ignore_window(hwnd):
            return False
        try:
            class_name = win32gui.GetClassName(hwnd)
        except Exception:
            class_name = ""
        class_name = class_name.strip().lower()
        if not class_name:
            return False
        if class_name in self._KNOWN_PRESENTATION_CLASSES:
            return True
        if any(class_name.startswith(prefix) for prefix in self._KNOWN_PRESENTATION_PREFIXES):
            return True
        try:
            rect = win32gui.GetWindowRect(hwnd)
        except Exception:
            return False
        if not rect:
            return False
        left, top, right, bottom = rect
        width = max(0, right - left)
        height = max(0, bottom - top)
        overlay_rect = self._overlay_rect_tuple()
        if overlay_rect is None:
            return False
        o_width = overlay_rect[2] - overlay_rect[0]
        o_height = overlay_rect[3] - overlay_rect[1]
        if o_width <= 0 or o_height <= 0:
            return False
        width_diff = abs(width - o_width)
        height_diff = abs(height - o_height)
        center = self._overlay_center_point()
        contains_center = False
        if center is not None:
            cx, cy = center
            contains_center = left <= cx <= right and top <= cy <= bottom
        size_match = width >= 400 and height >= 300 and width_diff <= 64 and height_diff <= 64
        if contains_center and width >= 400 and height >= 300:
            return True
        return size_match

    def _detect_presentation_window(self) -> Optional[int]:
        if win32gui is None:
            return self._fallback_detect_presentation_window_user32()
        overlay_hwnd = int(self.overlay.winId()) if self.overlay.winId() else 0
        try:
            foreground = win32gui.GetForegroundWindow()
        except Exception:
            foreground = 0
        best_hwnd: Optional[int] = None
        best_score = -1
        if (
            foreground
            and foreground != overlay_hwnd
            and not self._should_ignore_window(foreground)
            and self._is_candidate_window(foreground)
        ):
            normalized = self._normalize_presentation_target(foreground)
            if (
                normalized
                and self._is_target_window_valid(normalized)
                and self._is_control_allowed(normalized, log=False)
            ):
                score = self._candidate_score(normalized)
                if score > best_score:
                    best_score = score
                    best_hwnd = normalized

        candidates: List[int] = []

        def _enum_callback(hwnd: int, acc: List[int]) -> bool:
            if hwnd == overlay_hwnd:
                return True
            if self._should_ignore_window(hwnd):
                return True
            try:
                if not win32gui.IsWindowVisible(hwnd) or win32gui.IsIconic(hwnd):
                    return True
                rect = win32gui.GetWindowRect(hwnd)
            except Exception:
                return True
            if not rect or not self._rect_intersects_overlay(rect):
                return True
            acc.append(hwnd)
            return True

        try:
            win32gui.EnumWindows(_enum_callback, candidates)
        except Exception:
            return best_hwnd
        for hwnd in candidates:
            if not self._is_candidate_window(hwnd):
                continue
            normalized = self._normalize_presentation_target(hwnd)
            if not normalized or not self._is_target_window_valid(normalized):
                continue
            if not self._is_control_allowed(normalized, log=False):
                continue
            score = self._candidate_score(normalized)
            if score > best_score:
                best_score = score
                best_hwnd = normalized
        return best_hwnd

    def _resolve_presentation_target(self) -> Optional[int]:
        if win32gui is None:
            hwnd = self._last_target_hwnd
            if hwnd and not self._is_control_allowed(hwnd, log=False):
                self.clear_cached_target()
                hwnd = None
            if hwnd and self._fallback_is_target_window_valid(hwnd):
                normalized = self._normalize_presentation_target(hwnd)
                if normalized and normalized != hwnd and self._fallback_is_target_window_valid(normalized):
                    self._last_target_hwnd = normalized
                    return normalized
                if self._should_refresh_cached_target(hwnd):
                    refreshed = self._fallback_detect_presentation_window_user32()
                    if (
                        refreshed
                        and refreshed != hwnd
                        and self._fallback_is_target_window_valid(refreshed)
                    ):
                        normalized = self._normalize_presentation_target(refreshed)
                        if normalized and self._fallback_is_target_window_valid(normalized):
                            if self._is_control_allowed(normalized, log=False):
                                self._last_target_hwnd = normalized
                                return normalized
                            self.clear_cached_target()
                            return None
                        if self._is_control_allowed(refreshed, log=False):
                            self._last_target_hwnd = refreshed
                            return refreshed
                        self.clear_cached_target()
                        return None
                return hwnd
            hwnd = self._fallback_detect_presentation_window_user32()
            normalized = self._normalize_presentation_target(hwnd) if hwnd else None
            target = normalized or hwnd
            if target and self._fallback_is_target_window_valid(target):
                if self._is_control_allowed(target, log=False):
                    self._last_target_hwnd = target
                    return target
                self.clear_cached_target()
                return None
            self._last_target_hwnd = None
            return None
        hwnd = self._last_target_hwnd
        if hwnd and not self._is_control_allowed(hwnd, log=False):
            self.clear_cached_target()
            hwnd = None
        if hwnd and self._is_target_window_valid(hwnd):
            normalized = self._normalize_presentation_target(hwnd)
            if normalized and normalized != hwnd and self._is_target_window_valid(normalized):
                self._last_target_hwnd = normalized
                hwnd = normalized
            if self._should_refresh_cached_target(hwnd):
                refreshed = self._detect_presentation_window()
                normalized = self._normalize_presentation_target(refreshed) if refreshed else None
                target = normalized or refreshed
                if target and target != hwnd and self._is_target_window_valid(target):
                    if self._is_control_allowed(target, log=False):
                        self._last_target_hwnd = target
                        return target
                    self.clear_cached_target()
                    return None
            return hwnd
        hwnd = self._detect_presentation_window()
        normalized = self._normalize_presentation_target(hwnd) if hwnd else None
        target = normalized or hwnd
        if target and self._is_target_window_valid(target):
            if self._is_control_allowed(target, log=False):
                self._last_target_hwnd = target
                return target
            self.clear_cached_target()
            return None
        self._last_target_hwnd = None
        return None


class OverlayWindow(QWidget):
    _KNOWN_PRESENTATION_CLASSES = _PresentationForwarder._KNOWN_PRESENTATION_CLASSES
    _KNOWN_PRESENTATION_PREFIXES = _PresentationForwarder._KNOWN_PRESENTATION_PREFIXES
    _SLIDESHOW_PRIORITY_CLASSES = _PresentationForwarder._SLIDESHOW_PRIORITY_CLASSES
    _SLIDESHOW_SECONDARY_CLASSES = _PresentationForwarder._SLIDESHOW_SECONDARY_CLASSES
    _NAVIGATION_RESTORE_DELAY_MS = 600
    _PRESENTATION_EDITOR_CLASSES: Set[str] = _PresentationForwarder._PRESENTATION_EDITOR_CLASSES
    _WORD_WINDOW_CLASSES: Set[str] = _PresentationForwarder._WORD_WINDOW_CLASSES
    _WORD_CONTENT_CLASSES: Set[str] = _PresentationForwarder._WORD_CONTENT_CLASSES
    _WORD_HOST_CLASSES: Set[str] = _PresentationForwarder._WORD_HOST_CLASSES
    _WPS_WRITER_PREFIXES: Tuple[str, ...] = _PresentationForwarder._WPS_WRITER_PREFIXES
    _WPS_WRITER_KEYWORDS: Tuple[str, ...] = _PresentationForwarder._WPS_WRITER_KEYWORDS
    _WPS_WRITER_EXCLUDE_KEYWORDS: Tuple[str, ...] = (
        _PresentationForwarder._WPS_WRITER_EXCLUDE_KEYWORDS
    )
    _WPS_SLIDESHOW_CLASSES: Set[str] = _PresentationForwarder._WPS_SLIDESHOW_CLASSES

    def __init__(self, settings_manager: SettingsManager) -> None:
        super().__init__(None, Qt.WindowType.FramelessWindowHint | Qt.WindowType.WindowStaysOnTopHint)
        self.setAttribute(Qt.WidgetAttribute.WA_TranslucentBackground)
        self.settings_manager = settings_manager
        paint_settings = self.settings_manager.load_settings().get("Paint", {})
        self._presentation_control_flags: Dict[str, bool] = {}
        self._update_presentation_control_flags(paint_settings)
        style_value = paint_settings.get("brush_style", _DEFAULT_PEN_STYLE.value)
        try:
            self.pen_style = PenStyle(style_value)
        except ValueError:
            self.pen_style = _DEFAULT_PEN_STYLE
        base_size_value = paint_settings.get("brush_base_size")
        if base_size_value is None:
            base_size_value = paint_settings.get("brush_size", "12")
        try:
            parsed_base = float(base_size_value)
        except (TypeError, ValueError):
            parsed_base = 12.0
        self.pen_base_size = clamp_base_size_for_style(self.pen_style, parsed_base)
        color_hex = paint_settings.get("brush_color", "#ff0000")
        self.pen_color = QColor(color_hex)
        if not self.pen_color.isValid():
            self.pen_color = QColor("#ff0000")
        self._style_opacity_overrides: Dict[PenStyle, int] = {}
        for style in PEN_STYLE_ORDER:
            config = get_pen_style_config(style)
            if not config.opacity_range:
                continue
            key = f"{style.value}_opacity"
            raw_value = paint_settings.get(key)
            if raw_value is None:
                if config.default_opacity is not None:
                    value = int(config.default_opacity)
                else:
                    value = int(config.base_alpha)
            else:
                try:
                    value = int(float(raw_value))
                except (TypeError, ValueError):
                    value = int(config.default_opacity or config.base_alpha)
            min_alpha, max_alpha = config.opacity_range
            value = int(clamp(value, min_alpha, max_alpha))
            self._style_opacity_overrides[style] = value
        self._style_base_sizes: Dict[PenStyle, float] = {}
        for style in PEN_STYLE_ORDER:
            style_config = get_pen_style_config(style)
            key = f"{style.value}_base_size"
            raw_base = paint_settings.get(key)
            if raw_base is None:
                if style == self.pen_style:
                    stored = float(self.pen_base_size)
                else:
                    stored = float(style_config.default_base)
            else:
                try:
                    stored = float(raw_base)
                except (TypeError, ValueError):
                    stored = float(style_config.default_base)
            stored = clamp_base_size_for_style(style, stored)
            self._style_base_sizes[style] = float(stored)
        self.pen_base_size = float(
            self._style_base_sizes.get(self.pen_style, float(self.pen_base_size))
        )
        config = get_pen_style_config(self.pen_style)
        self.pen_size = max(1, int(round(self.pen_base_size * config.width_multiplier)))
        self.mode = "brush"
        self.current_shape: Optional[str] = None
        self.shape_start_point: Optional[QPoint] = None
        self.drawing = False
        self.last_point = QPointF(); self.prev_point = QPointF()
        self.last_width = max(1.0, self.pen_base_size * config.target_min_factor)
        self._stroke_target_width = float(self.last_width)
        self.last_time = time.time()
        self._last_brush_color = QColor(self.pen_color)
        self._last_brush_size = max(1, int(self.pen_size))
        self._last_pen_style: PenStyle = self.pen_style
        self._last_pen_base_size: float = float(self.pen_base_size)
        self._last_draw_mode = "brush"
        self._last_shape_type: Optional[str] = None
        self._restoring_tool = False
        self._eraser_last_point: Optional[QPoint] = None
        self._stroke_points: deque[QPointF] = deque(maxlen=8)
        self._stroke_timestamps: deque[float] = deque(maxlen=8)
        self._stroke_speed: float = 0.0
        self._stroke_last_midpoint: Optional[QPointF] = None
        self._stroke_filter_point: Optional[QPointF] = None
        self._stroke_width_velocity: float = 0.0
        self._stroke_smoothed_target: float = max(1.0, self.pen_size)
        self._stroke_fill_coverage = QPainterPath()
        self.navigation_active = False
        self._navigation_reasons: Dict[str, int] = {}
        self._active_navigation_keys: Set[int] = set()
        self._cursor_button_navigation = False
        self._nav_pointer_button = Qt.MouseButton.NoButton
        self._nav_pointer_press_pos = QPointF()
        self._nav_pointer_press_global = QPointF()
        self._nav_pointer_press_modifiers = Qt.KeyboardModifier.NoModifier
        self._nav_pointer_started_draw = False
        self._brush_painter: Optional[QPainter] = None
        self._eraser_painter: Optional[QPainter] = None
        self._last_target_hwnd: Optional[int] = None
        self._pending_tool_restore: Optional[Tuple[str, Optional[str]]] = None
        self._nav_restore_mode: Optional[Tuple[str, Optional[str]]] = None
        self._nav_restore_timer = QTimer(self)
        self._nav_restore_timer.setSingleShot(True)
        self._nav_restore_timer.timeout.connect(self._restore_navigation_tool)
        base_width = self._effective_brush_width()
        self._brush_pen = QPen(
            self.pen_color,
            base_width,
            Qt.PenStyle.SolidLine,
            Qt.PenCapStyle.RoundCap,
            Qt.PenJoinStyle.RoundJoin,
        )
        fade_color = QColor(self.pen_color)
        fade_color.setAlpha(config.fade_max_alpha)
        self._brush_shadow_pen = QPen(
            fade_color,
            max(0.6, base_width * config.shadow_width_scale),
            Qt.PenStyle.SolidLine,
            Qt.PenCapStyle.RoundCap,
            Qt.PenJoinStyle.RoundJoin,
        )
        self._brush_composition_mode = config.composition_mode
        self._active_base_alpha = int(config.base_alpha)
        self._active_fade_min = int(config.fade_min_alpha)
        self._active_fade_max = int(config.fade_max_alpha)
        self._active_shadow_alpha = int(config.shadow_alpha)
        self._active_alpha_scale = 1.0
        self._refresh_pen_alpha_state()
        self._stroke_smoothed_target = max(1.0, base_width * config.target_min_factor)
        self._update_brush_pen_appearance(base_width, self._active_fade_max)
        self._last_preview_bounds: Optional[QRect] = None
        self.whiteboard_active = False
        self._mode_before_whiteboard: Optional[str] = None
        self.whiteboard_color = QColor(0, 0, 0, 0); self.last_board_color = QColor("#ffffff")
        self.cursor_pixmap = QPixmap()
        self._eraser_stroker = QPainterPathStroker()
        self._eraser_stroker.setCapStyle(Qt.PenCapStyle.RoundCap)
        self._eraser_stroker.setJoinStyle(Qt.PenJoinStyle.RoundJoin)
        self._eraser_stroker_width = 0.0
        self._forwarder: Optional[_PresentationForwarder] = (
            _PresentationForwarder(self) if _PresentationForwarder.is_supported() else None
        )
        self.setFocusPolicy(Qt.FocusPolicy.StrongFocus)
        self.setMouseTracking(True)
        self._keyboard_grabbed = False

        self._build_scene()
        self.history: List[QPixmap] = []
        self._history_limit = 30
        self.toolbar = FloatingToolbar(self, self.settings_manager)
        self._update_pen_tooltip()
        self.set_mode("brush", initial=True)
        self.toolbar.update_undo_state(False)
        self._apply_whiteboard_lock()

    def raise_toolbar(self) -> None:
        if getattr(self, "toolbar", None) is not None:
            self.toolbar.show()
            self.toolbar.raise_()

    def _build_scene(self) -> None:
        virtual = QRect()
        for screen in QApplication.screens():
            virtual = virtual.united(screen.geometry())
        self.setGeometry(virtual)
        self.canvas = QPixmap(self.size()); self.canvas.fill(Qt.GlobalColor.transparent)
        self.temp_canvas = QPixmap(self.size()); self.temp_canvas.fill(Qt.GlobalColor.transparent)

    # ---- ͼ��ͼ����� ----
    def _ensure_brush_painter(self) -> QPainter:
        painter = self._brush_painter
        if painter is None:
            painter = QPainter(self.canvas)
            painter.setRenderHint(QPainter.RenderHint.Antialiasing)
            painter.setCompositionMode(self._brush_composition_mode)
            self._brush_painter = painter
        else:
            painter.setCompositionMode(self._brush_composition_mode)
        return painter

    def _release_brush_painter(self) -> None:
        if self._brush_painter is not None:
            self._brush_painter.end()
            self._brush_painter = None

    def _ensure_eraser_painter(self) -> QPainter:
        painter = self._eraser_painter
        if painter is None:
            painter = QPainter(self.canvas)
            painter.setRenderHint(QPainter.RenderHint.Antialiasing)
            painter.setCompositionMode(QPainter.CompositionMode.CompositionMode_Clear)
            self._eraser_painter = painter
        return painter

    def _release_eraser_painter(self) -> None:
        if self._eraser_painter is not None:
            self._eraser_painter.end()
            self._eraser_painter = None

    def _release_canvas_painters(self) -> None:
        self._release_brush_painter()
        self._release_eraser_painter()

    def _effective_brush_width(self) -> float:
        config = get_pen_style_config(self.pen_style)
        return max(1.0, float(self.pen_base_size) * config.width_multiplier)

    def _update_brush_pen_appearance(self, width: float, fade_alpha: int) -> None:
        target_fade = int(clamp(fade_alpha, self._active_fade_min, self._active_fade_max))
        base_color = configure_pen_for_style(
            self._brush_pen,
            self._brush_shadow_pen,
            self.pen_color,
            width,
            target_fade,
            self.pen_style,
            base_alpha_override=self._active_base_alpha,
            shadow_alpha_override=self._active_shadow_alpha,
            alpha_scale=self._active_alpha_scale,
        )
        self._active_pen_color = QColor(base_color)

    def _refresh_pen_alpha_state(self) -> None:
        config = get_pen_style_config(self.pen_style)
        override = self._style_opacity_overrides.get(self.pen_style)
        base_alpha, fade_min, fade_max, shadow_alpha, scale = resolve_pen_opacity(
            config, override
        )
        self._active_base_alpha = base_alpha
        self._active_fade_min = fade_min
        self._active_fade_max = fade_max
        self._active_shadow_alpha = shadow_alpha
        self._active_alpha_scale = scale if scale > 0 else 1.0

    def _apply_opacity_overrides(self, overrides: Mapping[PenStyle, int]) -> None:
        updated = False
        for style, value in overrides.items():
            if not isinstance(style, PenStyle):
                continue
            config = get_pen_style_config(style)
            if not config.opacity_range:
                continue
            min_alpha, max_alpha = config.opacity_range
            default_alpha = int(config.default_opacity or config.base_alpha)
            try:
                alpha = int(value)
            except (TypeError, ValueError):
                alpha = default_alpha
            alpha = int(clamp(alpha, min_alpha, max_alpha))
            if self._style_opacity_overrides.get(style) != alpha:
                self._style_opacity_overrides[style] = alpha
                updated = True
        if updated:
            self._refresh_pen_alpha_state()

    def _ingest_style_base_sizes(self, bases: Mapping[PenStyle, float]) -> None:
        for style, value in bases.items():
            if not isinstance(style, PenStyle):
                continue
            try:
                numeric = float(value)
            except (TypeError, ValueError):
                continue
            clamped = clamp_base_size_for_style(style, numeric)
            self._style_base_sizes[style] = float(clamped)

    def _apply_pen_style_change(self, *, update_cursor: bool = True) -> None:
        self.pen_base_size = clamp_base_size_for_style(self.pen_style, float(self.pen_base_size))
        self._style_base_sizes[self.pen_style] = float(self.pen_base_size)
        config = get_pen_style_config(self.pen_style)
        self.pen_size = max(1, int(round(self._effective_brush_width())))
        self._brush_composition_mode = config.composition_mode
        base_width = self._effective_brush_width()
        self._refresh_pen_alpha_state()
        self._update_brush_pen_appearance(base_width, self._active_fade_max)
        if self._brush_painter is not None:
            self._brush_painter.setCompositionMode(self._brush_composition_mode)
        self.last_width = max(1.0, base_width * config.target_min_factor)
        self._stroke_smoothed_target = float(self.last_width)
        self._stroke_width_velocity = 0.0
        self._stroke_target_width = float(self.last_width)
        if update_cursor:
            self.update_cursor()
        self._update_pen_tooltip()

    def _update_pen_tooltip(self) -> None:
        toolbar = getattr(self, "toolbar", None)
        if toolbar is None:
            return
        effective = int(round(self._effective_brush_width()))
        toolbar.update_pen_tooltip(
            self.pen_style,
            float(self.pen_base_size),
            effective,
            opacity_percent=self._get_active_opacity_percent(),
        )

    def _get_active_opacity_percent(self) -> Optional[int]:
        config = get_pen_style_config(self.pen_style)
        if not config.opacity_range:
            return None
        min_alpha, max_alpha = config.opacity_range
        span = max(1, max_alpha - min_alpha)
        percent = int(round((self._active_base_alpha - min_alpha) * 100 / span))
        return int(clamp(percent, 0, 100))

    def _apply_whiteboard_lock(self) -> None:
        toolbar = getattr(self, "toolbar", None)
        if toolbar is not None:
            toolbar.set_whiteboard_locked(self.whiteboard_active)
        if self.whiteboard_active:
            if self._mode_before_whiteboard is None:
                self._mode_before_whiteboard = getattr(self, "mode", "brush")
            if getattr(self, "mode", "brush") == "cursor":
                self.set_mode("brush")
            self._navigation_reasons.clear()
            self._active_navigation_keys.clear()
            self.navigation_active = False
            self._cursor_button_navigation = False
            self.update_cursor()
            return
        restore_mode = self._mode_before_whiteboard
        self._mode_before_whiteboard = None
        if restore_mode and restore_mode != getattr(self, "mode", restore_mode):
            self.set_mode(restore_mode)
        self.update_cursor()

    def show_overlay(self) -> None:
        self.show(); self.toolbar.show(); self.raise_toolbar()
        self.set_mode(self.mode, self.current_shape)

    def hide_overlay(self) -> None:
        self._release_keyboard_capture()
        self.hide(); self.toolbar.hide()
        self.save_settings(); self.save_window_position()

    def open_pen_settings(self) -> None:
        pm, ps = self.mode, self.current_shape
        dialog = PenSettingsDialog(
            self.toolbar,
            self.pen_base_size,
            self.pen_color.name(),
            self.pen_style,
            initial_opacity_overrides=self._style_opacity_overrides,
            initial_base_sizes=self._style_base_sizes,
            initial_control_flags=getattr(self, "_presentation_control_flags", None),
        )
        if dialog.exec():
            (
                base_size,
                color,
                style,
                overrides,
                base_sizes,
                control_flags,
            ) = dialog.get_settings()
            self._ingest_style_base_sizes(base_sizes)
            self.pen_style = style
            self.pen_base_size = float(base_size)
            self._style_base_sizes[self.pen_style] = float(
                clamp_base_size_for_style(self.pen_style, self.pen_base_size)
            )
            self.pen_color = QColor(color)
            self._apply_opacity_overrides(overrides)
            self._update_presentation_control_flags(control_flags)
            self._apply_pen_style_change()
            self.save_settings()
        self.set_mode(pm, ps)
        self.raise_toolbar()

    def open_board_color_dialog(self) -> None:
        d = BoardColorDialog(self.toolbar)
        if d.exec():
            c = d.get_color()
            if c:
                self.last_board_color = c
                self.whiteboard_color = c
                self.whiteboard_active = True
                self._apply_whiteboard_lock()
                if self._forwarder:
                    self._forwarder.clear_cached_target()
                self.toolbar.update_whiteboard_button_state(True)
                self._update_visibility_for_mode(initial=False)
                self.raise_toolbar()
                self.update()

    def toggle_whiteboard(self) -> None:
        self.whiteboard_active = not self.whiteboard_active
        self.whiteboard_color = self.last_board_color if self.whiteboard_active else QColor(0, 0, 0, 0)
        self._apply_whiteboard_lock()
        if self._forwarder and self.whiteboard_active:
            self._forwarder.clear_cached_target()
        self._update_visibility_for_mode(initial=False)
        self.raise_toolbar()
        self.toolbar.update_whiteboard_button_state(self.whiteboard_active)
        self.update()

    def set_mode(self, mode: str, shape_type: Optional[str] = None, *, initial: bool = False) -> None:
        if self.whiteboard_active and mode == "cursor":
            return
        prev_mode = getattr(self, "mode", None)
        if prev_mode != mode:
            self._release_canvas_painters()
        if mode != "cursor":
            self._cancel_navigation_cursor_hold()
            self._set_navigation_reason("cursor-button", False)
        else:
            self._set_navigation_reason("cursor-button", False)
            self._cursor_button_navigation = False
        focus_on_cursor = bool(self._forwarder) and mode == "cursor" and not initial
        pending_focus_target: Optional[int] = None
        self.mode = mode
        if not self._restoring_tool:
            self._pending_tool_restore = None
        if shape_type is not None or mode != "shape":
            self.current_shape = shape_type
        if mode != "shape":
            self.shape_start_point = None
            self._last_preview_bounds = None
        if self.mode != "eraser":
            self._eraser_last_point = None
        if self._forwarder and mode == "cursor":
            self._forwarder.clear_cached_target()
            if focus_on_cursor:
                try:
                    pending_focus_target = self._forwarder.get_presentation_target()
                except Exception:
                    pending_focus_target = None
                if pending_focus_target and not self._presentation_control_allowed(pending_focus_target):
                    focus_on_cursor = False
                    self._forwarder.clear_cached_target()
        if self.mode in {"brush", "shape"} and not self._restoring_tool:
            self._update_last_tool_snapshot()
        self._update_visibility_for_mode(initial=initial)
        if focus_on_cursor and self._forwarder:
            self._forwarder.focus_presentation_window()
        if not initial:
            self.raise_toolbar()
        self.update_toolbar_state()
        self.update_cursor()

    def update_toolbar_state(self) -> None:
        if not getattr(self, 'toolbar', None):
            return
        self.toolbar.update_tool_states(self.mode, self.pen_color)

    def _update_last_tool_snapshot(self) -> None:
        if self.pen_color.isValid():
            self._last_brush_color = QColor(self.pen_color)
        if self.pen_size > 0:
            self._last_brush_size = max(1, int(self.pen_size))
        self._last_pen_style = self.pen_style
        if self.pen_base_size > 0:
            self._last_pen_base_size = float(self.pen_base_size)
        if self.mode in {"brush", "shape"}:
            self._last_draw_mode = self.mode
            if self.mode == "shape":
                self._last_shape_type = self.current_shape

    def _restore_last_tool(self, preferred_mode: Optional[str] = None, *, shape_type: Optional[str] = None) -> None:
        self._pending_tool_restore = None
        if isinstance(self._last_brush_color, QColor) and self._last_brush_color.isValid():
            self.pen_color = QColor(self._last_brush_color)
        if isinstance(self._last_pen_style, PenStyle):
            self.pen_style = self._last_pen_style
        if isinstance(self._last_pen_base_size, (int, float)) and self._last_pen_base_size > 0:
            self.pen_base_size = float(self._last_pen_base_size)
        else:
            self.pen_base_size = clamp_base_size_for_style(self.pen_style, self.pen_base_size)
        self._apply_pen_style_change()
        target_mode = preferred_mode
        target_shape: Optional[str] = None
        if target_mode == "shape":
            target_shape = shape_type or self._last_shape_type or self.current_shape
        if target_mode not in {"brush", "shape", "eraser"}:
            if self._last_draw_mode == "shape":
                target_mode = "shape"
                target_shape = shape_type or self._last_shape_type or self.current_shape
            else:
                target_mode = "brush"
        self._restoring_tool = True
        try:
            self.set_mode(target_mode, shape_type=target_shape)
        finally:
            self._restoring_tool = False
        if target_mode in {"brush", "shape"}:
            self._update_last_tool_snapshot()

    def toggle_eraser_mode(self) -> None:
        """切换橡皮模式；再次点击会恢复上一次的画笔配置。"""
        if self.mode == "eraser":
            self._restore_last_tool()
        else:
            self._update_last_tool_snapshot()
            self.set_mode("eraser")

    def toggle_cursor_mode(self) -> None:
        """切换光标模式；再次点击恢复最近的画笔或图形设置。"""
        if self.mode == "cursor":
            self._restore_last_tool()
            self._set_navigation_reason("cursor-button", True)
            return
        self._set_navigation_reason("cursor-button", False)
        self._cursor_button_navigation = False
        self._update_last_tool_snapshot()
        self.set_mode("cursor")

    def go_to_next_slide(
        self,
        *,
        via_toolbar: bool = False,
        originating_key: Optional[int] = None,
    ) -> None:
        if self.whiteboard_active:
            return
        self._send_slide_virtual_key(
            VK_DOWN,
            via_toolbar=via_toolbar,
            originating_key=originating_key,
        )

    def go_to_previous_slide(
        self,
        *,
        via_toolbar: bool = False,
        originating_key: Optional[int] = None,
    ) -> None:
        if self.whiteboard_active:
            return
        self._send_slide_virtual_key(
            VK_UP,
            via_toolbar=via_toolbar,
            originating_key=originating_key,
        )

    def _wheel_delta_for_vk(self, vk_code: int) -> int:
        if vk_code in (VK_DOWN, VK_RIGHT):
            return -120
        if vk_code in (VK_UP, VK_LEFT):
            return 120
        return 0

    def _class_has_wps_writer_signature(self, class_name: str) -> bool:
        if not class_name:
            return False
        if any(class_name.startswith(prefix) for prefix in self._WPS_WRITER_PREFIXES):
            if any(excluded in class_name for excluded in self._WPS_WRITER_EXCLUDE_KEYWORDS):
                return False
            if any(keyword in class_name for keyword in self._WPS_WRITER_KEYWORDS):
                return True
        if class_name in {
            "kwpsdocview",
            "wpsdocview",
            "kwpsframeclass",
            "kwpsmainframe",
            "wpsframeclass",
            "wpsmainframe",
        }:
            return True
        return False

    def _class_has_wps_presentation_signature(self, class_name: str) -> bool:
        if not class_name:
            return False
        if self._is_wps_slideshow_class(class_name):
            return True
        if class_name.startswith("kwpp") or "kwpp" in class_name:
            return True
        if class_name.startswith("wpp") and "wps" not in class_name:
            return True
        if class_name.startswith("wpsshow") or "wpsshow" in class_name:
            return True
        return False

    def _class_has_ms_presentation_signature(self, class_name: str) -> bool:
        if not class_name:
            return False
        if self._class_has_wps_presentation_signature(class_name):
            return False
        if class_name in self._SLIDESHOW_PRIORITY_CLASSES:
            return True
        if class_name in self._SLIDESHOW_SECONDARY_CLASSES:
            return True
        if class_name in self._PRESENTATION_EDITOR_CLASSES:
            if class_name.startswith("kwpp") or class_name.startswith("kwps"):
                return False
            if class_name.startswith("wps"):
                return False
            return True
        keywords = ("ppt", "powerpnt", "powerpoint", "screenclass")
        return any(keyword in class_name for keyword in keywords)

    def _window_process_name(self, hwnd: int) -> str:
        pid = self._window_process_id(hwnd)
        if not pid:
            return ""
        path = _process_image_path(int(pid))
        if not path:
            return ""
        return os.path.basename(path).strip().lower()

    def _presentation_target_category(self, hwnd: Optional[int]) -> str:
        if not hwnd:
            return "other"
        class_name = self._presentation_window_class(hwnd)
        top_hwnd = _user32_top_level_hwnd(hwnd)
        top_class = self._presentation_window_class(top_hwnd) if top_hwnd else ""
        if self._class_has_wps_presentation_signature(class_name) or self._class_has_wps_presentation_signature(top_class):
            return "wps_ppt"
        if self._class_has_wps_writer_signature(class_name) or self._class_has_wps_writer_signature(top_class):
            return "wps_word"
        if self._is_wps_slideshow_class(class_name) or self._is_wps_slideshow_class(top_class):
            return "wps_ppt"
        if self._is_word_like_class(class_name) or self._is_word_like_class(top_class):
            return "ms_word"
        process_name = self._window_process_name(top_hwnd or hwnd)
        if process_name:
            if process_name.startswith("wpp"):
                return "wps_ppt"
            if process_name.startswith("wps"):
                return "wps_word"
            if "powerpnt" in process_name:
                return "ms_ppt"
            if "winword" in process_name:
                return "ms_word"
        if self._class_has_ms_presentation_signature(class_name) or self._class_has_ms_presentation_signature(top_class):
            return "ms_ppt"
        return "other"

    def _is_presentation_category_allowed(self, category: str) -> bool:
        if not category or category == "other":
            return True
        flags = getattr(self, "_presentation_control_flags", None)
        if isinstance(flags, Mapping) and category in flags:
            return bool(flags[category])
        attr_map = {
            "ms_ppt": "control_ms_ppt",
            "ms_word": "control_ms_word",
            "wps_ppt": "control_wps_ppt",
            "wps_word": "control_wps_word",
        }
        attr = attr_map.get(category)
        if attr is not None and hasattr(self, attr):
            return bool(getattr(self, attr))
        return True

    def _presentation_control_allowed(self, hwnd: Optional[int], *, log: bool = True) -> bool:
        category = self._presentation_target_category(hwnd)
        allowed = self._is_presentation_category_allowed(category)
        if not allowed and log:
            self._log_navigation_debug(
                "control_disabled",
                target=hex(hwnd) if hwnd else "0x0",
                category=category,
            )
        return allowed

    def _resolve_control_target(self) -> Optional[int]:
        target = self._current_navigation_target()
<<<<<<< HEAD
        if target and not self._presentation_control_allowed(target, log=False):
            target = None
=======
>>>>>>> c5f537a4
        if target:
            return target
        if self._forwarder is not None:
            try:
<<<<<<< HEAD
                candidate = self._forwarder.get_presentation_target()
            except Exception:
                candidate = None
            if candidate and not self._presentation_control_allowed(candidate, log=False):
                return None
            return candidate
=======
                return self._forwarder.get_presentation_target()
            except Exception:
                return None
>>>>>>> c5f537a4
        return None

    def _is_word_like_class(self, class_name: str) -> bool:
        if not class_name:
            return False
        if class_name in self._WORD_WINDOW_CLASSES:
            return True
        if class_name in self._WORD_CONTENT_CLASSES:
            return True
        if class_name in self._WORD_HOST_CLASSES:
            return True
        if class_name.startswith("_ww"):
            return True
        if "word" in class_name:
            return True
        if any(class_name.startswith(prefix) for prefix in self._WPS_WRITER_PREFIXES):
            if any(excluded in class_name for excluded in self._WPS_WRITER_EXCLUDE_KEYWORDS):
                return False
            if any(keyword in class_name for keyword in self._WPS_WRITER_KEYWORDS):
                return True
<<<<<<< HEAD
        return False

    def _is_wps_slideshow_class(self, class_name: str) -> bool:
        if not class_name:
            return False
        if class_name in self._WPS_SLIDESHOW_CLASSES:
            return True
        return class_name.startswith("kwppshow")

    def _is_wps_slideshow_target(self, hwnd: Optional[int] = None) -> bool:
        if hwnd is None:
            hwnd = self._current_navigation_target()
        if not hwnd:
            return False
        class_name = self._presentation_window_class(hwnd)
        if self._is_wps_slideshow_class(class_name):
            return True
        if class_name in self._SLIDESHOW_PRIORITY_CLASSES or class_name in self._SLIDESHOW_SECONDARY_CLASSES:
            top_hwnd = _user32_top_level_hwnd(hwnd)
            process_name = self._window_process_name(top_hwnd or hwnd)
            if process_name.startswith("wpp"):
                return True
=======
>>>>>>> c5f537a4
        return False

    def _is_wps_slideshow_class(self, class_name: str) -> bool:
        if not class_name:
            return False
        if class_name in self._WPS_SLIDESHOW_CLASSES:
            return True
        return class_name.startswith("kwppshow")

    def _is_wps_slideshow_target(self, hwnd: Optional[int] = None) -> bool:
        if hwnd is None:
            hwnd = self._current_navigation_target()
        if not hwnd:
            return False
        class_name = self._presentation_window_class(hwnd)
        if self._is_wps_slideshow_class(class_name):
            return True
        if class_name in self._SLIDESHOW_PRIORITY_CLASSES or class_name in self._SLIDESHOW_SECONDARY_CLASSES:
            top_hwnd = _user32_top_level_hwnd(hwnd)
            process_name = self._window_process_name(top_hwnd or hwnd)
            if process_name.startswith("wpp"):
                return True
        return False

    def _is_wps_slideshow_class(self, class_name: str) -> bool:
        if not class_name:
            return False
        if class_name in self._WPS_SLIDESHOW_CLASSES:
            return True
        return class_name.startswith("kwppshow")

    def _is_wps_slideshow_target(self, hwnd: Optional[int] = None) -> bool:
        if hwnd is None:
            hwnd = self._current_navigation_target()
        if not hwnd:
            return False
        class_name = self._presentation_window_class(hwnd)
        return self._is_wps_slideshow_class(class_name)

    def _word_navigation_vk(self, vk_code: int, target_hwnd: Optional[int]) -> int:
        if win32con is None or not target_hwnd:
            return 0
        class_name = self._presentation_window_class(target_hwnd)
        if not self._is_word_like_class(class_name):
            return 0
        if vk_code in (VK_DOWN, VK_RIGHT):
            return getattr(win32con, "VK_NEXT", 0)
        if vk_code in (VK_UP, VK_LEFT):
            return getattr(win32con, "VK_PRIOR", 0)
        return 0

    def _navigation_vk_candidates(self, vk_code: int) -> Tuple[int, ...]:
        candidates: List[int] = []
        target_hwnd = self._current_navigation_target()
        alt_vk = self._word_navigation_vk(vk_code, target_hwnd)
        for candidate in (alt_vk, vk_code):
            if candidate and candidate not in candidates:
                candidates.append(candidate)
        if not candidates:
            candidates.append(vk_code)
        return tuple(candidates)

    def _release_keyboard_navigation_state(self, key: Optional[int] = None) -> None:
        if key is not None:
            self._active_navigation_keys.discard(key)
        if not self._active_navigation_keys:
            self._set_navigation_reason("keyboard", False)

    def _send_slide_virtual_key(
        self,
        vk_code: int,
        *,
        via_toolbar: bool = False,
        originating_key: Optional[int] = None,
    ) -> None:
        if vk_code == 0 or self.whiteboard_active:
            return
        wheel_delta = self._wheel_delta_for_vk(vk_code)
        target_hwnd = self._current_navigation_target()
        effective_target = target_hwnd or self._resolve_control_target()
        if not target_hwnd and effective_target:
            target_hwnd = effective_target
        target_class = self._presentation_window_class(target_hwnd) if target_hwnd else ""
        if effective_target and not self._presentation_control_allowed(effective_target):
            if originating_key is not None:
                self._release_keyboard_navigation_state(originating_key)
            if via_toolbar:
                self._cancel_navigation_cursor_hold()
            return
<<<<<<< HEAD
        wps_slideshow_target = (
            effective_target if effective_target and self._is_wps_slideshow_target(effective_target) else None
        )
        if wps_slideshow_target and self._send_wps_slideshow_virtual_key(wps_slideshow_target, vk_code):
            if originating_key is not None:
                self._release_keyboard_navigation_state(originating_key)
            if via_toolbar:
                self._cancel_navigation_cursor_hold()
            return
        is_word_target = self._is_word_like_class(target_class)
        prefer_wheel = via_toolbar or self.navigation_active or self.mode == "cursor"
        suppress_focus_restore = bool(wps_slideshow_target) or self._is_wps_slideshow_class(target_class)
=======
        is_word_target = self._is_word_like_class(target_class)
        prefer_wheel = via_toolbar or self.navigation_active or self.mode == "cursor"
        suppress_focus_restore = self._is_wps_slideshow_class(target_class)
>>>>>>> c5f537a4
        success = False
        wheel_used = False
        if wheel_delta and (prefer_wheel or is_word_target):
            success = self._send_navigation_wheel(wheel_delta)
            wheel_used = success
            self._log_navigation_debug(
                "wheel_forward",
                vk=vk_code,
                delta=wheel_delta,
                target=hex(target_hwnd) if target_hwnd else "0x0",
                cls=target_class or "",
                word=is_word_target,
                success=success,
            )
        prev_mode = self.mode
        if prev_mode in {"brush", "shape"}:
            self._update_last_tool_snapshot()
        had_keyboard_grab = False
        if not success:
            candidates = self._navigation_vk_candidates(vk_code)
            with self._temporarily_release_keyboard(
                release=not suppress_focus_restore,
                restore=not suppress_focus_restore,
            ) as had_keyboard_grab:
                for candidate in candidates:
                    if not candidate:
                        continue
                    success = self._dispatch_virtual_key(candidate)
                    if success:
                        current_target = self._current_navigation_target()
                        current_class = (
                            self._presentation_window_class(current_target)
                            if current_target
                            else ""
                        )
                        if self._is_wps_slideshow_class(current_class):
                            suppress_focus_restore = True
                        self._log_navigation_debug(
                            "virtual_key_forward",
                            vk=candidate,
                            target=hex(current_target) if current_target else "0x0",
                            cls=current_class or "",
                            word=self._is_word_like_class(current_class),
                        )
                        break
        self._pending_tool_restore = None
        if not success:
            if originating_key is not None:
                self._release_keyboard_navigation_state(originating_key)
            self._log_navigation_debug(
                "virtual_key_failed",
                vk=vk_code,
                target=hex(target_hwnd) if target_hwnd else "0x0",
                cls=target_class or "",
                word=is_word_target,
            )
            if via_toolbar:
                self._cancel_navigation_cursor_hold()
            return
        if originating_key is not None:
            self._release_keyboard_navigation_state(originating_key)
        if suppress_focus_restore:
            return
        if not wheel_used and not had_keyboard_grab and self.mode != "cursor":
            self._ensure_keyboard_capture()
        self.raise_toolbar()

    def _send_navigation_wheel(self, delta: int) -> bool:
        if delta == 0 or self.whiteboard_active:
            return False
        handled = False
        target_hwnd = self._resolve_control_target()
        if target_hwnd and not self._presentation_control_allowed(target_hwnd):
            self._log_navigation_debug(
                "wheel_blocked",
                delta=delta,
                target=hex(target_hwnd),
                category=self._presentation_target_category(target_hwnd),
            )
            return False
        if self._forwarder is not None:
            try:
                global_pos = QCursor.pos()
                local_pos = self.mapFromGlobal(global_pos)
                wheel_event = QWheelEvent(
                    QPointF(local_pos),
                    QPointF(global_pos),
                    QPoint(),
                    QPoint(0, delta),
                    Qt.MouseButton.NoButton,
                    Qt.KeyboardModifier.NoModifier,
                    Qt.ScrollPhase.ScrollUpdate,
                    False,
                )
                handled = self._forwarder.forward_wheel(
                    wheel_event,
                    allow_cursor=(self.mode == "cursor" or self.navigation_active),
                )
            except Exception:
                handled = False
        if handled:
            return True
        return self._fallback_send_wheel(delta)

    def _send_wps_slideshow_virtual_key(self, hwnd: int, vk_code: int) -> bool:
        if not hwnd or vk_code == 0:
            return False
        forwarder = getattr(self, "_forwarder", None)
        if forwarder is None or win32con is None:
            return False
        try:
            down_param = forwarder._build_basic_key_lparam(vk_code, is_press=True)
            up_param = forwarder._build_basic_key_lparam(vk_code, is_press=False)
        except Exception:
            return False
        try:
            press = forwarder._deliver_key_message(hwnd, win32con.WM_KEYDOWN, vk_code, down_param)
            release = forwarder._deliver_key_message(hwnd, win32con.WM_KEYUP, vk_code, up_param)
        except Exception:
            return False
        if press and release:
            try:
                forwarder._last_target_hwnd = hwnd
            except Exception:
                pass
            return True
        return False

    def _fallback_send_wheel(self, delta: int) -> bool:
        if delta == 0 or _USER32 is None:
            return False
        try:
            _USER32.mouse_event(MOUSEEVENTF_WHEEL, 0, 0, delta, 0)
            return True
        except Exception:
            return False

    def _apply_navigation_cursor_hold(self, restore_mode: str, restore_shape: Optional[str]) -> None:
        if restore_mode not in {"brush", "shape", "eraser"}:
            return
        self._nav_restore_mode = (restore_mode, restore_shape)
        if self.mode != "cursor":
            self.set_mode("cursor")
        if self._nav_restore_timer.isActive():
            self._nav_restore_timer.stop()
        self._nav_restore_timer.start(self._NAVIGATION_RESTORE_DELAY_MS)

    def _cancel_navigation_cursor_hold(self) -> None:
        if self._nav_restore_timer.isActive():
            self._nav_restore_timer.stop()
        self._nav_restore_mode = None

    def _restore_navigation_tool(self) -> None:
        pending = self._nav_restore_mode
        self._nav_restore_mode = None
        if not pending:
            return
        if self.mode != "cursor":
            return
        mode, shape = pending
        if mode == "eraser":
            self.set_mode("eraser")
        else:
            self._restore_last_tool(mode, shape_type=shape)

    def _dispatch_virtual_key(self, vk_code: int) -> bool:
        if vk_code == 0 or self.whiteboard_active:
            return False
        success = False
        suppress_focus_restore = False
        if self._forwarder is not None:
            qt_key_map = {
                VK_UP: Qt.Key.Key_Up,
                VK_DOWN: Qt.Key.Key_Down,
                VK_LEFT: Qt.Key.Key_Left,
                VK_RIGHT: Qt.Key.Key_Right,
            }
            qt_key = qt_key_map.get(vk_code)
            if qt_key is not None:
                press_event = QKeyEvent(QEvent.Type.KeyPress, qt_key, Qt.KeyboardModifier.NoModifier)
                release_event = QKeyEvent(QEvent.Type.KeyRelease, qt_key, Qt.KeyboardModifier.NoModifier)
                press_ok = self._forwarder.forward_key(
                    press_event,
                    is_press=True,
                    allow_cursor=True,
                )
                release_ok = (
                    self._forwarder.forward_key(
                        release_event,
                        is_press=False,
                        allow_cursor=True,
                    )
                    if press_ok
                    else False
                )
                if press_ok and release_ok:
                    success = True
                    current_target = self._forwarder.get_presentation_target()
                    if self._is_wps_slideshow_target(current_target):
                        suppress_focus_restore = True
            if not success:
                target_hwnd = self._forwarder.get_presentation_target()
                focus_ok = False
                if target_hwnd:
                    suppress_focus_restore = self._is_wps_slideshow_target(target_hwnd)
                    if not suppress_focus_restore:
                        try:
                            focus_ok = self._forwarder.focus_presentation_window()
                        except Exception:
                            focus_ok = False
                        if not focus_ok:
                            try:
                                if self._forwarder.bring_target_to_foreground(target_hwnd):
                                    QApplication.processEvents()
                                    time.sleep(0.05)
                                    focus_ok = True
                            except Exception:
                                focus_ok = False
                else:
                    self._forwarder.clear_cached_target()
                success = self._forwarder.send_virtual_key(vk_code)
                if not success:
                    self._forwarder.clear_cached_target()
        if not success:
            self._focus_presentation_window_fallback()
            success = self._fallback_send_virtual_key(vk_code)
        if success and self.mode != "cursor" and not suppress_focus_restore:
            QTimer.singleShot(100, self._ensure_keyboard_capture)
        return success

    def cancel_pending_tool_restore(self) -> None:
        self._pending_tool_restore = None
        self._cancel_navigation_cursor_hold()

    def _set_navigation_reason(self, reason: str, active: bool) -> None:
        if not reason:
            return
        if self.whiteboard_active and active:
            return
        if active:
            self._navigation_reasons[reason] = self._navigation_reasons.get(reason, 0) + 1
            if reason == "cursor-button":
                self._cursor_button_navigation = True
        else:
            count = self._navigation_reasons.get(reason)
            if count is None:
                if reason == "cursor-button":
                    self._cursor_button_navigation = False
                return
            if count <= 1:
                self._navigation_reasons.pop(reason, None)
                if reason == "cursor-button":
                    self._cursor_button_navigation = False
            else:
                self._navigation_reasons[reason] = count - 1
        self._update_navigation_state()

    def _update_navigation_state(self) -> None:
        active = bool(self._navigation_reasons)
        if active == self.navigation_active:
            return
        self.navigation_active = active
        if active:
            self._cancel_navigation_cursor_hold()
            self._pending_tool_restore = None
            if self.drawing:
                self.drawing = False
            toolbar = getattr(self, "toolbar", None)
            if toolbar is not None:
                try:
                    self.raise_toolbar()
                except Exception:
                    pass
        self.update_cursor()

    def handle_toolbar_enter(self) -> None:
        self._set_navigation_reason("toolbar", True)
        if self.drawing:
            self.drawing = False
        self.cancel_pending_tool_restore()

    def handle_toolbar_leave(self) -> None:
        toolbar = getattr(self, "toolbar", None)
        if toolbar is not None and toolbar.underMouse():
            return
        self._set_navigation_reason("toolbar", False)
        self._set_navigation_reason("cursor-button", False)
        if not self.navigation_active and self.mode != "cursor":
            self.update_cursor()

    def _toolbar_contains_global(self, global_pos: QPoint) -> bool:
        toolbar = getattr(self, "toolbar", None)
        if toolbar is None or not toolbar.isVisible():
            return False
        local = toolbar.mapFromGlobal(global_pos)
        return toolbar.rect().contains(local)

    def on_toolbar_mouse_leave(self) -> None:
        if not self._pending_tool_restore:
            return
        if getattr(self, "toolbar", None) is not None and self.toolbar.underMouse():
            return
        mode, shape = self._pending_tool_restore
        self._pending_tool_restore = None
        self._restore_last_tool(mode, shape_type=shape)

    def _fallback_send_virtual_key(self, vk_code: int) -> bool:
        if vk_code == 0 or _USER32 is None or self.whiteboard_active:
            return False
        try:
            scan_code = _USER32.MapVirtualKeyW(vk_code, 0) if hasattr(_USER32, "MapVirtualKeyW") else 0
        except Exception:
            scan_code = 0
        flags = KEYEVENTF_EXTENDEDKEY if vk_code in _NAVIGATION_EXTENDED_KEYS else 0
        try:
            _USER32.keybd_event(vk_code, scan_code, flags, 0)
            _USER32.keybd_event(vk_code, scan_code, flags | KEYEVENTF_KEYUP, 0)
            return True
        except Exception:
            return False

    def update_cursor(self) -> None:
        if self.mode == "cursor":
            self.setCursor(Qt.CursorShape.ArrowCursor); return
        if self.navigation_active:
            self.setCursor(Qt.CursorShape.ArrowCursor); return
        if self.mode == "shape":
            self.setCursor(Qt.CursorShape.CrossCursor); return
        d = max(10, int(self.pen_size * (3.2 if self.mode == "eraser" else 2.2)))
        self.cursor_pixmap = QPixmap(d, d); self.cursor_pixmap.fill(Qt.GlobalColor.transparent)
        p = QPainter(self.cursor_pixmap); p.setRenderHint(QPainter.RenderHint.Antialiasing)
        if self.mode == "eraser":
            p.setBrush(QBrush(Qt.GlobalColor.white)); p.setPen(QPen(QColor("#555"), 2))
        else:
            p.setBrush(QBrush(self.pen_color)); p.setPen(QPen(Qt.GlobalColor.black, 2))
        p.drawEllipse(1, 1, d - 2, d - 2); p.end()
        self.setCursor(QCursor(self.cursor_pixmap, d // 2, d // 2))

    def _apply_dirty_region(self, region: Optional[Union[QRect, QRectF]]) -> None:
        if not region:
            return
        if isinstance(region, QRectF):
            rect = region.toAlignedRect()
        else:
            rect = QRect(region)
        if rect.isNull() or rect.width() <= 0 or rect.height() <= 0:
            return
        inflated = rect.adjusted(-4, -4, 4, 4)
        target = inflated.intersected(self.rect())
        if target.isValid() and not target.isNull():
            self.update(target)
        else:
            self.update()

    def _shape_dirty_bounds(
        self,
        start_point: Optional[QPoint],
        end_point: Optional[Union[QPoint, QPointF]],
        pen_width: int,
    ) -> Optional[QRect]:
        if start_point is None or end_point is None:
            return None
        if isinstance(end_point, QPointF):
            end = end_point.toPoint()
        else:
            end = end_point
        rect = QRect(start_point, end).normalized()
        if rect.isNull():
            rect = QRect(end, end)
        margin = max(4, int(max(1, pen_width) * 2))
        return rect.adjusted(-margin, -margin, margin, margin)

    # ---- 系统级穿透 ----
    def _apply_input_passthrough(self, enabled: bool) -> None:
        # Toggle input passthrough flags and force a refresh
        self.setAttribute(Qt.WidgetAttribute.WA_TransparentForMouseEvents, enabled)
        self.setWindowFlag(Qt.WindowType.WindowTransparentForInput, enabled)
        if enabled:
            self._release_keyboard_capture()
        if self.isVisible():
            super().show()  # Force Qt to apply the new flags

    def _ensure_keyboard_capture(self) -> None:
        if not self._keyboard_grabbed:
            try:
                self.grabKeyboard()
                self._keyboard_grabbed = True
            except Exception:
                self._keyboard_grabbed = False
        try:
            self.raise_()
            self.activateWindow()
        except Exception:
            pass
        self.setFocus(Qt.FocusReason.ActiveWindowFocusReason)

    def _release_keyboard_capture(self) -> None:
        if not self._keyboard_grabbed:
            return
        try:
            self.releaseKeyboard()
        except Exception:
            pass
        self._keyboard_grabbed = False

    @contextlib.contextmanager
    def _temporarily_release_keyboard(
        self, *, release: bool = True, restore: bool = True
    ) -> Iterable[bool]:
        had_keyboard_grab = bool(self._keyboard_grabbed and release)
        if release and self._keyboard_grabbed:
            self._release_keyboard_capture()
        try:
            yield had_keyboard_grab
        finally:
            if restore and had_keyboard_grab:
                self._ensure_keyboard_capture()

    def _overlay_rect_tuple(self) -> Optional[Tuple[int, int, int, int]]:
        rect = self.geometry()
        if rect.isNull():
            return None
        left = rect.left()
        top = rect.top()
        right = left + rect.width()
        bottom = top + rect.height()
        return left, top, right, bottom

    def _overlay_center_point(self) -> Optional[Tuple[int, int]]:
        rect = self._overlay_rect_tuple()
        if rect is None:
            return None
        left, top, right, bottom = rect
        return ((left + right) // 2, (top + bottom) // 2)

    def _rect_intersects_overlay(self, rect: Tuple[int, int, int, int]) -> bool:
        overlay = self._overlay_rect_tuple()
        if overlay is None:
            return False
        left, top, right, bottom = rect
        o_left, o_top, o_right, o_bottom = overlay
        return not (right <= o_left or left >= o_right or bottom <= o_top or top >= o_bottom)

    def _fallback_is_target_window_valid(self, hwnd: int) -> bool:
        if _USER32 is None or hwnd == 0:
            return False
        overlay_hwnd = int(self.winId()) if self.winId() else 0
        if hwnd == overlay_hwnd:
            return False
        if not _user32_is_window(hwnd):
            return False
        if not _user32_is_window_visible(hwnd) or _user32_is_window_iconic(hwnd):
            return False
        rect = _user32_window_rect(hwnd)
        if not rect:
            return False
        return self._rect_intersects_overlay(rect)

    def _window_process_id(self, hwnd: int) -> Optional[int]:
        if _USER32 is None or hwnd == 0:
            return None
        pid = wintypes.DWORD()
        try:
            _USER32.GetWindowThreadProcessId(wintypes.HWND(hwnd), ctypes.byref(pid))
        except Exception:
            return None
        value = int(pid.value)
        return value or None

    def _is_own_process_window(self, hwnd: int) -> bool:
        try:
            pid = self._window_process_id(hwnd)
            return pid == os.getpid() if pid is not None else False
        except Exception:
            return False

    def _toolbar_hwnd(self) -> int:
        toolbar = getattr(self, "toolbar", None)
        if toolbar is None:
            return 0
        try:
            wid = toolbar.winId()
        except Exception:
            return 0
        return int(wid) if wid else 0

    def _photo_overlay_hwnd(self) -> int:
        photo = getattr(self, "_photo_overlay", None)
        if photo is None:
            return 0
        try:
            wid = photo.winId()
        except Exception:
            return 0
        return int(wid) if wid else 0

    def _should_ignore_window(self, hwnd: int) -> bool:
        if hwnd == 0:
            return True
        overlay_hwnd = int(self.winId()) if self.winId() else 0
        if hwnd == overlay_hwnd:
            return True
        toolbar_hwnd = self._toolbar_hwnd()
        if toolbar_hwnd and hwnd == toolbar_hwnd:
            return True
        photo_hwnd = self._photo_overlay_hwnd()
        if photo_hwnd and hwnd == photo_hwnd:
            return True
        return self._is_own_process_window(hwnd)

    def _fallback_is_candidate_window(self, hwnd: int) -> bool:
        if _USER32 is None or hwnd == 0:
            return False
        if self._should_ignore_window(hwnd):
            return False
        class_name = _user32_window_class_name(hwnd)
        if not class_name:
            return False
        if class_name in self._KNOWN_PRESENTATION_CLASSES:
            return True
        if any(class_name.startswith(prefix) for prefix in self._KNOWN_PRESENTATION_PREFIXES):
            return True
        rect = _user32_window_rect(hwnd)
        if not rect:
            return False
        left, top, right, bottom = rect
        width = max(0, right - left)
        height = max(0, bottom - top)
        overlay = self._overlay_rect_tuple()
        if overlay is None:
            return False
        o_width = overlay[2] - overlay[0]
        o_height = overlay[3] - overlay[1]
        if o_width <= 0 or o_height <= 0:
            return False
        width_diff = abs(width - o_width)
        height_diff = abs(height - o_height)
        center = self._overlay_center_point()
        contains_center = False
        if center is not None:
            cx, cy = center
            contains_center = left <= cx <= right and top <= cy <= bottom
        size_match = width >= 400 and height >= 300 and width_diff <= 64 and height_diff <= 64
        if contains_center and width >= 400 and height >= 300:
            return True
        return size_match

    def _fallback_detect_presentation_window_user32(self) -> Optional[int]:
        if _USER32 is None:
            return None
        overlay_hwnd = int(self.winId()) if self.winId() else 0
        foreground = _user32_get_foreground_window()
        if (
            foreground
            and foreground != overlay_hwnd
            and not self._should_ignore_window(foreground)
            and self._fallback_is_candidate_window(foreground)
        ):
            normalized = self._normalize_presentation_target(foreground)
            ordered: Tuple[int, ...] = tuple(
                hwnd
                for hwnd in (
                    normalized if normalized and self._fallback_is_target_window_valid(normalized) else None,
                    foreground if self._fallback_is_target_window_valid(foreground) else None,
                )
                if hwnd
            )
            for candidate in ordered:
                if self._presentation_control_allowed(candidate, log=False):
                    return candidate
        if _WNDENUMPROC is None:
            return None
        candidates: List[int] = []

        def _enum_callback(hwnd: int, _l_param: int) -> int:
            if hwnd == overlay_hwnd:
                return True
            if self._should_ignore_window(hwnd):
                return True
            if not _user32_is_window_visible(hwnd) or _user32_is_window_iconic(hwnd):
                return True
            rect = _user32_window_rect(hwnd)
            if not rect or not self._rect_intersects_overlay(rect):
                return True
            candidates.append(int(hwnd))
            return True

        enum_proc = _WNDENUMPROC(_enum_callback)
        try:
            _USER32.EnumWindows(enum_proc, 0)
        except Exception:
            return None
        for hwnd in candidates:
            if not self._fallback_is_candidate_window(hwnd):
                continue
            normalized = self._normalize_presentation_target(hwnd)
            ordered: Tuple[int, ...] = tuple(
                handle
                for handle in (
                    normalized if normalized and self._fallback_is_target_window_valid(normalized) else None,
                    hwnd if self._fallback_is_target_window_valid(hwnd) else None,
                )
                if handle
            )
            for candidate in ordered:
                if self._presentation_control_allowed(candidate, log=False):
                    return candidate
        return None

    def _presentation_window_class(self, hwnd: int) -> str:
        if hwnd == 0:
            return ""
        if win32gui is not None:
            try:
                return win32gui.GetClassName(hwnd).strip().lower()
            except Exception:
                return ""
        return _user32_window_class_name(hwnd)

    def _normalize_presentation_target(self, hwnd: Optional[int]) -> Optional[int]:
        if not hwnd:
            return None
        forwarder = getattr(self, "_forwarder", None)
        if forwarder is not None:
            try:
                normalized = forwarder._normalize_presentation_target(hwnd)
            except Exception:
                normalized = None
            else:
                if normalized and normalized != hwnd and logger.isEnabledFor(logging.DEBUG):
                    logger.debug(
                        "navigation: overlay normalized hwnd=%s -> %s",
                        hex(hwnd),
                        hex(normalized),
                    )
                if normalized:
                    return normalized
        return hwnd

    def _log_navigation_debug(self, message: str, **extra: Any) -> None:
        if not logger.isEnabledFor(logging.DEBUG):
            return
        if extra:
            formatted = " ".join(f"{key}={value}" for key, value in extra.items())
            logger.debug("navigation: %s %s", message, formatted)
        else:
            logger.debug("navigation: %s", message)

    def _current_navigation_target(self) -> Optional[int]:
        target: Optional[int] = None
        if self._forwarder is not None:
            try:
                target = self._forwarder.get_presentation_target()
            except Exception:
                target = None
        if target and not self._presentation_control_allowed(target, log=False):
            if self._forwarder is not None:
                try:
                    self._forwarder.clear_cached_target()
                except Exception:
                    pass
            target = None
        if not target:
            target = self._resolve_presentation_target()
            if target and not self._presentation_control_allowed(target, log=False):
                target = None
        return target

    def _is_preferred_presentation_class(self, class_name: str) -> bool:
        if not class_name:
            return False
        if class_name in self._SLIDESHOW_PRIORITY_CLASSES:
            return True
        if class_name in self._SLIDESHOW_SECONDARY_CLASSES:
            return True
        return False

    def _should_refresh_cached_presentation_target(self, hwnd: int) -> bool:
        class_name = self._presentation_window_class(hwnd)
        return not self._is_preferred_presentation_class(class_name)

    def _focus_presentation_window_fallback(self) -> bool:
        if _USER32 is None:
            return False
        hwnd = self._resolve_presentation_target()
        if not hwnd:
            candidate = self._fallback_detect_presentation_window_user32()
            if candidate and self._fallback_is_target_window_valid(candidate):
                hwnd = candidate
        if not hwnd or not self._fallback_is_target_window_valid(hwnd):
            return False
        if not self._presentation_control_allowed(hwnd, log=False):
            return False
        class_name = self._presentation_window_class(hwnd)
        top_level = _user32_top_level_hwnd(hwnd)
        if (
            self._is_wps_slideshow_class(class_name)
            or self._is_wps_slideshow_class(self._presentation_window_class(top_level))
        ):
            self._last_target_hwnd = hwnd
            return True
        focused = _user32_focus_window(top_level)
        if not focused:
            focused = _user32_focus_window(hwnd)
        elif hwnd != top_level:
            _user32_focus_window(hwnd)
        if focused:
            self._last_target_hwnd = hwnd
        return focused

    def _is_target_window_valid(self, hwnd: int) -> bool:
        if win32gui is None:
            return self._fallback_is_target_window_valid(hwnd)
        try:
            if hwnd == 0 or hwnd == int(self.winId()):
                return False
            if not win32gui.IsWindow(hwnd) or not win32gui.IsWindowVisible(hwnd):
                return False
            if win32gui.IsIconic(hwnd):
                return False
            rect = win32gui.GetWindowRect(hwnd)
        except Exception:
            return False
        if not rect:
            return False
        return self._rect_intersects_overlay(rect)

    def _detect_presentation_window(self) -> Optional[int]:
        if win32gui is None:
            return self._fallback_detect_presentation_window_user32()
        overlay_hwnd = int(self.winId()) if self.winId() else 0
        try:
            foreground = win32gui.GetForegroundWindow()
        except Exception:
            foreground = 0
        if (
            foreground
            and foreground != overlay_hwnd
            and not self._should_ignore_window(foreground)
            and self._is_candidate_presentation_window(foreground)
        ):
            normalized = self._normalize_presentation_target(foreground)
            candidates: Tuple[int, ...] = tuple(
                hwnd
                for hwnd in (
                    normalized if normalized and self._is_target_window_valid(normalized) else None,
                    foreground if self._is_target_window_valid(foreground) else None,
                )
                if hwnd
            )
            for candidate in candidates:
                if self._presentation_control_allowed(candidate, log=False):
                    return candidate
        candidates: List[int] = []

        def _enum_callback(hwnd: int, result: List[int]) -> bool:
            if hwnd == overlay_hwnd:
                return True
            if self._should_ignore_window(hwnd):
                return True
            try:
                if not win32gui.IsWindowVisible(hwnd) or win32gui.IsIconic(hwnd):
                    return True
                rect = win32gui.GetWindowRect(hwnd)
            except Exception:
                return True
            if not rect or not self._rect_intersects_overlay(rect):
                return True
            result.append(hwnd)
            return True

        try:
            win32gui.EnumWindows(_enum_callback, candidates)
        except Exception:
            return None
        for hwnd in candidates:
            if not self._is_candidate_presentation_window(hwnd):
                continue
            normalized = self._normalize_presentation_target(hwnd)
            ordered: Tuple[int, ...] = tuple(
                handle
                for handle in (
                    normalized if normalized and self._is_target_window_valid(normalized) else None,
                    hwnd if self._is_target_window_valid(hwnd) else None,
                )
                if handle
            )
            for candidate in ordered:
                if self._presentation_control_allowed(candidate, log=False):
                    return candidate
        return None

    def _resolve_presentation_target(self) -> Optional[int]:
        if win32gui is None:
            hwnd = self._last_target_hwnd
            if hwnd and not self._presentation_control_allowed(hwnd, log=False):
                self._last_target_hwnd = None
                hwnd = None
            if hwnd and self._fallback_is_target_window_valid(hwnd):
                normalized = self._normalize_presentation_target(hwnd)
                if normalized and normalized != hwnd and self._fallback_is_target_window_valid(normalized):
                    self._last_target_hwnd = normalized
                    return normalized
                if self._should_refresh_cached_presentation_target(hwnd):
                    refreshed = self._fallback_detect_presentation_window_user32()
                    if (
                        refreshed
                        and refreshed != hwnd
                        and self._fallback_is_target_window_valid(refreshed)
                    ):
                        normalized = self._normalize_presentation_target(refreshed)
                        if normalized and self._fallback_is_target_window_valid(normalized):
                            if self._presentation_control_allowed(normalized, log=False):
                                self._last_target_hwnd = normalized
                                return normalized
                            self._last_target_hwnd = None
                            return None
                        if self._presentation_control_allowed(refreshed, log=False):
                            self._last_target_hwnd = refreshed
                            return refreshed
                        self._last_target_hwnd = None
                        return None
                return hwnd
            hwnd = self._fallback_detect_presentation_window_user32()
            normalized = self._normalize_presentation_target(hwnd) if hwnd else None
            target = normalized or hwnd
            if target and self._fallback_is_target_window_valid(target):
                if self._presentation_control_allowed(target, log=False):
                    self._last_target_hwnd = target
                    return target
                self._last_target_hwnd = None
                return None
            self._last_target_hwnd = None
            return None
        hwnd = self._last_target_hwnd
        if hwnd and not self._presentation_control_allowed(hwnd, log=False):
            self._last_target_hwnd = None
            hwnd = None
        if hwnd and self._is_target_window_valid(hwnd):
            normalized = self._normalize_presentation_target(hwnd)
            if normalized and normalized != hwnd and self._is_target_window_valid(normalized):
                self._last_target_hwnd = normalized
                hwnd = normalized
            if self._should_refresh_cached_presentation_target(hwnd):
                refreshed = self._detect_presentation_window()
                normalized = self._normalize_presentation_target(refreshed) if refreshed else None
                target = normalized or refreshed
                if target and target != hwnd and self._is_target_window_valid(target):
                    if self._presentation_control_allowed(target, log=False):
                        self._last_target_hwnd = target
                        return target
                    self._last_target_hwnd = None
                    return None
            return hwnd
        hwnd = self._detect_presentation_window()
        normalized = self._normalize_presentation_target(hwnd) if hwnd else None
        target = normalized or hwnd
        if target and self._is_target_window_valid(target):
            if self._presentation_control_allowed(target, log=False):
                self._last_target_hwnd = target
                return target
            self._last_target_hwnd = None
            return None
        self._last_target_hwnd = None
        return None

    def _is_candidate_presentation_window(self, hwnd: int) -> bool:
        if win32gui is None:
            return self._fallback_is_candidate_window(hwnd)
        if self._should_ignore_window(hwnd):
            return False
        try:
            class_name = win32gui.GetClassName(hwnd).lower()
        except Exception:
            class_name = ""
        if class_name in self._KNOWN_PRESENTATION_CLASSES:
            return True
        try:
            rect = win32gui.GetWindowRect(hwnd)
        except Exception:
            return False
        if not rect:
            return False
        left, top, right, bottom = rect
        width = max(0, right - left)
        height = max(0, bottom - top)
        overlay = self._overlay_rect_tuple()
        if overlay is None:
            return False
        o_width = overlay[2] - overlay[0]
        o_height = overlay[3] - overlay[1]
        if o_width <= 0 or o_height <= 0:
            return False
        width_diff = abs(width - o_width)
        height_diff = abs(height - o_height)
        center = self._overlay_center_point()
        contains_center = False
        if center is not None:
            cx, cy = center
            contains_center = left <= cx <= right and top <= cy <= bottom
        size_match = width >= 400 and height >= 300 and width_diff <= 64 and height_diff <= 64
        if contains_center and width >= 400 and height >= 300:
            return True
        return size_match

    def _update_visibility_for_mode(self, *, initial: bool = False) -> None:
        passthrough = (self.mode == "cursor") and (not self.whiteboard_active)
        self._apply_input_passthrough(passthrough)
        if passthrough:
            if not self.isVisible():
                self.show()
            if not initial:
                self._release_keyboard_capture()
            return
        if not self.isVisible():
            self.show()
        self._ensure_keyboard_capture()
        if initial:
            return

    def _push_history(self) -> None:
        if not isinstance(self.canvas, QPixmap):
            return
        self.history.append(self.canvas.copy())
        if len(self.history) > self._history_limit:
            self.history.pop(0)
        self._update_undo_button()

    def _update_undo_button(self) -> None:
        if getattr(self, "toolbar", None):
            self.toolbar.update_undo_state(bool(self.history))

    def clear_all(self) -> None:
        """清除整块画布，同时根据需要恢复画笔模式。"""
        restore_needed = self.mode not in {"brush", "shape"}
        self._push_history()
        self._release_canvas_painters()
        self.canvas.fill(Qt.GlobalColor.transparent)
        self.temp_canvas.fill(Qt.GlobalColor.transparent)
        self._last_preview_bounds = None
        self.update()
        self._eraser_last_point = None
        if restore_needed:
            self._restore_last_tool()
        else:
            if self.mode in {"brush", "shape"}:
                self._update_last_tool_snapshot()
            self.raise_toolbar()
        self._update_undo_button()

    def use_brush_color(self, color_hex: str) -> None:
        """根据传入的十六进制颜色值启用画笔模式。"""
        color = QColor(color_hex)
        if not color.isValid():
            return
        self.pen_color = color
        config = get_pen_style_config(self.pen_style)
        base_width = self._effective_brush_width()
        self._refresh_pen_alpha_state()
        self._update_brush_pen_appearance(base_width, self._active_fade_max)
        self._update_pen_tooltip()
        self.set_mode("brush")
        self.save_settings()

    def undo_last_action(self) -> None:
        if not self.history:
            return
        last = self.history.pop()
        if isinstance(last, QPixmap):
            self._release_canvas_painters()
            self.canvas = last
        else:
            self._update_undo_button()
            return
        self.temp_canvas.fill(Qt.GlobalColor.transparent)
        self.drawing = False
        self._last_preview_bounds = None
        self.update()
        self.raise_toolbar()
        self._update_undo_button()

    def _update_presentation_control_flags(self, flags: Optional[Mapping[str, Any]]) -> None:
        defaults = {
            "ms_ppt": True,
            "ms_word": True,
            "wps_ppt": True,
            "wps_word": True,
        }
        resolved: Dict[str, bool] = {}
        source = flags or {}
        for key, default in defaults.items():
            raw = None
            if isinstance(source, Mapping):
                raw = source.get(key)
                if raw is None:
                    raw = source.get(f"control_{key}")
            resolved[key] = parse_bool(raw, default)
        previous = getattr(self, "_presentation_control_flags", None)
        changed = previous != resolved
        self._presentation_control_flags = resolved
        self.control_ms_ppt = resolved["ms_ppt"]
        self.control_ms_word = resolved["ms_word"]
        self.control_wps_ppt = resolved["wps_ppt"]
        self.control_wps_word = resolved["wps_word"]
        if changed:
            forwarder = getattr(self, "_forwarder", None)
            if forwarder is not None:
                try:
                    forwarder.clear_cached_target()
                except Exception:
                    pass

    def save_settings(self) -> None:
        settings = self.settings_manager.load_settings()
        paint = settings.get("Paint", {})
        paint["brush_size"] = str(self.pen_size)
        paint["brush_base_size"] = f"{self.pen_base_size:.2f}"
        paint["brush_color"] = self.pen_color.name()
        paint["brush_style"] = self.pen_style.value
        self._style_base_sizes[self.pen_style] = float(
            clamp_base_size_for_style(self.pen_style, float(self.pen_base_size))
        )
        for style in PEN_STYLE_ORDER:
            config = get_pen_style_config(style)
            base_value = clamp_base_size_for_style(
                style,
                float(self._style_base_sizes.get(style, float(config.default_base))),
            )
            paint[f"{style.value}_base_size"] = f"{base_value:.2f}"
            if not config.opacity_range:
                continue
            default_alpha = int(config.default_opacity or config.base_alpha)
            value = int(self._style_opacity_overrides.get(style, default_alpha))
            paint[f"{style.value}_opacity"] = str(value)
        paint["control_ms_ppt"] = "True" if self.control_ms_ppt else "False"
        paint["control_ms_word"] = "True" if self.control_ms_word else "False"
        paint["control_wps_ppt"] = "True" if self.control_wps_ppt else "False"
        paint["control_wps_word"] = "True" if self.control_wps_word else "False"
        settings["Paint"] = paint
        self.settings_manager.save_settings(settings)

    def save_window_position(self) -> None:
        settings = self.settings_manager.load_settings()
        paint = settings.get("Paint", {})
        pos = self.toolbar.pos()
        paint["x"] = str(pos.x()); paint["y"] = str(pos.y())
        settings["Paint"] = paint
        self.settings_manager.save_settings(settings)

    # ---- 画图事件 ----
    def wheelEvent(self, e) -> None:
        allow_cursor = self.mode == "cursor" or self.navigation_active
        target = self._resolve_control_target()
        if target and not self._presentation_control_allowed(target):
            super().wheelEvent(e)
            return
        if self._forwarder and self._forwarder.forward_wheel(e, allow_cursor=allow_cursor):
            e.accept()
            return
        super().wheelEvent(e)

    def _reset_brush_tracking(self) -> None:
        self._stroke_points.clear()
        self._stroke_timestamps.clear()
        self._stroke_last_midpoint = None
        self._stroke_filter_point = None
        self._stroke_speed = 0.0
        self._stroke_target_width = float(self.last_width)
        self._stroke_smoothed_target = float(self.last_width)
        self._stroke_width_velocity = 0.0
        self._stroke_fill_coverage = QPainterPath()

    def _start_paint_session(self, event) -> None:
        self._push_history()
        self.drawing = True
        origin = QPointF(event.position())
        self.last_point = QPointF(origin)
        self.prev_point = QPointF(origin)
        now = time.time()
        self.last_time = now
        self._reset_brush_tracking()
        self._stroke_points.append(QPointF(origin))
        self._stroke_timestamps.append(now)
        self._stroke_last_midpoint = QPointF(origin)
        self._stroke_filter_point = QPointF(origin)
        self.last_width = max(1.0, float(self.pen_size) * 0.4)
        self.shape_start_point = event.pos() if self.mode == "shape" else None
        if self.mode == "shape":
            self._last_preview_bounds = None
        self._eraser_last_point = event.pos() if self.mode == "eraser" else None
        if self.mode == "brush":
            self._ensure_brush_painter()
            config = get_pen_style_config(self.pen_style)
            base_width = self._effective_brush_width()
            self.last_width = max(1.0, base_width * config.target_min_factor)
            self._refresh_pen_alpha_state()
            self._update_brush_pen_appearance(base_width, self._active_fade_max)
            self._stroke_target_width = float(self.last_width)
            self._stroke_smoothed_target = float(self.last_width)
            self._stroke_width_velocity = 0.0
        elif self.mode == "eraser":
            self._ensure_eraser_painter()

    def _finalize_paint_session(self, release_pos: QPoint) -> Optional[Union[QRect, QRectF]]:
        dirty_region: Optional[Union[QRect, QRectF]] = None
        if self.mode == "shape" and self.current_shape:
            dirty_region = self._draw_shape_final(release_pos)
        self.drawing = False
        self.shape_start_point = None
        if self.mode == "eraser":
            self._eraser_last_point = None
            self._release_eraser_painter()
        elif self.mode == "brush":
            self._reset_brush_tracking()
            self._release_brush_painter()
        return dirty_region

    def mousePressEvent(self, e) -> None:
        global_point = e.globalPosition().toPoint()
        inside_toolbar = self._toolbar_contains_global(global_point)
        if (
            not inside_toolbar
            and self.mode != "cursor"
            and e.button() in (Qt.MouseButton.LeftButton, Qt.MouseButton.RightButton)
        ):
            self._nav_pointer_button = e.button()
            self._nav_pointer_press_pos = QPointF(e.position())
            self._nav_pointer_press_global = QPointF(e.globalPosition())
            self._nav_pointer_press_modifiers = e.modifiers()
            self._nav_pointer_started_draw = False
            self._set_navigation_reason("pointer", True)
            self.cancel_pending_tool_restore()
            self._cancel_navigation_cursor_hold()
        if (
            e.button() == Qt.MouseButton.LeftButton
            and self.mode != "cursor"
            and not self.navigation_active
        ):
            self._ensure_keyboard_capture()
            self._start_paint_session(e)
            self.raise_toolbar()
            e.accept()
        super().mousePressEvent(e)

    def mouseMoveEvent(self, e) -> None:
        if (
            self._nav_pointer_button == Qt.MouseButton.LeftButton
            and not self._nav_pointer_started_draw
            and (e.buttons() & Qt.MouseButton.LeftButton)
        ):
            delta = e.position() - self._nav_pointer_press_pos
            if abs(delta.x()) >= 2 or abs(delta.y()) >= 2:
                self._nav_pointer_started_draw = True
                self._set_navigation_reason("pointer", False)
                synthetic_press = QMouseEvent(
                    QEvent.Type.MouseButtonPress,
                    QPointF(self._nav_pointer_press_pos),
                    QPointF(self._nav_pointer_press_global),
                    Qt.MouseButton.LeftButton,
                    Qt.MouseButton.LeftButton,
                    self._nav_pointer_press_modifiers,
                )
                self._ensure_keyboard_capture()
                self._start_paint_session(synthetic_press)
                self.raise_toolbar()
                self._nav_pointer_button = Qt.MouseButton.NoButton
        if self.drawing and self.mode != "cursor":
            p = e.pos(); pf = e.position()
            dirty_region = None
            if self.mode == "brush":
                dirty_region = self._draw_brush_line(pf)
            elif self.mode == "eraser":
                dirty_region = self._erase_at(p)
            elif self.mode == "shape" and self.current_shape:
                dirty_region = self._draw_shape_preview(p)
            self._apply_dirty_region(dirty_region)
            self.raise_toolbar()
        super().mouseMoveEvent(e)

    def mouseReleaseEvent(self, e) -> None:
        if e.button() == self._nav_pointer_button:
            self._set_navigation_reason("pointer", False)
            self._nav_pointer_button = Qt.MouseButton.NoButton
            self._nav_pointer_started_draw = False
        if e.button() == Qt.MouseButton.LeftButton and self.drawing:
            dirty_region = self._finalize_paint_session(e.pos())
            if dirty_region is not None:
                self._apply_dirty_region(dirty_region)
            self.raise_toolbar()
            e.accept()
        super().mouseReleaseEvent(e)

    def keyPressEvent(self, e: QKeyEvent) -> None:
        key = e.key()
        if key in _QT_NAVIGATION_KEYS:
            if self.whiteboard_active:
                e.accept()
                return
            is_auto = e.isAutoRepeat()
            if not is_auto:
                self._active_navigation_keys.add(key)
                self._set_navigation_reason("keyboard", True)
            origin_key = None if is_auto else key
            if key in (Qt.Key.Key_Down, Qt.Key.Key_Right):
                self.go_to_next_slide(originating_key=origin_key)
            else:
                self.go_to_previous_slide(originating_key=origin_key)
            e.accept()
            return
        allow_cursor = (self.mode == "cursor" or self.navigation_active) and not self.whiteboard_active
        if self._forwarder and self._forwarder.forward_key(
            e,
            is_press=True,
            allow_cursor=allow_cursor,
        ):
            e.accept()
            return
        if key == Qt.Key.Key_Escape:
            self.set_mode("cursor"); return
        super().keyPressEvent(e)

    def keyReleaseEvent(self, e: QKeyEvent) -> None:
        if e.key() in _QT_NAVIGATION_KEYS:
            if self.whiteboard_active:
                e.accept()
                return
            if not e.isAutoRepeat():
                self._release_keyboard_navigation_state(e.key())
            e.accept()
            return
        allow_cursor = (self.mode == "cursor" or self.navigation_active) and not self.whiteboard_active
        if self._forwarder and self._forwarder.forward_key(
            e,
            is_press=False,
            allow_cursor=allow_cursor,
        ):
            e.accept()
            return
        super().keyReleaseEvent(e)

    def _draw_brush_line(self, cur: QPointF) -> Optional[QRectF]:
        now = time.time()
        cur_point = QPointF(cur)
        if not self._stroke_points:
            self._stroke_points.clear()
            self._stroke_timestamps.clear()
            self._stroke_points.append(QPointF(cur_point))
            self._stroke_timestamps.append(now)
            self.prev_point = QPointF(cur_point)
            self.last_point = QPointF(cur_point)
            self._stroke_last_midpoint = QPointF(cur_point)
            self._stroke_filter_point = QPointF(cur_point)
            self.last_time = now
            self._ensure_brush_painter()
            return None

        painter = self._ensure_brush_painter()
        config = get_pen_style_config(self.pen_style)
        base_size = float(max(1.0, self.pen_base_size))
        effective_base = max(1.0, base_size * config.width_multiplier)
        last_point = QPointF(self._stroke_points[-1])
        filter_point = QPointF(self._stroke_filter_point) if self._stroke_filter_point else QPointF(last_point)
        smoothing = config.smoothing
        smoothed_x = filter_point.x() + (cur_point.x() - filter_point.x()) * smoothing
        smoothed_y = filter_point.y() + (cur_point.y() - filter_point.y()) * smoothing
        cur_point = QPointF(smoothed_x, smoothed_y)
        self._stroke_filter_point = QPointF(cur_point)

        self._stroke_points.append(cur_point)
        self._stroke_timestamps.append(now)
        if len(self._stroke_timestamps) < 2:
            return None

        elapsed = max(1e-4, now - self._stroke_timestamps[-2])
        distance = math.hypot(cur_point.x() - last_point.x(), cur_point.y() - last_point.y())
        if distance < 0.08 and elapsed < 0.012:
            return None
        speed = distance / elapsed
        self._stroke_speed = self._stroke_speed * 0.72 + speed * 0.28

        curvature = 0.0
        if len(self._stroke_points) >= 3:
            p0 = self._stroke_points[-3]
            p1 = self._stroke_points[-2]
            p2 = self._stroke_points[-1]
            v1x, v1y = p1.x() - p0.x(), p1.y() - p0.y()
            v2x, v2y = p2.x() - p1.x(), p2.y() - p1.y()
            denom = math.hypot(v1x, v1y) * math.hypot(v2x, v2y)
            if denom > 1e-5:
                curvature = abs(v1x * v2y - v1y * v2x) / denom

        travel = distance / max(1.0, effective_base)
        pressure = min(
            1.0,
            (now - self.last_time) * config.pressure_time_weight + travel * config.travel_weight,
        )
        self.last_time = now

        speed_scale = 1.0 / (
            1.0
            + self._stroke_speed
            / (effective_base * config.speed_base_multiplier + config.speed_base_offset)
        )
        curve_scale = min(1.0, curvature * effective_base * config.curve_sensitivity)
        target_w = effective_base * (
            config.target_min_factor
            + config.target_speed_factor * speed_scale
            + config.target_curve_factor * curve_scale
        )
        target_w *= 1.0 + pressure * config.pressure_factor
        min_w = effective_base * config.target_min_factor
        max_w = effective_base * max(config.target_min_factor, config.target_max_factor)
        target_w = max(min_w, min(max_w, target_w))

        prev_target = getattr(self, "_stroke_target_width", self.last_width)
        blend = max(0.0, min(1.0, getattr(config, "target_blend", 0.3)))
        target_w = prev_target * (1.0 - blend) + target_w * blend
        target_step_limit = max(0.35, effective_base * config.width_change_limit)
        delta_target = target_w - prev_target
        if abs(delta_target) > target_step_limit:
            target_w = prev_target + math.copysign(target_step_limit, delta_target)
        target_w = max(min_w, min(max_w, target_w))
        self._stroke_target_width = target_w

        responsiveness = clamp(getattr(config, "target_responsiveness", 0.35), 0.05, 0.95)
        smoothed_prev = getattr(self, "_stroke_smoothed_target", self.last_width)
        smoothed_target = smoothed_prev + (target_w - smoothed_prev) * responsiveness
        smoothed_target = float(clamp(smoothed_target, min_w, max_w))
        self._stroke_smoothed_target = smoothed_target

        velocity = getattr(self, "_stroke_width_velocity", 0.0)
        accel = clamp(getattr(config, "width_accel", 0.18), 0.02, 0.6)
        velocity += (smoothed_target - self.last_width) * accel
        damping = clamp(getattr(config, "width_velocity_damping", 0.7), 0.4, 0.95)
        velocity *= damping
        velocity_limit = max(
            0.06,
            target_step_limit * 0.6,
            effective_base * clamp(getattr(config, "width_velocity_limit", 0.22), 0.05, 0.6),
        )
        velocity = float(clamp(velocity, -velocity_limit, velocity_limit))
        cur_w = self.last_width + velocity
        memory = clamp(getattr(config, "width_memory", 0.9), 0.6, 0.985)
        cur_w = float(clamp(self.last_width * memory + cur_w * (1.0 - memory), min_w, max_w))
        self._stroke_width_velocity = velocity

        last_mid = QPointF(self._stroke_last_midpoint) if self._stroke_last_midpoint else QPointF(last_point)
        current_mid = (last_point + cur_point) / 2.0

        path = QPainterPath(last_mid)
        path.quadTo(last_point, current_mid)

        fade_candidate = (
            config.fade_speed_weight * speed_scale
            + config.fade_curve_weight * curve_scale
        ) * max(0.0, self._active_alpha_scale)
        fade_alpha = int(clamp(fade_candidate, self._active_fade_min, self._active_fade_max))
        self._update_brush_pen_appearance(cur_w, fade_alpha)
        painter.setPen(self._brush_shadow_pen)
        painter.drawPath(path)
        painter.setPen(self._brush_pen)
        if config.key != "highlighter":
            painter.drawPath(path)
        updated_coverage = _PenStyleEffects.apply(
            painter,
            path,
            cur_w,
            config,
            QColor(self._active_pen_color),
            stroke_coverage=self._stroke_fill_coverage,
        )
        if isinstance(updated_coverage, QPainterPath):
            self._stroke_fill_coverage = QPainterPath(updated_coverage)

        self.prev_point = QPointF(last_point)
        self.last_point = QPointF(cur_point)
        self._stroke_last_midpoint = QPointF(current_mid)
        self.last_width = cur_w

        dirty = path.boundingRect()
        overlay_factor = max(
            config.shadow_width_scale,
            1.0 + config.feather_strength,
            1.0 + config.noise_strength * 0.45,
        )
        margin = max(cur_w * (0.6 + (overlay_factor - 1.0) * 0.7), cur_w * 0.6) + 6.0
        return dirty.adjusted(-margin, -margin, margin, margin)

    def _erase_at(self, pos) -> Optional[QRectF]:
        current = QPointF(pos) if isinstance(pos, QPointF) else QPointF(QPoint(pos))
        if isinstance(self._eraser_last_point, QPoint):
            start_point = QPointF(self._eraser_last_point)
            distance = math.hypot(current.x() - start_point.x(), current.y() - start_point.y())
        else:
            start_point = QPointF(current)
            distance = 0.0

        radius = max(8.0, float(self.pen_size) * 1.6)
        target_width = max(12.0, radius * 2.0)
        if abs(target_width - self._eraser_stroker_width) > 0.5:
            self._eraser_stroker.setWidth(target_width)
            self._eraser_stroker_width = target_width

        path = QPainterPath(start_point)
        if distance >= 0.35:
            path.lineTo(current)

        erase_path = QPainterPath()
        if distance >= 0.35:
            erase_path = self._eraser_stroker.createStroke(path)
        erase_path.addEllipse(current, radius, radius)
        if distance >= 0.35:
            erase_path.addEllipse(start_point, radius, radius)

        painter = self._ensure_eraser_painter()
        painter.fillPath(erase_path, QColor(0, 0, 0, 0))

        self._eraser_last_point = current.toPoint()

        dirty = erase_path.boundingRect()
        if dirty.isNull():
            return None
        margin = max(radius * 0.5, 6.0)
        return dirty.adjusted(-margin, -margin, margin, margin)

    def _draw_shape_preview(self, end_point) -> Optional[QRect]:
        if not self.shape_start_point:
            return None
        self.temp_canvas.fill(Qt.GlobalColor.transparent)
        p = QPainter(self.temp_canvas); p.setRenderHint(QPainter.RenderHint.Antialiasing)
        pen = QPen(self.pen_color, self.pen_size)
        if self.current_shape and "dashed" in self.current_shape: pen.setStyle(Qt.PenStyle.DashLine)
        p.setPen(pen); self._draw_shape(p, self.shape_start_point, end_point); p.end()
        self.raise_toolbar()
        bounds = self._shape_dirty_bounds(self.shape_start_point, end_point, self.pen_size)
        if bounds is not None and self._last_preview_bounds is not None:
            bounds = bounds.united(self._last_preview_bounds)
        self._last_preview_bounds = bounds
        return bounds

    def _draw_shape_final(self, end_point) -> Optional[QRect]:
        if not self.shape_start_point:
            return None
        bounds = self._shape_dirty_bounds(self.shape_start_point, end_point, self.pen_size)
        p = QPainter(self.canvas); p.setRenderHint(QPainter.RenderHint.Antialiasing)
        pen = QPen(self.pen_color, self.pen_size)
        if self.current_shape and "dashed" in self.current_shape: pen.setStyle(Qt.PenStyle.DashLine)
        p.setPen(pen); self._draw_shape(p, self.shape_start_point, end_point); p.end()
        self.temp_canvas.fill(Qt.GlobalColor.transparent)
        self.raise_toolbar()
        last_bounds = self._last_preview_bounds
        self._last_preview_bounds = None
        if bounds is not None and last_bounds is not None:
            bounds = bounds.united(last_bounds)
        return bounds

    def _draw_shape(self, painter: QPainter, start_point, end_point) -> None:
        rect = QRect(start_point, end_point)
        shape = (self.current_shape or "line").replace("dashed_", "")
        if shape == "rect": painter.drawRect(rect.normalized())
        elif shape == "circle": painter.drawEllipse(rect.normalized())
        else: painter.drawLine(start_point, end_point)

    def paintEvent(self, e) -> None:
        p = QPainter(self)
        if self.whiteboard_active:
            p.fillRect(self.rect(), self.whiteboard_color)
        else:
            p.fillRect(self.rect(), QColor(0, 0, 0, 1))
        p.drawPixmap(0, 0, self.canvas)
        if self.drawing and self.mode == "shape": p.drawPixmap(0, 0, self.temp_canvas)
        p.end()

    def showEvent(self, e) -> None:
        super().showEvent(e)
        self.raise_toolbar()

    def closeEvent(self, e) -> None:
        self._release_canvas_painters()
        self.save_settings()
        self.save_window_position()
        super().closeEvent(e)


# ---------- 语音 ----------
class TTSManager(QObject):
    """简单封装语音播报，优先使用 pyttsx3，必要时回退到 PowerShell。"""

    def __init__(self, preferred_voice_id: str = "", parent: Optional[QObject] = None) -> None:
        super().__init__(parent)
        self.engine = None
        self.voice_ids: List[str] = []
        self.default_voice_id = ""
        self.current_voice_id = ""
        self.failure_reason = ""
        self.failure_suggestions: List[str] = []
        self.supports_voice_selection = False
        self._mode: str = "none"
        self._powershell_path = ""
        self._powershell_busy = False
        self._queue: Queue[str] = Queue()
        self._timer = QTimer(self)
        self._timer.timeout.connect(self._pump)
        missing_reason = ""
        if pyttsx3 is not None:
            try:
                init_kwargs = {"driverName": "sapi5"} if sys.platform == "win32" else {}
                self.engine = pyttsx3.init(**init_kwargs)
                voices = self.engine.getProperty("voices") or []
                self.voice_ids = [v.id for v in voices if getattr(v, "id", None)]
                if not self.voice_ids:
                    self._record_failure("未检测到任何可用的发音人")
                    self.engine = None
                else:
                    self.default_voice_id = self.voice_ids[0]
                    self.current_voice_id = (
                        preferred_voice_id if preferred_voice_id in self.voice_ids else self.default_voice_id
                    )
                    if self.current_voice_id:
                        try:
                            self.engine.setProperty("voice", self.current_voice_id)
                        except Exception as exc:
                            self._record_failure("无法设置默认发音人", exc)
                            self.engine = None
                    if self.engine is not None:
                        self.supports_voice_selection = True
                        self._mode = "pyttsx3"
                        self.engine.startLoop(False)
                        self._timer.start(100)
                        return
            except Exception as exc:
                self._record_failure("初始化语音引擎失败", exc)
                self.engine = None
        else:
            missing_reason = "未检测到 pyttsx3 模块"
        self._init_powershell_fallback()
        if self.available:
            return
        if missing_reason:
            if self.failure_reason:
                if missing_reason not in self.failure_reason:
                    self.failure_reason = f"{self.failure_reason}；{missing_reason}"
            else:
                self.failure_reason = missing_reason
        if not self.failure_reason:
            self.failure_reason = "未检测到可用的语音播报方式"
        env_reason, env_suggestions = detect_speech_environment_issues(force_refresh=True)
        if env_reason:
            if env_reason not in self.failure_reason:
                self.failure_reason = f"{self.failure_reason}；{env_reason}" if self.failure_reason else env_reason
        if env_suggestions:
            combined = list(self.failure_suggestions)
            combined.extend(env_suggestions)
            self.failure_suggestions = dedupe_strings(combined)

    @property
    def available(self) -> bool:
        return self._mode in {"pyttsx3", "powershell"}

    def diagnostics(self) -> tuple[str, List[str]]:
        reason = self.failure_reason
        suggestions = list(self.failure_suggestions)
        env_reason, env_suggestions = detect_speech_environment_issues()
        if env_reason:
            if reason:
                if env_reason not in reason:
                    reason = f"{reason}；{env_reason}"
            else:
                reason = env_reason
        suggestions.extend(env_suggestions)
        return reason, dedupe_strings(suggestions)

    def _init_powershell_fallback(self) -> None:
        if sys.platform != "win32":
            return
        path = _find_powershell_executable()
        if not path:
            if not self.failure_reason:
                self._record_failure("未检测到 PowerShell，可用的语音播报方式受限")
            return
        self._powershell_path = os.path.abspath(path)
        ps_ok, ps_reason = _probe_powershell_speech_runtime(self._powershell_path)
        if not ps_ok:
            message = ps_reason or "PowerShell 语音环境检测失败"
            self._record_failure(message)
            return
        self.engine = object()
        self.voice_ids = []
        self.default_voice_id = ""
        self.current_voice_id = ""
        self.supports_voice_selection = False
        self.failure_reason = ""
        self.failure_suggestions = []
        self._mode = "powershell"
        self._timer.start(120)

    def _record_failure(self, fallback: str, exc: Optional[Exception] = None) -> None:
        message = ""
        if exc is not None:
            message = str(exc).strip()
        if message and message not in fallback:
            reason = f"{fallback}：{message}"
        else:
            reason = fallback
        self.failure_reason = reason
        suggestions: List[str] = []
        lower = message.lower()
        if "comtypes" in lower:
            suggestions.append("请安装 comtypes（pip install comtypes）后重新启动程序。")
        if "pywin32" in lower or "win32" in lower:
            suggestions.append("请安装 pywin32（pip install pywin32）后重新启动程序。")
        platform_hint = []
        if sys.platform == "win32":
            platform_hint.append("请确认 Windows 已启用 SAPI5 中文语音包。")
        elif sys.platform == "darwin":
            platform_hint.append("请在系统“辅助功能 -> 语音”中启用所需的语音包。")
        else:
            platform_hint.append("请确保系统已安装可用的语音引擎（如 espeak）并重新启动程序。")
        platform_hint.append("可尝试重新安装 pyttsx3 或检查语音服务状态后重启软件。")
        for hint in platform_hint:
            if hint not in suggestions:
                suggestions.append(hint)
        self.failure_suggestions = suggestions

    def set_voice(self, voice_id: str) -> None:
        if not self.supports_voice_selection:
            return
        if voice_id in self.voice_ids:
            self.current_voice_id = voice_id
            if self.engine:
                try:
                    self.engine.setProperty("voice", voice_id)
                except Exception:
                    pass

    def speak(self, text: str) -> None:
        if not self.available:
            return
        while not self._queue.empty():
            try:
                self._queue.get_nowait()
            except Empty:
                break
        self._queue.put(text)

    def _pump(self) -> None:
        if self._mode == "pyttsx3":
            if not self.engine:
                return
            try:
                text = self._queue.get_nowait()
                self.engine.stop()
                if self.current_voice_id:
                    self.engine.setProperty("voice", self.current_voice_id)
                self.engine.say(text)
            except Empty:
                pass
            try:
                self.engine.iterate()
            except Exception as exc:
                self._record_failure("语音引擎运行异常", exc)
                self.shutdown()
        elif self._mode == "powershell":
            if self._powershell_busy:
                return
            try:
                text = self._queue.get_nowait()
            except Empty:
                return
            self._powershell_busy = True
            worker = threading.Thread(target=self._run_powershell_speech, args=(text,), daemon=True)
            worker.start()

    def _run_powershell_speech(self, text: str) -> None:
        try:
            if not text or not self._powershell_path:
                return
            payload = base64.b64encode(text.encode("utf-8")).decode("ascii")
            script = (
                "$msg = [System.Text.Encoding]::UTF8.GetString([System.Convert]::FromBase64String('" + payload + "'));"
                "Add-Type -AssemblyName System.Speech;"
                "$sp = New-Object System.Speech.Synthesis.SpeechSynthesizer;"
                "$sp.Speak($msg);"
            )
            startupinfo = None
            if os.name == "nt":
                startupinfo = subprocess.STARTUPINFO()
                startupinfo.dwFlags |= subprocess.STARTF_USESHOWWINDOW
            subprocess.run(
                [self._powershell_path, "-NoLogo", "-NonInteractive", "-NoProfile", "-Command", script],
                check=True,
                timeout=30,
                startupinfo=startupinfo,
            )
        except Exception as exc:
            self._record_failure("PowerShell 语音播报失败", exc)
            QTimer.singleShot(0, self.shutdown)
        finally:
            self._powershell_busy = False

    def shutdown(self) -> None:
        if self._mode == "pyttsx3" and self.engine:
            try:
                self.engine.endLoop()
            except Exception:
                pass
            try:
                self.engine.stop()
            except Exception:
                pass
        self.engine = None
        self._mode = "none"
        self._powershell_busy = False
        self._timer.stop()


# ---------- 点名/计时 ----------
class CountdownSettingsDialog(QDialog):
    """设置倒计时分钟和秒数的小窗口。"""

    def __init__(self, parent: Optional[QWidget], minutes: int, seconds: int) -> None:
        super().__init__(parent)
        self.setWindowTitle("设置倒计时")
        self.setWindowFlag(Qt.WindowType.WindowStaysOnTopHint, True)
        self.result: Optional[tuple[int, int]] = None

        layout = QVBoxLayout(self); layout.setContentsMargins(10, 10, 10, 10); layout.setSpacing(6)

        minute_label = QLabel("分钟 (0-150，滑块 0-25):")
        ml = QHBoxLayout(); ml.addWidget(minute_label)
        self.minutes_spin = QSpinBox(); self.minutes_spin.setRange(0, 150); self.minutes_spin.setValue(max(0, min(150, minutes)))
        minute_slider = QSlider(Qt.Orientation.Horizontal); minute_slider.setRange(0, 25)
        minute_slider.setValue(min(self.minutes_spin.value(), minute_slider.maximum()))
        minute_slider.valueChanged.connect(self.minutes_spin.setValue)

        def sync(v: int, slider=minute_slider):
            if v <= slider.maximum():
                prev = slider.blockSignals(True); slider.setValue(v); slider.blockSignals(prev)
        self.minutes_spin.valueChanged.connect(sync)
        ml.addWidget(self.minutes_spin); layout.addLayout(ml); layout.addWidget(minute_slider)

        sl = QHBoxLayout(); sl.addWidget(QLabel("秒 (0-59):"))
        self.seconds_spin = QSpinBox(); self.seconds_spin.setRange(0, 59); self.seconds_spin.setValue(max(0, min(59, seconds)))
        second_slider = QSlider(Qt.Orientation.Horizontal); second_slider.setRange(0, 59)
        second_slider.setValue(self.seconds_spin.value())
        second_slider.valueChanged.connect(self.seconds_spin.setValue); self.seconds_spin.valueChanged.connect(second_slider.setValue)
        sl.addWidget(self.seconds_spin); layout.addLayout(sl); layout.addWidget(second_slider)

        buttons = QDialogButtonBox(QDialogButtonBox.StandardButton.Ok | QDialogButtonBox.StandardButton.Cancel)
        buttons.accepted.connect(self._accept); buttons.rejected.connect(self.reject)
        style_dialog_buttons(
            buttons,
            {
                QDialogButtonBox.StandardButton.Ok: ButtonStyles.PRIMARY,
                QDialogButtonBox.StandardButton.Cancel: ButtonStyles.TOOLBAR,
            },
            extra_padding=12,
            minimum_height=34,
        )
        layout.addWidget(buttons)
        self.setFixedSize(self.sizeHint())

    def _accept(self) -> None:
        self.result = (self.minutes_spin.value(), self.seconds_spin.value()); self.accept()

    def showEvent(self, event) -> None:  # type: ignore[override]
        super().showEvent(event)
        ensure_widget_within_screen(self)


class ClickableFrame(QFrame):
    clicked = pyqtSignal()
    def mousePressEvent(self, e) -> None:
        if e.button() == Qt.MouseButton.LeftButton: self.clicked.emit()
        super().mousePressEvent(e)


def preferred_calligraphy_font(default: str = "Microsoft YaHei UI") -> str:
    """返回系统中更具书法风格的字体，若不可用则回退到默认字体。"""

    try:
        families = set(QFontDatabase().families())
    except Exception:
        return default
    for candidate in ("楷体", "KaiTi", "Kaiti SC", "STKaiti", "DFKai-SB", "FZKai-Z03S"):
        if candidate in families:
            return candidate
    return default


class StudentListDialog(QDialog):
    def __init__(self, parent: Optional[QWidget], students: List[tuple[str, str, int]]) -> None:
        super().__init__(parent)
        self.setWindowTitle("学生名单")
        self.setModal(True)
        self._selected_index: Optional[int] = None

        layout = QVBoxLayout(self)
        layout.setContentsMargins(12, 12, 12, 12)
        layout.setSpacing(12)

        grid = QGridLayout()
        grid.setContentsMargins(0, 0, 0, 0)
        grid.setHorizontalSpacing(6)
        grid.setVerticalSpacing(6)
        grid.setAlignment(Qt.AlignmentFlag.AlignTop | Qt.AlignmentFlag.AlignHCenter)

        button_font = QFont("Microsoft YaHei UI", 10, QFont.Weight.Medium)
        metrics = QFontMetrics(button_font)
        max_text = max((metrics.horizontalAdvance(f"{sid} {name}") for sid, name, _ in students), default=120)
        min_button_width = max(120, max_text + 24)
        button_height = recommended_control_height(button_font, extra=16, minimum=38)

        screen = QApplication.primaryScreen()
        available_width = screen.availableGeometry().width() if screen else 1280
        max_width_per_button = max(96, int((available_width * 0.9 - 40) / 10))
        button_width = min(min_button_width, max_width_per_button)
        button_size = QSize(button_width, button_height)

        total_rows = max(1, math.ceil(len(students) / 10))

        for column in range(10):
            grid.setColumnStretch(column, 0)
            grid.setColumnMinimumWidth(column, button_width)

        for row in range(total_rows):
            grid.setRowStretch(row, 0)
            grid.setRowMinimumHeight(row, button_height)

        for position, (sid, name, data_index) in enumerate(students):
            row = position // 10
            column = position % 10
            button = QPushButton(f"{sid} {name}")
            button.setFont(button_font)
            button.setFixedSize(button_size)
            button.setSizePolicy(QSizePolicy.Policy.Fixed, QSizePolicy.Policy.Fixed)
            apply_button_style(button, ButtonStyles.GRID, height=button_height)
            button.clicked.connect(lambda _checked=False, value=data_index: self._select_student(value))
            grid.addWidget(button, row, column, Qt.AlignmentFlag.AlignCenter)

        layout.addLayout(grid)

        box = QDialogButtonBox(QDialogButtonBox.StandardButton.Close, parent=self)
        box.rejected.connect(self.reject)
        close_button = box.button(QDialogButtonBox.StandardButton.Close)
        if close_button is not None:
            close_button.setText("关闭")
            apply_button_style(
                close_button,
                ButtonStyles.PRIMARY,
                height=recommended_control_height(close_button.font(), extra=14, minimum=36),
            )
        layout.addWidget(box)

        if screen is not None:
            available = screen.availableGeometry()
            rows = total_rows
            h_spacing = grid.horizontalSpacing() if grid.horizontalSpacing() is not None else 6
            v_spacing = grid.verticalSpacing() if grid.verticalSpacing() is not None else 6
            preferred_width = min(int(available.width() * 0.9), button_width * 10 + h_spacing * 9 + 40)
            preferred_height = min(
                int(available.height() * 0.85),
                rows * button_height + max(0, rows - 1) * v_spacing + box.sizeHint().height() + 48,
            )
            self.resize(preferred_width, preferred_height)

    def _select_student(self, index: int) -> None:
        self._selected_index = index
        self.accept()

    @property
    def selected_index(self) -> Optional[int]:
        return self._selected_index


class ScoreboardDialog(QDialog):
    ORDER_RANK = "rank"
    ORDER_ID = "id"

    @dataclass
    class _CardMetrics:
        count: int
        columns: int
        rows: int
        card_width: int
        card_height: int
        padding_h: int
        padding_v: int
        inner_spacing: int
        font_size: int
        horizontal_spacing: int
        vertical_spacing: int

    def __init__(
        self,
        parent: Optional[QWidget],
        students: List[tuple[str, str, int]],
        order: str = "rank",
        order_changed: Optional[Callable[[str], None]] = None,
    ) -> None:
        super().__init__(parent)
        self.setWindowTitle("成绩展示")
        self.setModal(True)
        self.setObjectName("ScoreboardDialog")
        self._pending_maximize = True

        self.students = list(students)
        self._order_changed_callback = order_changed
        self._order = order if order in {self.ORDER_RANK, self.ORDER_ID} else self.ORDER_RANK
        self._grid_row_count = 0
        self._grid_column_count = 0
        self._card_metrics: Optional[ScoreboardDialog._CardMetrics] = None
        self._card_metrics_key: Optional[tuple[int, int, int]] = None

        calligraphy_font = preferred_calligraphy_font()
        self._calligraphy_font = calligraphy_font

        layout = QVBoxLayout(self)
        layout.setContentsMargins(32, 32, 32, 32)
        layout.setSpacing(24)

        title = QLabel("成绩展示")
        title.setObjectName("ScoreboardHeader")
        title.setAlignment(Qt.AlignmentFlag.AlignCenter)
        title.setFont(QFont(calligraphy_font, 44, QFont.Weight.Bold))
        layout.addWidget(title)

        order_layout = QHBoxLayout()
        order_layout.setContentsMargins(0, 0, 0, 0)
        order_layout.setSpacing(12)
        order_label = QLabel("排序方式：")
        order_label.setFont(QFont(calligraphy_font, 28, QFont.Weight.Bold))
        order_layout.addWidget(order_label, 0, Qt.AlignmentFlag.AlignLeft)

        button_font = QFont(calligraphy_font, 22, QFont.Weight.Bold)
        self.order_button_group = QButtonGroup(self)
        self.order_button_group.setExclusive(True)
        self.order_buttons: Dict[str, QPushButton] = {}
        for key, text in ((self.ORDER_RANK, "按排名"), (self.ORDER_ID, "按学号")):
            button = QPushButton(text)
            button.setCheckable(True)
            button.setFont(button_font)
            height = recommended_control_height(button_font, extra=16, minimum=44)
            apply_button_style(button, ButtonStyles.ORDER_TOGGLE, height=height)
            button.setMinimumWidth(140)
            button.setSizePolicy(QSizePolicy.Policy.Fixed, QSizePolicy.Policy.Fixed)
            self.order_button_group.addButton(button)
            button.clicked.connect(lambda _checked=False, value=key: self._on_order_button_clicked(value))
            order_layout.addWidget(button, 0, Qt.AlignmentFlag.AlignLeft)
            self.order_buttons[key] = button
        order_layout.addStretch(1)
        layout.addLayout(order_layout)

        grid_container = QWidget()
        grid_container.setObjectName("ScoreboardGridContainer")
        grid_container.setSizePolicy(QSizePolicy.Policy.Expanding, QSizePolicy.Policy.Expanding)
        self.grid_layout = QGridLayout(grid_container)
        self.grid_layout.setContentsMargins(18, 18, 18, 18)
        self.grid_layout.setHorizontalSpacing(20)
        self.grid_layout.setVerticalSpacing(20)
        layout.addWidget(grid_container, 1)

        box = QDialogButtonBox(QDialogButtonBox.StandardButton.Close, parent=self)
        box.setFont(QFont(calligraphy_font, 22, QFont.Weight.Bold))
        close_button = box.button(QDialogButtonBox.StandardButton.Close)
        if close_button is not None:
            close_button.setText("关闭")
            close_button.setFont(QFont(calligraphy_font, 22, QFont.Weight.Bold))
            apply_button_style(
                close_button,
                ButtonStyles.PRIMARY,
                height=recommended_control_height(close_button.font(), extra=18, minimum=46),
            )
        box.rejected.connect(self.reject)
        layout.addWidget(box)

        self.setStyleSheet(
            "#ScoreboardDialog {"
            "    background-color: qlineargradient(x1:0, y1:0, x2:0, y2:1,"
            "        stop:0 #f7f9fc, stop:1 #e3edff);"
            "}"
            "#ScoreboardGridContainer {"
            "    background-color: rgba(255, 255, 255, 0.85);"
            "    border-radius: 24px;"
            "}"
            "QLabel#ScoreboardHeader {"
            "    color: #0b3d91;"
            "}"
            "QLabel[class=\"scoreboardName\"] {"
            "    color: #103d73;"
            "}"
            "QLabel[class=\"scoreboardScore\"] {"
            "    color: #103d73;"
            "}"
            "QWidget[class=\"scoreboardWrapper\"] {"
            "    background-color: rgba(255, 255, 255, 0.95);"
            "    border-radius: 18px;"
            "    border: 1px solid rgba(16, 61, 115, 0.12);"
            "}"
            "QPushButton[class=\"orderButton\"] {"
            "    background-color: rgba(255, 255, 255, 0.88);"
            "    border-radius: 22px;"
            "    border: 1px solid rgba(16, 61, 115, 0.24);"
            "    padding: 4px 18px;"
            "    color: #0b3d91;"
            "}"
            "QPushButton[class=\"orderButton\"]:hover {"
            "    border-color: #1a73e8;"
            "    background-color: rgba(26, 115, 232, 0.12);"
            "}"
            "QPushButton[class=\"orderButton\"]:checked {"
            "    background-color: #1a73e8;"
            "    border-color: #1a73e8;"
            "    color: #ffffff;"
            "}"
        )

        screen = QApplication.primaryScreen()
        self._available_geometry = screen.availableGeometry() if screen is not None else QRect(0, 0, 1920, 1080)

        self._update_order_buttons()
        self._populate_grid()

        if screen is not None:
            self.setGeometry(self._available_geometry)

    def _update_order_buttons(self) -> None:
        for key, button in self.order_buttons.items():
            block = button.blockSignals(True)
            button.setChecked(key == self._order)
            button.blockSignals(block)

    def _on_order_button_clicked(self, order: str) -> None:
        if order not in {self.ORDER_RANK, self.ORDER_ID}:
            self._update_order_buttons()
            return
        if order == self._order:
            self._update_order_buttons()
            return
        self._order = order
        if callable(self._order_changed_callback):
            try:
                self._order_changed_callback(order)
            except Exception:
                pass
        self._update_order_buttons()
        self._populate_grid()

    def _clear_grid(self) -> None:
        while self.grid_layout.count():
            item = self.grid_layout.takeAt(0)
            widget = item.widget()
            if widget is not None:
                widget.deleteLater()
        for row in range(self._grid_row_count):
            self.grid_layout.setRowStretch(row, 0)
            self.grid_layout.setRowMinimumHeight(row, 0)
        for column in range(self._grid_column_count):
            self.grid_layout.setColumnStretch(column, 0)
            self.grid_layout.setColumnMinimumWidth(column, 0)
        self._grid_row_count = 0
        self._grid_column_count = 0

    def _collect_display_candidates(self) -> tuple[List[tuple[int, str, str]], List[str], List[str]]:
        sorted_students = self._sort_students()
        alternate_order = (
            self.ORDER_ID if self._order == self.ORDER_RANK else self.ORDER_RANK
        )
        alternate_students = self._sort_students(alternate_order)

        display_entries: List[tuple[int, str, str]] = []
        display_candidates: List[str] = []
        score_candidates: List[str] = []

        for idx, (sid, name, score) in enumerate(sorted_students):
            display_text = self._format_display_text(idx, sid, name)
            score_text = self._format_score_text(score)
            display_entries.append((idx, display_text, score_text))
            display_candidates.append(display_text)
            score_candidates.append(score_text)

        for idx, (sid, name, score) in enumerate(alternate_students):
            display_candidates.append(
                self._format_display_text_for_order(
                    alternate_order, idx, sid, name
                )
            )
            score_candidates.append(self._format_score_text(score))

        return display_entries, display_candidates, score_candidates

    def _compute_card_metrics(self) -> Optional[_CardMetrics]:
        count = len(self.students)
        if count == 0:
            return None

        available = self._available_geometry
        key = (count, available.width(), available.height())
        if self._card_metrics is not None and self._card_metrics_key == key:
            return self._card_metrics

        columns = 10
        rows = max(1, math.ceil(count / columns))

        usable_width = max(available.width() - 160, 640)
        usable_height = max(available.height() - 240, 520)

        margins = self.grid_layout.contentsMargins()
        horizontal_spacing = max(14, int(usable_width * 0.01))
        vertical_spacing = max(18, int(usable_height * 0.035 / rows))

        spacing_total_x = horizontal_spacing * max(0, columns - 1)
        spacing_total_y = vertical_spacing * max(0, rows - 1)

        available_width_for_cards = (
            usable_width - margins.left() - margins.right() - spacing_total_x
        )
        available_height_for_cards = (
            usable_height - margins.top() - margins.bottom() - spacing_total_y
        )

        per_card_width = max(1.0, available_width_for_cards / columns)
        per_card_height = max(1.0, available_height_for_cards / rows)

        card_width = int(math.floor(per_card_width))
        card_height = int(math.floor(per_card_height))

        if per_card_width >= 120:
            card_width = max(card_width, 120)
        if per_card_height >= 180:
            card_height = max(card_height, 180)

        padding_h = max(12, int(card_width * 0.08))
        padding_v = max(14, int(card_height * 0.1))
        inner_spacing = max(6, int(card_height * 0.045))

        display_entries, display_candidates, score_candidates = self._collect_display_candidates()

        if not display_candidates:
            return None

        calligraphy_font = self._calligraphy_font or QApplication.font().family()
        if not calligraphy_font:
            calligraphy_font = QFont().family()

        try:
            probe_font = QFont(calligraphy_font, 64, QFont.Weight.Bold)
            metrics = QFontMetrics(probe_font)
        except Exception:
            probe_font = QFont()
            metrics = QFontMetrics(probe_font)

        widest_display = max(
            display_candidates,
            key=lambda text: metrics.tightBoundingRect(text).width(),
        )
        widest_score = max(
            score_candidates,
            key=lambda text: metrics.tightBoundingRect(text).width(),
        )

        usable_name_width = max(60, card_width - 2 * padding_h)
        content_height = max(80, card_height - 2 * padding_v - inner_spacing)
        name_height = int(content_height * 0.58)
        score_height = max(32, content_height - name_height)

        font_upper_bound = int(min(card_width * 0.28, card_height * 0.36))
        font_upper_bound = max(20, font_upper_bound)
        fit_minimum = 14

        name_fit = self._fit_font_size(
            widest_display,
            calligraphy_font,
            QFont.Weight.Bold,
            usable_name_width,
            name_height,
            fit_minimum,
            font_upper_bound,
        )
        score_fit = self._fit_font_size(
            widest_score,
            calligraphy_font,
            QFont.Weight.Bold,
            usable_name_width,
            score_height,
            fit_minimum,
            font_upper_bound,
        )

        final_font_size = max(fit_minimum, min(name_fit, score_fit, font_upper_bound))

        self._card_metrics = ScoreboardDialog._CardMetrics(
            count=count,
            columns=columns,
            rows=rows,
            card_width=card_width,
            card_height=card_height,
            padding_h=padding_h,
            padding_v=padding_v,
            inner_spacing=inner_spacing,
            font_size=final_font_size,
            horizontal_spacing=horizontal_spacing,
            vertical_spacing=vertical_spacing,
        )
        self._card_metrics_key = key
        return self._card_metrics

    def _ensure_metrics(self) -> Optional[_CardMetrics]:
        metrics = self._compute_card_metrics()
        if metrics is not None:
            return metrics
        self._card_metrics = None
        self._card_metrics_key = None
        return None

    def _sort_students(self, order: Optional[str] = None) -> List[tuple[str, str, int]]:
        data = list(self.students)
        current_order = self._order if order is None else order
        if current_order == self.ORDER_ID:
            def _id_key(item: tuple[str, str, int]) -> tuple[int, str, str]:
                sid_text = str(item[0]).strip()
                try:
                    sid_value = int(sid_text)
                except (TypeError, ValueError):
                    sid_value = sys.maxsize
                return (sid_value, sid_text, item[1])

            data.sort(key=_id_key)
        else:
            def _rank_key(item: tuple[str, str, int]) -> tuple[int, int, str]:
                sid_text = str(item[0]).strip()
                try:
                    sid_value = int(sid_text)
                except (TypeError, ValueError):
                    sid_value = sys.maxsize
                return (-item[2], sid_value, item[1])

            data.sort(key=_rank_key)
        return data

    def _create_card(
        self,
        display_text: str,
        score_text: str,
        card_width: int,
        card_height: int,
        font_size: int,
        padding_h: int,
        padding_v: int,
        inner_spacing: int,
    ) -> QWidget:
        calligraphy_font = self._calligraphy_font
        wrapper = QWidget()
        wrapper.setProperty("class", "scoreboardWrapper")
        wrapper.setFixedSize(card_width, card_height)
        wrapper.setSizePolicy(QSizePolicy.Policy.Fixed, QSizePolicy.Policy.Fixed)

        layout = QVBoxLayout(wrapper)
        layout.setContentsMargins(padding_h, padding_v, padding_h, padding_v)
        layout.setSpacing(inner_spacing)

        name_label = QLabel(display_text or "未命名")
        name_label.setProperty("class", "scoreboardName")
        name_label.setAlignment(Qt.AlignmentFlag.AlignCenter)
        name_label.setWordWrap(False)
        name_label.setSizePolicy(
            QSizePolicy.Policy.Expanding, QSizePolicy.Policy.Fixed
        )
        name_label.setFont(QFont(calligraphy_font, font_size, QFont.Weight.Bold))
        name_label.setStyleSheet("margin: 0px; padding: 0px;")
        layout.addWidget(name_label)

        score_label = QLabel(score_text)
        score_label.setProperty("class", "scoreboardScore")
        score_label.setAlignment(Qt.AlignmentFlag.AlignCenter)
        score_label.setWordWrap(False)
        score_label.setSizePolicy(
            QSizePolicy.Policy.Expanding, QSizePolicy.Policy.Fixed
        )
        score_label.setFont(QFont(calligraphy_font, font_size, QFont.Weight.Bold))
        score_label.setStyleSheet(f"margin-top: {max(6, inner_spacing // 2)}px;")
        layout.addWidget(score_label)

        layout.addStretch(1)
        return wrapper

    def _format_display_text(self, index: int, sid: str, name: str) -> str:
        return self._format_display_text_for_order(self._order, index, sid, name)

    def _format_display_text_for_order(
        self, order: str, index: int, sid: str, name: str
    ) -> str:
        clean_name = (name or "").strip() or "未命名"
        if order == self.ORDER_ID:
            sid_display = str(sid).strip() or "—"
            return f"{sid_display}.{clean_name}"
        return f"{index + 1}.{clean_name}"

    @staticmethod
    def _format_score_text(score: int | float | str) -> str:
        text = "—"
        try:
            value = float(score)
        except (TypeError, ValueError):
            score_str = str(score).strip()
            if score_str and score_str.lower() != "none":
                text = score_str
        else:
            if math.isfinite(value):
                if abs(value - int(value)) < 1e-6:
                    text = str(int(round(value)))
                else:
                    text = f"{value:.2f}".rstrip("0").rstrip(".")
        return f"{text} 分"

    @staticmethod
    def _fit_font_size(
        text: str,
        family: str,
        weight: QFont.Weight,
        max_width: int,
        max_height: int,
        minimum: int,
        maximum: int,
    ) -> int:
        if not text:
            return max(6, min(minimum, maximum))
        if max_width <= 0 or max_height <= 0:
            return max(6, min(minimum, maximum))
        lower = max(6, min(minimum, maximum))
        upper = max(6, max(minimum, maximum))
        for size in range(upper, lower - 1, -1):
            font = QFont(family, size, weight)
            metrics = QFontMetrics(font)
            rect = metrics.tightBoundingRect(text)
            if rect.width() <= max_width and rect.height() <= max_height:
                return size
        return lower

    def _populate_grid(self) -> None:
        self._clear_grid()
        count = len(self.students)
        layout = self.grid_layout
        calligraphy_font = self._calligraphy_font

        screen = QApplication.primaryScreen()
        self._available_geometry = screen.availableGeometry() if screen is not None else QRect(0, 0, 1920, 1080)

        self._update_order_buttons()
        self._populate_grid()

        if screen is not None:
            self.setGeometry(self._available_geometry)

    def _update_order_buttons(self) -> None:
        for key, button in self.order_buttons.items():
            block = button.blockSignals(True)
            button.setChecked(key == self._order)
            button.blockSignals(block)

    def _on_order_button_clicked(self, order: str) -> None:
        if order not in {self.ORDER_RANK, self.ORDER_ID}:
            self._update_order_buttons()
            return
        if order == self._order:
            self._update_order_buttons()
            return
        self._order = order
        if callable(self._order_changed_callback):
            try:
                self._order_changed_callback(order)
            except Exception:
                pass
        self._update_order_buttons()
        self._populate_grid()

    def _clear_grid(self) -> None:
        while self.grid_layout.count():
            item = self.grid_layout.takeAt(0)
            widget = item.widget()
            if widget is not None:
                widget.deleteLater()
        for row in range(self._grid_row_count):
            self.grid_layout.setRowStretch(row, 0)
            self.grid_layout.setRowMinimumHeight(row, 0)
        for column in range(self._grid_column_count):
            self.grid_layout.setColumnStretch(column, 0)
            self.grid_layout.setColumnMinimumWidth(column, 0)
        self._grid_row_count = 0
        self._grid_column_count = 0

    def _collect_display_candidates(self) -> tuple[List[tuple[int, str, str]], List[str], List[str]]:
        sorted_students = self._sort_students()
        alternate_order = (
            self.ORDER_ID if self._order == self.ORDER_RANK else self.ORDER_RANK
        )
        alternate_students = self._sort_students(alternate_order)

        display_entries: List[tuple[int, str, str]] = []
        display_candidates: List[str] = []
        score_candidates: List[str] = []

        for idx, (sid, name, score) in enumerate(sorted_students):
            display_text = self._format_display_text(idx, sid, name)
            score_text = self._format_score_text(score)
            display_entries.append((idx, display_text, score_text))
            display_candidates.append(display_text)
            score_candidates.append(score_text)

        for idx, (sid, name, score) in enumerate(alternate_students):
            display_candidates.append(
                self._format_display_text_for_order(
                    alternate_order, idx, sid, name
                )
            )
            score_candidates.append(self._format_score_text(score))

        return display_entries, display_candidates, score_candidates

    def _compute_card_metrics(self) -> Optional[_CardMetrics]:
        count = len(self.students)
        if count == 0:
            return None

        available = self._available_geometry
        key = (count, available.width(), available.height())
        if self._card_metrics is not None and self._card_metrics_key == key:
            return self._card_metrics

        columns = 10
        rows = max(1, math.ceil(count / columns))

        usable_width = max(available.width() - 160, 640)
        usable_height = max(available.height() - 240, 520)

        margins = self.grid_layout.contentsMargins()
        horizontal_spacing = max(14, int(usable_width * 0.01))
        vertical_spacing = max(18, int(usable_height * 0.035 / rows))

        spacing_total_x = horizontal_spacing * max(0, columns - 1)
        spacing_total_y = vertical_spacing * max(0, rows - 1)

        available_width_for_cards = (
            usable_width - margins.left() - margins.right() - spacing_total_x
        )
        available_height_for_cards = (
            usable_height - margins.top() - margins.bottom() - spacing_total_y
        )

        per_card_width = max(1.0, available_width_for_cards / columns)
        per_card_height = max(1.0, available_height_for_cards / rows)

        card_width = int(math.floor(per_card_width))
        card_height = int(math.floor(per_card_height))

        if per_card_width >= 120:
            card_width = max(card_width, 120)
        if per_card_height >= 180:
            card_height = max(card_height, 180)

        padding_h = max(12, int(card_width * 0.08))
        padding_v = max(14, int(card_height * 0.1))
        inner_spacing = max(6, int(card_height * 0.045))

        display_entries, display_candidates, score_candidates = self._collect_display_candidates()

        if not display_candidates:
            return None

        calligraphy_font = self._calligraphy_font or QApplication.font().family()
        if not calligraphy_font:
            calligraphy_font = QFont().family()

        try:
            probe_font = QFont(calligraphy_font, 64, QFont.Weight.Bold)
            metrics = QFontMetrics(probe_font)
        except Exception:
            probe_font = QFont()
            metrics = QFontMetrics(probe_font)

        widest_display = max(
            display_candidates,
            key=lambda text: metrics.tightBoundingRect(text).width(),
        )
        widest_score = max(
            score_candidates,
            key=lambda text: metrics.tightBoundingRect(text).width(),
        )

        usable_name_width = max(60, card_width - 2 * padding_h)
        content_height = max(80, card_height - 2 * padding_v - inner_spacing)
        name_height = int(content_height * 0.58)
        score_height = max(32, content_height - name_height)

        font_upper_bound = int(min(card_width * 0.28, card_height * 0.36))
        font_upper_bound = max(20, font_upper_bound)
        fit_minimum = 14

        name_fit = self._fit_font_size(
            widest_display,
            calligraphy_font,
            QFont.Weight.Bold,
            usable_name_width,
            name_height,
            fit_minimum,
            font_upper_bound,
        )
        score_fit = self._fit_font_size(
            widest_score,
            calligraphy_font,
            QFont.Weight.Bold,
            usable_name_width,
            score_height,
            fit_minimum,
            font_upper_bound,
        )

        final_font_size = max(fit_minimum, min(name_fit, score_fit, font_upper_bound))

        self._card_metrics = ScoreboardDialog._CardMetrics(
            count=count,
            columns=columns,
            rows=rows,
            card_width=card_width,
            card_height=card_height,
            padding_h=padding_h,
            padding_v=padding_v,
            inner_spacing=inner_spacing,
            font_size=final_font_size,
            horizontal_spacing=horizontal_spacing,
            vertical_spacing=vertical_spacing,
        )
        self._card_metrics_key = key
        return self._card_metrics

    def _ensure_metrics(self) -> Optional[_CardMetrics]:
        metrics = self._compute_card_metrics()
        if metrics is not None:
            return metrics
        self._card_metrics = None
        self._card_metrics_key = None
        return None

    def _sort_students(self, order: Optional[str] = None) -> List[tuple[str, str, int]]:
        data = list(self.students)
        current_order = self._order if order is None else order
        if current_order == self.ORDER_ID:
            def _id_key(item: tuple[str, str, int]) -> tuple[int, str, str]:
                sid_text = str(item[0]).strip()
                try:
                    sid_value = int(sid_text)
                except (TypeError, ValueError):
                    sid_value = sys.maxsize
                return (sid_value, sid_text, item[1])

            data.sort(key=_id_key)
        else:
            def _rank_key(item: tuple[str, str, int]) -> tuple[int, int, str]:
                sid_text = str(item[0]).strip()
                try:
                    sid_value = int(sid_text)
                except (TypeError, ValueError):
                    sid_value = sys.maxsize
                return (-item[2], sid_value, item[1])

            data.sort(key=_rank_key)
        return data

    def _create_card(
        self,
        display_text: str,
        score_text: str,
        card_width: int,
        card_height: int,
        font_size: int,
        padding_h: int,
        padding_v: int,
        inner_spacing: int,
    ) -> QWidget:
        calligraphy_font = self._calligraphy_font
        wrapper = QWidget()
        wrapper.setProperty("class", "scoreboardWrapper")
        wrapper.setFixedSize(card_width, card_height)
        wrapper.setSizePolicy(QSizePolicy.Policy.Fixed, QSizePolicy.Policy.Fixed)

        layout = QVBoxLayout(wrapper)
        layout.setContentsMargins(padding_h, padding_v, padding_h, padding_v)
        layout.setSpacing(inner_spacing)

        name_label = QLabel(display_text or "未命名")
        name_label.setProperty("class", "scoreboardName")
        name_label.setAlignment(Qt.AlignmentFlag.AlignCenter)
        name_label.setWordWrap(False)
        name_label.setSizePolicy(
            QSizePolicy.Policy.Expanding, QSizePolicy.Policy.Fixed
        )
        name_label.setFont(QFont(calligraphy_font, font_size, QFont.Weight.Bold))
        name_label.setStyleSheet("margin: 0px; padding: 0px;")
        layout.addWidget(name_label)

        score_label = QLabel(score_text)
        score_label.setProperty("class", "scoreboardScore")
        score_label.setAlignment(Qt.AlignmentFlag.AlignCenter)
        score_label.setWordWrap(False)
        score_label.setSizePolicy(
            QSizePolicy.Policy.Expanding, QSizePolicy.Policy.Fixed
        )
        score_label.setFont(QFont(calligraphy_font, font_size, QFont.Weight.Bold))
        score_label.setStyleSheet(f"margin-top: {max(6, inner_spacing // 2)}px;")
        layout.addWidget(score_label)

        layout.addStretch(1)
        return wrapper

    def _format_display_text(self, index: int, sid: str, name: str) -> str:
        return self._format_display_text_for_order(self._order, index, sid, name)

    def _format_display_text_for_order(
        self, order: str, index: int, sid: str, name: str
    ) -> str:
        clean_name = (name or "").strip() or "未命名"
        if order == self.ORDER_ID:
            sid_display = str(sid).strip() or "—"
            return f"{sid_display}.{clean_name}"
        return f"{index + 1}.{clean_name}"

    @staticmethod
    def _format_score_text(score: int | float | str) -> str:
        text = "—"
        try:
            value = float(score)
        except (TypeError, ValueError):
            score_str = str(score).strip()
            if score_str and score_str.lower() != "none":
                text = score_str
        else:
            if math.isfinite(value):
                if abs(value - int(value)) < 1e-6:
                    text = str(int(round(value)))
                else:
                    text = f"{value:.2f}".rstrip("0").rstrip(".")
        return f"{text} 分"

    @staticmethod
    def _fit_font_size(
        text: str,
        family: str,
        weight: QFont.Weight,
        max_width: int,
        max_height: int,
        minimum: int,
        maximum: int,
    ) -> int:
        if not text:
            return max(6, min(minimum, maximum))
        if max_width <= 0 or max_height <= 0:
            return max(6, min(minimum, maximum))
        lower = max(6, min(minimum, maximum))
        upper = max(6, max(minimum, maximum))
        for size in range(upper, lower - 1, -1):
            font = QFont(family, size, weight)
            metrics = QFontMetrics(font)
            rect = metrics.tightBoundingRect(text)
            if rect.width() <= max_width and rect.height() <= max_height:
                return size
        return lower

    def _populate_grid(self) -> None:
        self._clear_grid()
        count = len(self.students)
        layout = self.grid_layout
        calligraphy_font = self._calligraphy_font

        if count == 0:
            empty = QLabel("暂无成绩数据")
            empty.setAlignment(Qt.AlignmentFlag.AlignCenter)
            empty.setFont(QFont(calligraphy_font, 28, QFont.Weight.Bold))
            empty.setStyleSheet("color: #103d73;")
            layout.addWidget(empty, 0, 0, Qt.AlignmentFlag.AlignCenter)
            layout.setRowStretch(0, 1)
            layout.setColumnStretch(0, 1)
            self._grid_row_count = 1
            self._grid_column_count = 1
            return

        metrics = self._ensure_metrics()
        if metrics is None:
            return

        layout.setHorizontalSpacing(metrics.horizontal_spacing)
        layout.setVerticalSpacing(metrics.vertical_spacing)

        for column in range(metrics.columns):
            layout.setColumnStretch(column, 1)
            layout.setColumnMinimumWidth(column, metrics.card_width)
        for row in range(metrics.rows):
            layout.setRowStretch(row, 1)
            layout.setRowMinimumHeight(row, metrics.card_height)

        self._grid_row_count = metrics.rows
        self._grid_column_count = metrics.columns

        container = layout.parentWidget()
        if container is not None:
            margins = layout.contentsMargins()
            total_width = (
                metrics.columns * metrics.card_width
                + metrics.horizontal_spacing * max(0, metrics.columns - 1)
                + margins.left()
                + margins.right()
            )
            total_height = (
                metrics.rows * metrics.card_height
                + metrics.vertical_spacing * max(0, metrics.rows - 1)
                + margins.top()
                + margins.bottom()
            )
            container.setMinimumSize(total_width, total_height)

        display_entries, _, _ = self._collect_display_candidates()

        for idx, display_text, score_text in display_entries:
            row = idx // metrics.columns
            column = idx % metrics.columns
            card = self._create_card(
                display_text,
                score_text,
                metrics.card_width,
                metrics.card_height,
                metrics.font_size,
                metrics.padding_h,
                metrics.padding_v,
                metrics.inner_spacing,
            )
            layout.addWidget(card, row, column, Qt.AlignmentFlag.AlignCenter)

    def showEvent(self, event) -> None:  # type: ignore[override]
        super().showEvent(event)
        if self._pending_maximize:
            self._pending_maximize = False
            self.setWindowState(self.windowState() | Qt.WindowState.WindowMaximized)


@dataclass
class ClassRollState:
    current_group: str
    group_remaining: Dict[str, List[int]]
    group_last: Dict[str, Optional[int]]
    global_drawn: List[int]
    current_student: Optional[int] = None
    pending_student: Optional[int] = None

    def to_json(self) -> Dict[str, Any]:
        payload: Dict[str, Any] = {
            "current_group": self.current_group,
            "group_remaining": {group: list(values) for group, values in self.group_remaining.items()},
            "group_last": {group: value for group, value in self.group_last.items()},
            "global_drawn": list(self.global_drawn),
            "current_student": self.current_student,
            "pending_student": self.pending_student,
        }
        return payload

    @classmethod
    def from_mapping(cls, data: Mapping[str, Any]) -> Optional["ClassRollState"]:
        if not isinstance(data, Mapping):
            return None

        current_group = str(data.get("current_group", "") or "")

        remaining_raw = data.get("group_remaining", {})
        remaining: Dict[str, List[int]] = {}
        if isinstance(remaining_raw, Mapping):
            for key, values in remaining_raw.items():
                if not isinstance(key, str):
                    continue
                if isinstance(values, Iterable) and not isinstance(values, (str, bytes)):
                    cleaned: List[int] = []
                    for value in values:
                        try:
                            cleaned.append(int(value))
                        except (TypeError, ValueError):
                            continue
                    remaining[key] = cleaned

        last_raw = data.get("group_last", {})
        last: Dict[str, Optional[int]] = {}
        if isinstance(last_raw, Mapping):
            for key, value in last_raw.items():
                if not isinstance(key, str):
                    continue
                if value is None:
                    last[key] = None
                    continue
                try:
                    last[key] = int(value)
                except (TypeError, ValueError):
                    continue

        global_raw = data.get("global_drawn", [])
        global_drawn: List[int] = []
        if isinstance(global_raw, Iterable) and not isinstance(global_raw, (str, bytes)):
            for value in global_raw:
                try:
                    global_drawn.append(int(value))
                except (TypeError, ValueError):
                    continue

        def _parse_optional_int(value: Any) -> Optional[int]:
            if value is None:
                return None
            try:
                return int(value)
            except (TypeError, ValueError):
                return None

        current_student = _parse_optional_int(data.get("current_student"))
        pending_student = _parse_optional_int(data.get("pending_student"))

        return cls(
            current_group=current_group,
            group_remaining=remaining,
            group_last=last,
            global_drawn=global_drawn,
            current_student=current_student,
            pending_student=pending_student,
        )


class StudentPhotoOverlay(QWidget):
    closed_by_user = pyqtSignal()
    auto_closed = pyqtSignal()

    def __init__(self, owner: Optional[QWidget] = None) -> None:
        flags = (
            Qt.WindowType.Tool
            | Qt.WindowType.FramelessWindowHint
            | Qt.WindowType.WindowStaysOnTopHint
        )
        super().__init__(None, flags)
        self.setAttribute(Qt.WidgetAttribute.WA_TranslucentBackground, True)
        self.setAttribute(Qt.WidgetAttribute.WA_ShowWithoutActivating, True)
        self.setFocusPolicy(Qt.FocusPolicy.NoFocus)
        self.setStyleSheet("background: transparent;")
        self._owner = owner
        self._current_pixmap = QPixmap()
        self._auto_close_duration_ms = 0
        self._auto_close_timer = QTimer(self)
        self._auto_close_timer.setSingleShot(True)
        self._auto_close_timer.timeout.connect(self._handle_auto_close)

        self._photo_label = QLabel(self)
        self._photo_label.setAlignment(Qt.AlignmentFlag.AlignCenter)
        self._photo_label.setStyleSheet("background: transparent;")
        self._photo_label.setSizePolicy(
            QSizePolicy.Policy.Fixed,
            QSizePolicy.Policy.Fixed,
        )
        self._photo_label.installEventFilter(self)

        self._left_close = self._make_close_button()
        self._right_close = self._make_close_button()
        self._left_close.clicked.connect(lambda: self._handle_close_request(manual=True))
        self._right_close.clicked.connect(lambda: self._handle_close_request(manual=True))
        self._left_close.pressed.connect(self._safe_stack_below_owner)
        self._right_close.pressed.connect(self._safe_stack_below_owner)

    def update_owner(self, owner: Optional[QWidget]) -> None:
        self._owner = owner

    def _make_close_button(self) -> QToolButton:
        button = QToolButton(self)
        button.setAutoRaise(True)
        button.setFocusPolicy(Qt.FocusPolicy.NoFocus)
        button.setCursor(Qt.CursorShape.PointingHandCursor)
        button.setText("✕")
        button.setToolTip("关闭照片")
        button.setFixedSize(22, 22)
        button.setStyleSheet(
            """
            QToolButton {
                color: #f5f5f5;
                background-color: rgba(32, 32, 32, 168);
                border: 1px solid rgba(255, 255, 255, 120);
                border-radius: 11px;
                padding: 0;
            }
            QToolButton:hover {
                background-color: rgba(32, 32, 32, 210);
            }
            """
        )
        return button

    def _handle_close_request(self, *, manual: bool) -> None:
        self._auto_close_timer.stop()
        super().hide()
        if manual:
            self.closed_by_user.emit()
        else:
            self.auto_closed.emit()

    def _handle_auto_close(self) -> None:
        self._handle_close_request(manual=False)

    def cancel_auto_close(self) -> None:
        self._auto_close_timer.stop()

    def schedule_auto_close(self, duration_ms: int) -> None:
        self._auto_close_duration_ms = max(0, int(duration_ms))
        self._auto_close_timer.stop()
        if self._auto_close_duration_ms > 0 and self.isVisible():
            self._auto_close_timer.start(self._auto_close_duration_ms)

    def display_photo(self, pixmap: QPixmap, screen_rect: QRect, duration_ms: int) -> None:
        if pixmap.isNull():
            self.hide()
            return

        self._auto_close_duration_ms = max(0, int(duration_ms))
        self._auto_close_timer.stop()
        self._current_pixmap = pixmap
        available_size = screen_rect.size()
        original_size = pixmap.size()
        if (
            original_size.width() > available_size.width()
            or original_size.height() > available_size.height()
        ):
            scaled = pixmap.scaled(
                available_size,
                Qt.AspectRatioMode.KeepAspectRatio,
                Qt.TransformationMode.SmoothTransformation,
            )
        else:
            scaled = pixmap
        self._photo_label.setPixmap(scaled)
        target_size = scaled.size()
        self.resize(target_size)
        self._photo_label.resize(target_size)
        self._photo_label.move(0, 0)
        x = screen_rect.x() + max(0, (screen_rect.width() - target_size.width()) // 2)
        y = screen_rect.y() + max(0, (screen_rect.height() - target_size.height()) // 2)
        self.move(int(x), int(y))
        self.show()
        self._update_close_button_positions()
        self._stack_below_owner()
        self.schedule_auto_close(self._auto_close_duration_ms)

    def _safe_stack_below_owner(self) -> None:
        try:
            self._stack_below_owner()
        except Exception:
            pass

    def _stack_below_owner(self) -> None:
        owner = self._owner
        if owner is None:
            return
        owner_chain = self._collect_owner_chain(owner)
        if not owner_chain:
            return
        overlay_rect = self._widget_frame_rect(self)
        if overlay_rect is None:
            overlay_rect = QRect(self.pos(), self.size())
        owner_rects: List[Tuple[QWidget, QRect]] = []
        needs_raise = False
        for widget in owner_chain:
            rect = self._widget_frame_rect(widget)
            if rect is None:
                continue
            owner_rects.append((widget, rect))
            if overlay_rect.intersects(rect):
                needs_raise = True
        if not needs_raise:
            return
        owner_hwnds = self._collect_owner_hwnds(owner_chain)
        if win32gui is not None and win32con is not None and owner_hwnds:
            flags = (
                win32con.SWP_NOMOVE
                | win32con.SWP_NOSIZE
                | win32con.SWP_NOOWNERZORDER
                | win32con.SWP_NOACTIVATE
            )
            for hwnd in reversed(owner_hwnds):
                try:
                    win32gui.SetWindowPos(hwnd, win32con.HWND_TOPMOST, 0, 0, 0, 0, flags)
                except Exception:
                    logger.debug(
                        "win32gui.SetWindowPos failed for owner window above photo overlay",
                        exc_info=True,
                    )
            try:
                if owner_hwnds:
                    _user32_focus_window(owner_hwnds[0])
            except Exception:
                pass
        else:
            for widget, _ in reversed(owner_rects):
                try:
                    widget.raise_()
                except Exception:
                    continue
            try:
                owner_rects[0][0].activateWindow()
            except Exception:
                pass

    def _update_close_button_positions(self) -> None:
        label_geometry = self._photo_label.geometry()
        if label_geometry.width() <= 0 or label_geometry.height() <= 0:
            return
        margin = 8
        left_x = label_geometry.left() + margin
        right_x = label_geometry.right() - self._right_close.width() - margin
        y = label_geometry.bottom() - self._left_close.height() - margin
        self._left_close.move(int(left_x), int(y))
        self._right_close.move(int(right_x), int(y))
        self._left_close.raise_()
        self._right_close.raise_()

    def resizeEvent(self, event) -> None:
        self._photo_label.resize(self.size())
        self._photo_label.move(0, 0)
        self._update_close_button_positions()
        super().resizeEvent(event)

    def mousePressEvent(self, event) -> None:
        self._safe_stack_below_owner()
        super().mousePressEvent(event)

    def eventFilter(self, watched: QObject, event: QEvent) -> bool:
        if watched is self._photo_label and event.type() == QEvent.Type.MouseButtonPress:
            self._safe_stack_below_owner()
        return super().eventFilter(watched, event)

    @staticmethod
    def _collect_owner_chain(owner: QWidget) -> List[QWidget]:
        chain: List[QWidget] = []
        current: Optional[QWidget] = owner
        while isinstance(current, QWidget):
            chain.append(current)
            current = current.parentWidget()
        return chain

    @staticmethod
    def _collect_owner_hwnds(owner_chain: Iterable[QWidget]) -> List[int]:
        handles: List[int] = []
        for widget in owner_chain:
            try:
                handle = int(widget.winId()) if widget.winId() else 0
            except Exception:
                handle = 0
            if handle:
                handles.append(handle)
        return handles

    @staticmethod
    def _widget_frame_rect(widget: QWidget) -> Optional[QRect]:
        if widget is None or not widget.isVisible():
            return None
        try:
            rect = widget.frameGeometry()
        except Exception:
            rect = widget.geometry()
        if rect.isNull() or not rect.isValid():
            return None
        return QRect(rect)


class RollCallTimerWindow(QWidget):
    """集成点名与计时的主功能窗口。"""
    window_closed = pyqtSignal()
    visibility_changed = pyqtSignal(bool)

    STUDENT_FILE = "students.xlsx"
    ENCRYPTED_STUDENT_FILE = "students.xlsx.enc"
    MIN_FONT_SIZE = 5
    MAX_FONT_SIZE = 220

    def __init__(
        self,
        settings_manager: SettingsManager,
        student_workbook: Optional[StudentWorkbook],
        parent: Optional[QWidget] = None,
        *,
        defer_password_prompt: bool = False,
    ) -> None:
        super().__init__(parent)
        self.setWindowTitle("点名 / 计时")
        flags = (
            Qt.WindowType.Window
            | Qt.WindowType.WindowTitleHint
            | Qt.WindowType.WindowCloseButtonHint
            | Qt.WindowType.WindowStaysOnTopHint
            | Qt.WindowType.CustomizeWindowHint
        )
        self.setWindowFlags(flags)
        self.setAttribute(Qt.WidgetAttribute.WA_DeleteOnClose)
        self.settings_manager = settings_manager
        self._encrypted_file_path = self.ENCRYPTED_STUDENT_FILE
        self.student_workbook: Optional[StudentWorkbook] = student_workbook
        base_dataframe: Optional[PandasDataFrame] = None
        if PANDAS_READY and self.student_workbook is not None:
            try:
                base_dataframe = self.student_workbook.get_active_dataframe()
            except Exception:
                base_dataframe = pd.DataFrame(columns=["学号", "姓名", "分组", "成绩"])
        if base_dataframe is None and PANDAS_READY:
            base_dataframe = pd.DataFrame(columns=["学号", "姓名", "分组", "成绩"])
        self.student_data = base_dataframe
        self._student_data_pending_load = False
        encrypted_state, encrypted_password = _get_session_student_encryption()
        self._student_file_encrypted = bool(encrypted_state)
        self._student_password = encrypted_password
        if defer_password_prompt:
            base_empty = True
            if PANDAS_READY and isinstance(self.student_data, pd.DataFrame):
                base_empty = getattr(self.student_data, "empty", True)
            elif self.student_data is not None:
                base_empty = False
            if base_empty:
                has_plain = os.path.exists(self.STUDENT_FILE)
                has_encrypted = os.path.exists(self._encrypted_file_path)
                if has_plain or has_encrypted:
                    self._student_data_pending_load = True
                    if self.student_data is None and PANDAS_READY:
                        self.student_data = pd.DataFrame(columns=["学号", "姓名", "分组", "成绩"])
        try:
            self._rng = random.SystemRandom()
        except NotImplementedError:
            self._rng = random.Random()

        s = self.settings_manager.load_settings().get("RollCallTimer", {})
        def _get_int(key: str, default: int) -> int:
            try:
                return int(s.get(key, str(default)))
            except (TypeError, ValueError):
                return default
        apply_geometry_from_text(self, s.get("geometry", "420x240+180+180"))
        self.setMinimumSize(260, 160)
        # 记录初始最小宽高，供后续还原窗口尺寸时使用
        self._base_minimum_width = self.minimumWidth()
        self._base_minimum_height = self.minimumHeight()
        self._ensure_min_width = self._base_minimum_width
        self._ensure_min_height = self._base_minimum_height

        self.mode = s.get("mode", "roll_call") if s.get("mode", "roll_call") in {"roll_call", "timer"} else "roll_call"
        self.timer_modes = ["countdown", "stopwatch", "clock"]
        self.timer_mode_index = self.timer_modes.index(s.get("timer_mode", "countdown")) if s.get("timer_mode", "countdown") in self.timer_modes else 0
        self._active_timer_mode: Optional[str] = None

        self.timer_countdown_minutes = _get_int("timer_countdown_minutes", 5)
        self.timer_countdown_seconds = _get_int("timer_countdown_seconds", 0)
        self.timer_sound_enabled = str_to_bool(s.get("timer_sound_enabled", "True"), True)

        self.show_id = str_to_bool(s.get("show_id", "True"), True)
        self.show_name = str_to_bool(s.get("show_name", "True"), True)
        self.show_photo = str_to_bool(s.get("show_photo", "False"), False)
        self.photo_duration_seconds = max(0, _get_int("photo_duration_seconds", 0))
        if not (self.show_id or self.show_name):
            self.show_name = True

        self.photo_root_path = os.path.join(os.path.dirname(os.path.abspath(__file__)), "student_photos")
        self._photo_extensions = [".png", ".jpg", ".jpeg", ".bmp", ".gif"]
        self._photo_overlay: Optional[StudentPhotoOverlay] = None
        self._last_photo_student_id: Optional[str] = None
        self._photo_manual_hidden = False
        self._ensure_photo_root_directory()

        self.current_class_name = str(s.get("current_class", "")).strip()
        self.current_group_name = s.get("current_group", "全部")
        self.groups = ["全部"]

        self.current_student_index: Optional[int] = None
        self._placeholder_on_show = True
        self._group_all_indices: Dict[str, List[int]] = {}
        self._group_remaining_indices: Dict[str, List[int]] = {}
        self._group_last_student: Dict[str, Optional[int]] = {}
        # 记录各分组初始的随机顺序，便于在界面切换时保持未点名名单不被重新洗牌
        self._group_initial_sequences: Dict[str, List[int]] = {}
        # 记录每个分组已点过名的学生索引，便于核对剩余名单
        self._group_drawn_history: Dict[str, set[int]] = {}
        # 统一维护一个全局已点名集合，确保“全部”分组与子分组状态一致
        self._global_drawn_students: set[int] = set()
        self._student_groups: Dict[int, set[str]] = {}
        self._class_roll_states: Dict[str, ClassRollState] = {}
        self.timer_seconds_left = max(0, _get_int("timer_seconds_left", self.timer_countdown_minutes * 60 + self.timer_countdown_seconds))
        self.timer_stopwatch_seconds = max(0, _get_int("timer_stopwatch_seconds", 0))
        self.timer_running = str_to_bool(s.get("timer_running", "False"), False)

        order_value = str(s.get("scoreboard_order", "rank")).strip().lower()
        self.scoreboard_order = order_value if order_value in {"rank", "id"} else "rank"
        saved_encrypted = str_to_bool(s.get("students_encrypted", bool_to_str(self._student_file_encrypted)), self._student_file_encrypted)
        disk_encrypted = os.path.exists(self._encrypted_file_path) and not os.path.exists(self.STUDENT_FILE)
        if disk_encrypted:
            self._student_file_encrypted = True
        elif not saved_encrypted:
            self._student_file_encrypted = False
            self._student_password = None

        self.last_id_font_size = max(self.MIN_FONT_SIZE, _get_int("id_font_size", 48))
        self.last_name_font_size = max(self.MIN_FONT_SIZE, _get_int("name_font_size", 60))
        self.last_timer_font_size = max(self.MIN_FONT_SIZE, _get_int("timer_font_size", 56))

        self.count_timer = QTimer(self); self.count_timer.setInterval(1000); self.count_timer.timeout.connect(self._on_count_timer)
        self.clock_timer = QTimer(self); self.clock_timer.setInterval(1000); self.clock_timer.timeout.connect(self._update_clock)

        self.tts_manager: Optional[TTSManager] = None
        self.speech_enabled = str_to_bool(s.get("speech_enabled", "False"), False)
        self.selected_voice_id = s.get("speech_voice_id", "")
        manager = TTSManager(self.selected_voice_id, parent=self)
        self.tts_manager = manager
        if not manager.available:
            self.speech_enabled = False
        self._speech_issue_reported = False
        self._speech_check_scheduled = False
        self._pending_passive_student: Optional[int] = None
        self._score_persist_failed = False
        self._score_write_lock = threading.Lock()

        # QFontDatabase 在 Qt 6 中以静态方法为主，这里直接调用类方法避免实例化失败
        families_list = []
        get_families = getattr(QFontDatabase, "families", None)
        if callable(get_families):
            try:
                families_list = list(get_families())
            except TypeError:
                # 个别绑定版本可能要求显式写入枚举参数
                try:
                    families_list = list(get_families(QFontDatabase.WritingSystem.Any))  # type: ignore[arg-type]
                except Exception:
                    families_list = []
        families = set(families_list)
        self.name_font_family = "楷体" if "楷体" in families else ("KaiTi" if "KaiTi" in families else "Microsoft YaHei UI")

        # 使用轻量级的延迟写入机制，避免频繁操作磁盘。
        self._save_timer = QTimer(self)
        self._save_timer.setSingleShot(True)
        self._save_timer.setInterval(250)
        self._save_timer.timeout.connect(self.save_settings)

        self._build_ui()
        if self.student_workbook is not None and not self._student_data_pending_load:
            self._apply_student_workbook(self.student_workbook, propagate=False)
        else:
            self._set_student_dataframe(self.student_data, propagate=False)
        self._apply_saved_fonts()
        self._update_menu_state()
        self._restore_group_state(s)
        self.update_mode_ui(force_timer_reset=self.mode == "timer")
        self.on_group_change(initial=True)
        self.display_current_student()
        self._update_encryption_button()

    def _build_ui(self) -> None:
        self.setStyleSheet("background-color: #f4f5f7;")
        layout = QVBoxLayout(self)
        layout.setContentsMargins(8, 8, 8, 8)
        layout.setSpacing(6)

        toolbar_layout = QVBoxLayout()
        toolbar_layout.setContentsMargins(0, 0, 0, 0)
        toolbar_layout.setSpacing(2)

        top = QHBoxLayout()
        top.setContentsMargins(0, 0, 0, 0)
        top.setSpacing(4)
        self.title_label = QLabel("点名"); f = QFont("Microsoft YaHei UI", 10, QFont.Weight.Bold)
        self.title_label.setFont(f); self.title_label.setStyleSheet("color: #202124;")
        self.title_label.setSizePolicy(QSizePolicy.Policy.Fixed, QSizePolicy.Policy.Fixed)
        top.addWidget(self.title_label, 0, Qt.AlignmentFlag.AlignLeft)

        self.mode_button = QPushButton("切换到计时")
        mode_font = QFont("Microsoft YaHei UI", 9, QFont.Weight.Medium)
        self.mode_button.setFont(mode_font)
        fm = self.mode_button.fontMetrics()
        max_text = max(("切换到计时", "切换到点名"), key=lambda t: fm.horizontalAdvance(t))
        target_width = fm.horizontalAdvance(max_text) + 28
        self.mode_button.setMinimumWidth(target_width)
        self.mode_button.setSizePolicy(QSizePolicy.Policy.Minimum, QSizePolicy.Policy.Fixed)
        control_height = recommended_control_height(mode_font, extra=14, minimum=36)
        apply_button_style(self.mode_button, ButtonStyles.TOOLBAR, height=control_height)
        self.mode_button.clicked.connect(self.toggle_mode)
        top.addWidget(self.mode_button, 0, Qt.AlignmentFlag.AlignLeft)

        compact_font = QFont("Microsoft YaHei UI", 9, QFont.Weight.Medium)
        toolbar_height = recommended_control_height(compact_font, extra=14, minimum=36)

        def _setup_secondary_button(button: QPushButton) -> None:
            apply_button_style(button, ButtonStyles.TOOLBAR, height=toolbar_height)
            button.setSizePolicy(QSizePolicy.Policy.Minimum, QSizePolicy.Policy.Fixed)
            button.setFont(compact_font)

        def _lock_button_width(button: QPushButton) -> None:
            """将按钮的宽度锁定在推荐值，避免随布局波动。"""

            hint = button.sizeHint()
            width = max(hint.width(), button.minimumSizeHint().width())
            button.setMinimumWidth(width)
            button.setMaximumWidth(width)
            button.setSizePolicy(QSizePolicy.Policy.Fixed, button.sizePolicy().verticalPolicy())

        control_bar = QWidget()
        control_bar.setSizePolicy(QSizePolicy.Policy.Preferred, QSizePolicy.Policy.Fixed)
        control_layout = QHBoxLayout(control_bar)
        control_layout.setContentsMargins(0, 0, 0, 0)
        control_layout.setSpacing(2)

        def _recycle_button(button: Optional[QPushButton]) -> None:
            if button is None:
                return
            parent = button.parentWidget()
            layout = parent.layout() if parent is not None else None
            if isinstance(layout, QHBoxLayout):
                layout.removeWidget(button)
            button.setParent(None)
            button.deleteLater()

        existing_class_button = getattr(self, "class_button", None)
        if isinstance(existing_class_button, QPushButton):
            _recycle_button(existing_class_button)
        # 仅保留一个班级切换按钮，并将其固定在“重置”按钮左侧。
        self.class_button = QPushButton("班级"); _setup_secondary_button(self.class_button)
        self.class_button.clicked.connect(self.show_class_selector)
        control_layout.addWidget(self.class_button)

        self.reset_button = QPushButton("重置"); _setup_secondary_button(self.reset_button)
        self.reset_button.clicked.connect(self.reset_roll_call_pools)
        _lock_button_width(self.reset_button)
        control_layout.addWidget(self.reset_button)

        self.showcase_button = QPushButton("展示"); _setup_secondary_button(self.showcase_button)
        self.showcase_button.clicked.connect(self.show_scoreboard)
        control_layout.addWidget(self.showcase_button)

        self.encrypt_button = QPushButton(""); _setup_secondary_button(self.encrypt_button)
        self.encrypt_button.clicked.connect(self._on_encrypt_button_clicked)
        control_layout.addWidget(self.encrypt_button)

        top.addWidget(control_bar, 0, Qt.AlignmentFlag.AlignLeft)
        top.addStretch(1)

        self.menu_button = QToolButton(); self.menu_button.setText("..."); self.menu_button.setPopupMode(QToolButton.ToolButtonPopupMode.InstantPopup)
        self.menu_button.setFixedSize(toolbar_height, toolbar_height)
        self.menu_button.setStyleSheet("font-size: 18px; padding-bottom: 6px;")
        self.main_menu = self._build_menu(); self.menu_button.setMenu(self.main_menu)
        top.addWidget(self.menu_button, 0, Qt.AlignmentFlag.AlignRight)
        toolbar_layout.addLayout(top)

        group_row = QHBoxLayout()
        group_row.setContentsMargins(0, 0, 0, 0)
        group_row.setSpacing(2)

        self.group_label = QLabel("分组")
        self.group_label.setFont(QFont("Microsoft YaHei UI", 9, QFont.Weight.Medium))
        self.group_label.setStyleSheet("color: #3c4043;")
        self.group_label.setFixedHeight(toolbar_height)
        self.group_label.setAlignment(Qt.AlignmentFlag.AlignVCenter | Qt.AlignmentFlag.AlignLeft)
        self.group_label.setSizePolicy(QSizePolicy.Policy.Fixed, QSizePolicy.Policy.Fixed)
        group_row.addWidget(self.group_label, 0, Qt.AlignmentFlag.AlignLeft)

        group_container = QWidget()
        group_container.setFixedHeight(toolbar_height)
        group_container.setSizePolicy(QSizePolicy.Policy.Preferred, QSizePolicy.Policy.Fixed)
        group_container_layout = QHBoxLayout(group_container)
        group_container_layout.setContentsMargins(0, 0, 0, 0)
        group_container_layout.setSpacing(4)

        self.group_container = group_container

        self.group_bar = QWidget(group_container)
        self.group_bar.setFixedHeight(toolbar_height)
        self.group_bar.setSizePolicy(QSizePolicy.Policy.Expanding, QSizePolicy.Policy.Fixed)
        self.group_bar_layout = QHBoxLayout(self.group_bar)
        self.group_bar_layout.setContentsMargins(0, 0, 0, 0)
        self.group_bar_layout.setSpacing(1)
        self.group_button_group = QButtonGroup(self)
        self.group_button_group.setExclusive(True)
        self.group_buttons: Dict[str, QPushButton] = {}
        self._rebuild_group_buttons_ui()
        group_container_layout.addWidget(self.group_bar, 1, Qt.AlignmentFlag.AlignLeft)

        self.list_button = QPushButton("名单"); _setup_secondary_button(self.list_button)
        self.list_button.clicked.connect(self.show_student_selector)
        _lock_button_width(self.list_button)
        group_container_layout.addWidget(self.list_button, 0, Qt.AlignmentFlag.AlignLeft)

        self.add_score_button = QPushButton("加分"); _setup_secondary_button(self.add_score_button)
        self.add_score_button.setEnabled(False)
        self.add_score_button.clicked.connect(self.increment_current_score)
        self.add_score_button.setMinimumWidth(self.add_score_button.sizeHint().width())
        group_container_layout.addWidget(self.add_score_button, 0, Qt.AlignmentFlag.AlignLeft)

        group_row.addWidget(group_container, 1, Qt.AlignmentFlag.AlignLeft)
        group_row.addStretch(1)
        toolbar_layout.addLayout(group_row)
        layout.addLayout(toolbar_layout)

        self.stack = QStackedWidget(); layout.addWidget(self.stack, 1)

        self.roll_call_frame = ClickableFrame(); self.roll_call_frame.setFrameShape(QFrame.Shape.NoFrame)
        rl = QGridLayout(self.roll_call_frame); rl.setContentsMargins(6, 6, 6, 6); rl.setSpacing(6)
        self.id_label = QLabel(""); self.name_label = QLabel("")
        for lab in (self.id_label, self.name_label):
            lab.setAlignment(Qt.AlignmentFlag.AlignCenter)
            lab.setStyleSheet("color: #ffffff; background-color: #1a73e8; border-radius: 8px; padding: 8px;")
            lab.setSizePolicy(QSizePolicy.Policy.Expanding, QSizePolicy.Policy.Expanding)
        self.score_label = QLabel("成绩：--")
        self.score_label.setAlignment(Qt.AlignmentFlag.AlignCenter)
        self.score_label.setFont(QFont("Microsoft YaHei UI", 24, QFont.Weight.DemiBold))
        self.score_label.setStyleSheet(
            "color: #0b57d0;"
            " background-color: #e8f0fe;"
            " border-radius: 12px;"
            " padding: 2px 16px;"
            " margin: 0px;"
        )

        rl.addWidget(self.id_label, 0, 0); rl.addWidget(self.name_label, 0, 1)
        rl.addWidget(self.score_label, 1, 0, 1, 2)
        self.stack.addWidget(self.roll_call_frame)

        self.timer_frame = QWidget(); tl = QVBoxLayout(self.timer_frame); tl.setContentsMargins(6, 6, 6, 6); tl.setSpacing(8)
        self.time_display_label = QLabel("00:00"); self.time_display_label.setAlignment(Qt.AlignmentFlag.AlignCenter)
        self.time_display_label.setStyleSheet("color: #ffffff; background-color: #202124; border-radius: 8px; padding: 8px;")
        self.time_display_label.setSizePolicy(QSizePolicy.Policy.Expanding, QSizePolicy.Policy.Expanding)
        tl.addWidget(self.time_display_label, 1)

        ctrl = QHBoxLayout(); ctrl.setSpacing(4)
        self.timer_mode_button = QPushButton("倒计时"); self.timer_mode_button.clicked.connect(self.toggle_timer_mode)
        self.timer_start_pause_button = QPushButton("开始"); self.timer_start_pause_button.clicked.connect(self.start_pause_timer)
        self.timer_reset_button = QPushButton("重置"); self.timer_reset_button.clicked.connect(self.reset_timer)
        self.timer_set_button = QPushButton("设定"); self.timer_set_button.clicked.connect(self.set_countdown_time)
        for b in (self.timer_mode_button, self.timer_start_pause_button, self.timer_reset_button, self.timer_set_button):
            b.setFont(compact_font)
        timer_height = recommended_control_height(compact_font, extra=14, minimum=36)
        for b in (self.timer_mode_button, self.timer_start_pause_button, self.timer_reset_button, self.timer_set_button):
            apply_button_style(b, ButtonStyles.TOOLBAR, height=timer_height)
            b.setSizePolicy(QSizePolicy.Policy.Expanding, QSizePolicy.Policy.Fixed)
            ctrl.addWidget(b)
        tl.addLayout(ctrl); self.stack.addWidget(self.timer_frame)

        self.roll_call_frame.clicked.connect(self.roll_student)
        self.id_label.installEventFilter(self); self.name_label.installEventFilter(self)

    def _update_encryption_button(self) -> None:
        if not hasattr(self, "encrypt_button"):
            return
        disk_encrypted = os.path.exists(self._encrypted_file_path) and not os.path.exists(self.STUDENT_FILE)
        if disk_encrypted and not self._student_file_encrypted:
            self._student_file_encrypted = True
        elif not disk_encrypted and self._student_file_encrypted and not os.path.exists(self._encrypted_file_path):
            self._student_file_encrypted = False
            self._student_password = None
        self.encrypt_button.setText("解密" if self._student_file_encrypted else "加密")
        if self._student_file_encrypted:
            self.encrypt_button.setToolTip("当前学生数据已加密，点击输入密码以解密或更新。")
        else:
            self.encrypt_button.setToolTip("点击为 students.xlsx 设置密码并生成加密文件。")

    def _on_encrypt_button_clicked(self) -> None:
        if self._student_file_encrypted:
            self._handle_decrypt_student_file()
        else:
            self._handle_encrypt_student_file()

    def _prompt_new_encryption_password(self) -> Optional[str]:
        password, ok = PasswordSetupDialog.get_new_password(
            self,
            "设置加密密码",
            "请输入新的加密密码：",
            "请再次输入密码以确认：",
        )
        if not ok or not password:
            show_quiet_information(self, "未能成功设置密码，已取消加密操作。")
            return None
        return password

    def _prompt_existing_encryption_password(self, title: str) -> Optional[str]:
        attempts = 0
        while attempts < 3:
            password, ok = PasswordPromptDialog.get_password(
                self,
                title,
                "请输入当前的加密密码：",
                allow_empty=False,
            )
            if not ok:
                return None
            password = password.strip()
            if not password:
                show_quiet_information(self, "密码不能为空，请重新输入。")
                attempts += 1
                continue
            return password
        show_quiet_information(self, "密码输入次数过多，操作已取消。")
        return None

    def _set_student_dataframe(self, df: Optional[PandasDataFrame], *, propagate: bool = True) -> None:
        if not PANDAS_READY:
            self.student_data = df
            return
        if df is None:
            df = pd.DataFrame(columns=["学号", "姓名", "分组", "成绩"])
        try:
            working = df.copy()
        except Exception:
            working = pd.DataFrame(df)
        self.student_data = working
        self.groups = ["全部"]
        if not working.empty:
            group_values = {
                str(g).strip().upper()
                for g in working.get("分组", pd.Series([], dtype="object")).dropna()
                if str(g).strip()
            }
            self.groups.extend(sorted(group_values))
        if self.current_group_name not in self.groups:
            self.current_group_name = "全部"
        self._group_all_indices = {}
        self._group_remaining_indices = {}
        self._group_last_student = {}
        self._group_initial_sequences = {}
        self._group_drawn_history = {}
        self._global_drawn_students = set()
        self._student_groups = {}
        self._rebuild_group_buttons_ui()
        self._rebuild_group_indices()
        self._ensure_group_pool(self.current_group_name, force_reset=True)
        self.current_student_index = None
        self._pending_passive_student = None
        self._restore_active_class_state()
        self._store_active_class_state()
        self._update_class_button_label()
        if propagate:
            self._propagate_student_dataframe()
        self.display_current_student()

    def _apply_student_workbook(self, workbook: StudentWorkbook, *, propagate: bool) -> None:
        self.student_workbook = workbook
        self._prune_orphan_class_states()
        if not PANDAS_READY:
            self.current_class_name = workbook.active_class
            self.student_data = None
            return
        if self.current_class_name:
            workbook.set_active_class(self.current_class_name)
        self.current_class_name = workbook.active_class
        df = workbook.get_active_dataframe()
        self._set_student_dataframe(df, propagate=propagate)

    def _snapshot_current_class(self) -> None:
        if not PANDAS_READY:
            return
        if self.student_workbook is None:
            return
        if self.student_data is None or not isinstance(self.student_data, pd.DataFrame):
            return
        class_name = (self.current_class_name or self.student_workbook.active_class or "").strip()
        if not class_name:
            available = self.student_workbook.class_names()
            class_name = available[0] if available else self.student_workbook.active_class
        if class_name not in self.student_workbook.class_names():
            class_name = self.student_workbook.active_class
        try:
            snapshot = self.student_data.copy()
        except Exception:
            snapshot = pd.DataFrame(self.student_data)
        self.student_workbook.update_class(class_name, snapshot)
        self.student_workbook.set_active_class(class_name)
        self.current_class_name = class_name
        self._store_active_class_state(class_name)

    def _resolve_active_class_name(self) -> str:
        base = self.current_class_name
        if not base and self.student_workbook is not None:
            base = self.student_workbook.active_class
        return str(base or "").strip()

    def _capture_roll_state(self) -> Optional[ClassRollState]:
        if not PANDAS_READY:
            return None
        if not isinstance(self.student_data, pd.DataFrame):
            return None

        base_sets: Dict[str, Set[int]] = {}
        for group, indices in self._group_all_indices.items():
            base_list = self._collect_base_indices(indices)
            base_sets[group] = set(base_list)

        if "全部" not in base_sets:
            try:
                base_sets["全部"] = set(self._collect_base_indices(list(self.student_data.index)))
            except Exception:
                base_sets["全部"] = set()

        all_set = base_sets.get("全部", set())

        remaining_payload: Dict[str, List[int]] = {}
        for group, indices in self._group_remaining_indices.items():
            base_set = base_sets.get(group, all_set)
            if base_set:
                restored = self._normalize_indices(indices, allowed=base_set)
            else:
                restored = []
            remaining_payload[group] = restored

        last_payload: Dict[str, Optional[int]] = {}
        for group, value in self._group_last_student.items():
            base_set = base_sets.get(group, all_set)
            if value is None:
                last_payload[group] = None
                continue
            try:
                idx = int(value)
            except (TypeError, ValueError):
                last_payload[group] = None
                continue
            if base_set and idx not in base_set:
                last_payload[group] = None
            else:
                last_payload[group] = idx

        global_drawn_payload: List[int] = []
        for value in sorted(self._global_drawn_students):
            try:
                idx = int(value)
            except (TypeError, ValueError):
                continue
            if not all_set or idx in all_set:
                global_drawn_payload.append(idx)

        if self.groups:
            if self.current_group_name in self.groups:
                target_group = self.current_group_name
            elif "全部" in self.groups:
                target_group = "全部"
            else:
                target_group = self.groups[0]
        else:
            target_group = ""

        def _sanitize_index(value: Any) -> Optional[int]:
            if value is None:
                return None
            try:
                idx = int(value)
            except (TypeError, ValueError):
                return None
            if all_set and idx not in all_set:
                return None
            return idx

        current_student = _sanitize_index(self.current_student_index)
        pending_student = _sanitize_index(self._pending_passive_student)

        return ClassRollState(
            current_group=target_group,
            group_remaining=remaining_payload,
            group_last=last_payload,
            global_drawn=global_drawn_payload,
            current_student=current_student,
            pending_student=pending_student,
        )

    def _store_active_class_state(self, class_name: Optional[str] = None) -> None:
        if not PANDAS_READY:
            return
        self._prune_orphan_class_states()
        target = (class_name or self._resolve_active_class_name()).strip()
        if not target:
            return
        snapshot = self._capture_roll_state()
        if snapshot is None:
            return
        self._class_roll_states[target] = snapshot

    def _prune_orphan_class_states(self) -> None:
        if not self._class_roll_states:
            return
        workbook = self.student_workbook
        if workbook is None:
            return
        try:
            valid = {str(name).strip() for name in workbook.class_names() if str(name).strip()}
        except Exception:
            valid = set()
        if not valid:
            self._class_roll_states.clear()
            return
        for stored_name in list(self._class_roll_states.keys()):
            trimmed = str(stored_name).strip()
            if not trimmed or trimmed not in valid:
                self._class_roll_states.pop(stored_name, None)

    def _encode_class_states(self) -> str:
        payload = {name: state.to_json() for name, state in self._class_roll_states.items()}
        return json.dumps(payload, ensure_ascii=False)

    def _parse_legacy_roll_state(self, section: Mapping[str, str]) -> Optional[ClassRollState]:
        def _load_dict(key: str) -> Dict[str, Any]:
            raw = section.get(key, "")
            if not raw:
                return {}
            try:
                data = json.loads(raw)
            except Exception:
                return {}
            return data if isinstance(data, dict) else {}

        remaining = _load_dict("group_remaining")
        last = _load_dict("group_last")

        global_drawn_raw = section.get("global_drawn", "")
        global_payload: List[int] = []
        if global_drawn_raw:
            try:
                payload = json.loads(global_drawn_raw)
            except Exception:
                payload = []
            if isinstance(payload, list):
                for value in payload:
                    try:
                        global_payload.append(int(value))
                    except (TypeError, ValueError):
                        continue

        payload_map: Dict[str, Any] = {
            "current_group": section.get("current_group", self.current_group_name),
            "group_remaining": remaining,
            "group_last": last,
            "global_drawn": global_payload,
        }
        return ClassRollState.from_mapping(payload_map)

    def _restore_active_class_state(self) -> None:
        if not PANDAS_READY:
            return
        class_name = self._resolve_active_class_name()
        if not class_name:
            return
        snapshot = self._class_roll_states.get(class_name)
        if snapshot is None:
            return
        self._apply_roll_state(snapshot)

    def _can_apply_roll_state(self) -> bool:
        """检查当前是否具备恢复点名状态所需的数据上下文。"""

        if not PANDAS_READY:
            return False
        if self._student_data_pending_load:
            return False
        return isinstance(self.student_data, pd.DataFrame)

    def _apply_roll_state(self, snapshot: ClassRollState) -> None:
        if not self._can_apply_roll_state():
            return

        remaining_data = snapshot.group_remaining or {}
        last_data = snapshot.group_last or {}
        restored_global: Set[int] = set()
        for value in snapshot.global_drawn:
            try:
                restored_global.add(int(value))
            except (TypeError, ValueError):
                continue

        existing_global = set(restored_global)
        self._global_drawn_students = set()
        self._group_drawn_history["全部"] = self._global_drawn_students

        for group, indices in remaining_data.items():
            if group not in self._group_all_indices:
                continue
            base_list = self._collect_base_indices(self._group_all_indices[group])
            base_set = set(base_list)
            if base_set:
                restored_list = self._normalize_indices(indices, allowed=base_set)
            else:
                restored_list = []
            self._group_remaining_indices[group] = restored_list

        for group, value in last_data.items():
            if group not in self._group_all_indices:
                continue
            if value is None:
                self._group_last_student[group] = None
                continue
            try:
                idx = int(value)
            except (TypeError, ValueError):
                continue
            base_indices = self._collect_base_indices(self._group_all_indices[group])
            base_set = set(base_indices)
            if base_set and idx not in base_set:
                continue
            self._group_last_student[group] = idx

        for group, base_indices in self._group_all_indices.items():
            normalized_base = self._collect_base_indices(base_indices)
            remaining_set = set(self._normalize_indices(self._group_remaining_indices.get(group, [])))
            drawn = {idx for idx in normalized_base if idx not in remaining_set}
            if group != "全部" and existing_global:
                drawn.update(idx for idx in existing_global if idx in normalized_base)
            seq = list(self._group_remaining_indices.get(group, []))
            seq.extend(idx for idx in normalized_base if idx not in seq)
            self._group_initial_sequences[group] = seq
            if group == "全部":
                self._global_drawn_students.update(drawn)
            else:
                self._group_drawn_history[group] = drawn
                self._global_drawn_students.update(drawn)

        if existing_global:
            self._global_drawn_students.update(existing_global)

        self._group_drawn_history["全部"] = self._global_drawn_students
        self._refresh_all_group_pool()

        target_group = snapshot.current_group.strip() if snapshot.current_group else ""
        if target_group not in self.groups:
            target_group = "全部" if "全部" in self.groups else (self.groups[0] if self.groups else "全部")
        self.current_group_name = target_group
        self._update_group_button_state(target_group)

        base_all = self._collect_base_indices(self._group_all_indices.get("全部", []))
        base_all_set = set(base_all)

        def _valid_index(value: Optional[int]) -> Optional[int]:
            if value is None:
                return None
            try:
                idx = int(value)
            except (TypeError, ValueError):
                return None
            if base_all_set and idx not in base_all_set:
                return None
            return idx

        self.current_student_index = _valid_index(snapshot.current_student)
        self._pending_passive_student = _valid_index(snapshot.pending_student)

        self._store_active_class_state(self._resolve_active_class_name())

    def _update_class_button_label(self) -> None:
        if not hasattr(self, "class_button"):
            return
        name = ""
        if self.student_workbook is not None:
            base_name = self.current_class_name or self.student_workbook.active_class
            name = base_name.strip()
        text = name or "班级"
        self.class_button.setText(text)
        metrics = self.class_button.fontMetrics()
        baseline = metrics.horizontalAdvance("班级")
        active_width = metrics.horizontalAdvance(text)
        minimum = max(baseline, active_width) + 24
        if self.class_button.minimumWidth() != minimum:
            self.class_button.setMinimumWidth(minimum)
        has_data = self.student_workbook is not None and not self.student_workbook.is_empty()
        can_select = self.mode == "roll_call" and (has_data or self._student_data_pending_load)
        self.class_button.setEnabled(can_select)
        if has_data:
            self.class_button.setToolTip("选择班级")
        else:
            self.class_button.setToolTip("暂无学生数据，无法选择班级")

    def _ensure_student_data_ready(self) -> bool:
        """确保在需要访问学生数据前已经完成懒加载。"""

        if not self._student_data_pending_load:
            return True
        return self._load_student_data_if_needed()

    def show_class_selector(self) -> None:
        if self.mode != "roll_call":
            return
        if not self._ensure_student_data_ready():
            return
        workbook = self.student_workbook
        if workbook is None:
            show_quiet_information(self, "暂无学生数据，无法选择班级。")
            return
        class_names = workbook.class_names()
        if not class_names:
            show_quiet_information(self, "暂无班级可供选择。")
            return
        menu = QMenu(self)
        current = self.current_class_name or workbook.active_class
        for name in class_names:
            action = menu.addAction(name)
            action.setCheckable(True)
            action.setChecked(name == current)
            action.triggered.connect(lambda _checked=False, n=name: self._switch_class(n))
        pos = self.class_button.mapToGlobal(self.class_button.rect().bottomLeft())
        menu.exec(pos)

    def _switch_class(self, class_name: str) -> None:
        if self.student_workbook is None:
            return
        if class_name not in self.student_workbook.class_names():
            return
        target = class_name.strip()
        current = self.current_class_name or self.student_workbook.active_class
        if target == current:
            return
        if not self._ensure_student_data_ready():
            return
        self._snapshot_current_class()
        self.student_workbook.set_active_class(target)
        self.current_class_name = target
        if PANDAS_READY:
            df = self.student_workbook.get_active_dataframe()
        else:
            df = None
        self._set_student_dataframe(df, propagate=True)
        self._schedule_save()

    def _create_new_class(self) -> None:
        if not self._ensure_student_data_ready():
            return
        if self.student_workbook is None:
            self.student_workbook = StudentWorkbook(OrderedDict(), active_class="")
        if not PANDAS_READY:
            show_quiet_information(self, "当前环境缺少 pandas，无法创建班级。")
            return
        self._snapshot_current_class()
        suggested = f"班级{len(self.student_workbook.class_names()) + 1}" if self.student_workbook.class_names() else "班级1"
        name, ok = QInputDialog.getText(
            self,
            "新建班级",
            "请输入班级名称：",
            QLineEdit.EchoMode.Normal,
            suggested,
        )
        if not ok:
            return
        new_name = self.student_workbook.add_class(name)
        self.current_class_name = new_name
        self._apply_student_workbook(self.student_workbook, propagate=True)
        self._schedule_save()
        self._update_class_button_label()

    def _load_student_data_if_needed(self) -> bool:
        if not self._student_data_pending_load:
            return True
        if not (PANDAS_AVAILABLE and OPENPYXL_AVAILABLE):
            return False
        workbook = load_student_data(self)
        if workbook is None:
            return False
        self._student_data_pending_load = False
        self._apply_student_workbook(workbook, propagate=True)
        encrypted_state, encrypted_password = _get_session_student_encryption()
        self._student_file_encrypted = bool(encrypted_state)
        self._student_password = encrypted_password
        saved = self.settings_manager.load_settings().get("RollCallTimer", {})
        self._restore_group_state(saved)
        self._update_encryption_button()
        self._update_class_button_label()
        self.display_current_student()
        self._schedule_save()
        return True

    def _handle_encrypt_student_file(self) -> None:
        if not PANDAS_READY:
            show_quiet_information(self, "当前环境缺少 pandas，无法执行加密。")
            return
        password = self._prompt_new_encryption_password()
        if not password:
            return
        if not self._ensure_student_data_ready():
            return
        if self.student_workbook is None:
            if self.student_data is None or not isinstance(self.student_data, pd.DataFrame):
                show_quiet_information(self, "没有可加密的学生数据。")
                return
            try:
                snapshot = self.student_data.copy()
            except Exception:
                snapshot = pd.DataFrame(self.student_data)
            class_name = self.current_class_name or "班级1"
            self.current_class_name = class_name
            self.student_workbook = StudentWorkbook(
                OrderedDict({class_name: snapshot}),
                active_class=class_name,
            )
        else:
            self._snapshot_current_class()
        try:
            data = self.student_workbook.as_dict()
            _save_student_workbook(
                data,
                self.STUDENT_FILE,
                self._encrypted_file_path,
                encrypted=True,
                password=password,
            )
            _set_session_student_encryption(True, password)
            self._student_file_encrypted = True
            self._student_password = password
            self._update_encryption_button()
            self._propagate_student_dataframe()
            self._update_class_button_label()
            show_quiet_information(self, "已生成加密文件 students.xlsx.enc，并移除明文数据。")
            self._schedule_save()
        except Exception as exc:
            show_quiet_information(self, f"加密失败：{exc}")

    def _handle_decrypt_student_file(self) -> None:
        encrypted_path = self._encrypted_file_path
        if not os.path.exists(encrypted_path):
            show_quiet_information(self, "未找到加密文件，无法解密。")
            self._student_file_encrypted = False
            self._update_encryption_button()
            return
        password = self._prompt_existing_encryption_password("解密学生数据")
        if not password:
            return
        try:
            with open(encrypted_path, "rb") as fh:
                payload = fh.read()
            plain_bytes = _decrypt_student_bytes(password, payload)
        except Exception as exc:
            show_quiet_information(self, f"解密失败：{exc}")
            return
        try:
            buffer = io.BytesIO(plain_bytes)
            raw_data = pd.read_excel(buffer, sheet_name=None)
            workbook = StudentWorkbook(OrderedDict(raw_data), active_class="")
        except Exception as exc:
            show_quiet_information(self, f"读取解密后的学生数据失败：{exc}")
            return
        try:
            _save_student_workbook(
                workbook.as_dict(),
                self.STUDENT_FILE,
                self._encrypted_file_path,
                encrypted=False,
                password=None,
            )
        except Exception as exc:
            show_quiet_information(self, f"写入学生数据失败：{exc}")
            return
        self._student_file_encrypted = False
        self._student_password = None
        _set_session_student_encryption(False, None)
        self._apply_decrypted_student_data(workbook)
        self._update_encryption_button()
        show_quiet_information(self, "已成功解密学生数据并恢复 students.xlsx。")
        self._schedule_save()

    def _apply_decrypted_student_data(self, workbook: StudentWorkbook) -> None:
        if not PANDAS_READY:
            return
        self._apply_student_workbook(workbook, propagate=True)
        self.display_current_student()

    def _propagate_student_dataframe(self) -> None:
        parent = self.parent()
        if parent is None:
            return
        if hasattr(parent, "student_data"):
            try:
                setattr(parent, "student_data", self.student_data)
            except Exception:
                pass
        if hasattr(parent, "student_workbook"):
            try:
                setattr(parent, "student_workbook", self.student_workbook)
            except Exception:
                pass

    def _apply_saved_fonts(self) -> None:
        id_font = QFont("Microsoft YaHei UI", self.last_id_font_size, QFont.Weight.Bold)
        name_weight = QFont.Weight.Normal if self.name_font_family in {"楷体", "KaiTi"} else QFont.Weight.Bold
        name_font = QFont(self.name_font_family, self.last_name_font_size, name_weight)
        timer_font = QFont("Consolas", self.last_timer_font_size, QFont.Weight.Bold)
        self.id_label.setFont(id_font)
        self.name_label.setFont(name_font)
        self.time_display_label.setFont(timer_font)

    def _build_menu(self) -> QMenu:
        menu = QMenu(self)
        menu.setStyleSheet(
            """
            QMenu {
                background-color: #2d2e30;
                color: #f1f3f4;
                border: 1px solid rgba(255, 255, 255, 35);
            }
            QMenu::item:selected {
                background-color: #1a73e8;
                color: #ffffff;
            }
            QMenu::item:disabled {
                color: rgba(255, 255, 255, 90);
            }
            QMenu::separator {
                height: 1px;
                background: rgba(255, 255, 255, 45);
                margin: 4px 8px;
            }
            """
        )
        disp = menu.addMenu("显示选项")
        self.show_id_action = disp.addAction("显示学号"); self.show_id_action.setCheckable(True); self.show_id_action.setChecked(self.show_id)
        self.show_id_action.toggled.connect(self._on_display_option_changed)
        self.show_name_action = disp.addAction("显示姓名"); self.show_name_action.setCheckable(True); self.show_name_action.setChecked(self.show_name)
        self.show_name_action.toggled.connect(self._on_display_option_changed)
        self.show_photo_action = disp.addAction("显示照片"); self.show_photo_action.setCheckable(True); self.show_photo_action.setChecked(self.show_photo)
        self.show_photo_action.toggled.connect(self._on_display_option_changed)
        self.photo_duration_menu = disp.addMenu("照片显示时间")
        self.photo_duration_actions: List[QAction] = []
        duration_choices: List[Tuple[int, str]] = [
            (0, "不自动关闭"),
            (3, "3 秒"),
            (5, "5 秒"),
            (10, "10 秒"),
        ]
        current_seconds = int(self.photo_duration_seconds)
        for seconds, label in duration_choices:
            action = self.photo_duration_menu.addAction(label)
            action.setCheckable(True)
            action.setData(seconds)
            action.setChecked(seconds == current_seconds)
            action.triggered.connect(lambda _checked, s=seconds: self._set_photo_duration(s))
            self.photo_duration_actions.append(action)
        self._sync_photo_duration_actions()

        menu.addSeparator()
        speech = menu.addMenu("语音播报")
        manager = self.tts_manager
        checked = bool(self.speech_enabled and manager and manager.available)
        self.speech_enabled = checked
        self.speech_enabled_action = speech.addAction("启用语音播报"); self.speech_enabled_action.setCheckable(True)
        self.speech_enabled_action.setChecked(checked); self.speech_enabled_action.toggled.connect(self._toggle_speech)
        self.voice_menu = speech.addMenu("选择发音人"); self.voice_actions = []
        if manager and manager.available:
            self.speech_enabled_action.setEnabled(True)
            self.speech_enabled_action.setToolTip("点名时自动朗读当前学生姓名。")
            if manager.supports_voice_selection and manager.voice_ids:
                for vid in manager.voice_ids:
                    act = self.voice_menu.addAction(vid); act.setCheckable(True); act.setChecked(vid == manager.current_voice_id)
                    act.triggered.connect(lambda _c, v=vid: self._set_voice(v)); self.voice_actions.append(act)
            else:
                self.voice_menu.setEnabled(False)
                self.voice_menu.setToolTip("当前语音引擎不支持切换发音人。")
        else:
            self.voice_menu.setEnabled(False)
            self.speech_enabled_action.setEnabled(False)
            reason, suggestions = self._collect_speech_issue_details()
            tooltip_lines = [reason] if reason else []
            tooltip_lines.extend(suggestions)
            if tooltip_lines:
                self.speech_enabled_action.setToolTip("\n".join(tooltip_lines))

        menu.addSeparator()
        self.timer_sound_action = menu.addAction("倒计时结束提示音"); self.timer_sound_action.setCheckable(True)
        self.timer_sound_action.setChecked(self.timer_sound_enabled); self.timer_sound_action.toggled.connect(self._toggle_timer_sound)
        return menu

    def _update_menu_state(self) -> None:
        if self.show_id_action.isChecked() != self.show_id: self.show_id_action.setChecked(self.show_id)
        if self.show_name_action.isChecked() != self.show_name: self.show_name_action.setChecked(self.show_name)
        self.timer_sound_action.setChecked(self.timer_sound_enabled)
        manager = self.tts_manager
        if manager and manager.available:
            self.speech_enabled_action.setEnabled(True)
            self.speech_enabled_action.setChecked(self.speech_enabled)
            self.speech_enabled_action.setToolTip("点名时自动朗读当前学生姓名。")
            if manager.supports_voice_selection and manager.voice_ids:
                self.voice_menu.setEnabled(True)
                for act in self.voice_actions:
                    act.setChecked(act.text() == manager.current_voice_id)
                self.voice_menu.setToolTip("")
            else:
                self.voice_menu.setEnabled(False)
                self.voice_menu.setToolTip("当前语音引擎不支持切换发音人。")
        else:
            self.voice_menu.setEnabled(False)
            self.speech_enabled_action.setEnabled(False)
            self.speech_enabled_action.setChecked(False)
            reason, suggestions = self._collect_speech_issue_details()
            tooltip_lines = [reason] if reason else []
            tooltip_lines.extend(suggestions)
            if tooltip_lines:
                self.speech_enabled_action.setToolTip("\n".join(tooltip_lines))
            if not self._speech_issue_reported:
                self._diagnose_speech_engine()

    def _default_speech_suggestions(self) -> List[str]:
        hints: List[str] = []
        if sys.platform == "win32":
            hints.append("请确认 Windows 已启用 SAPI5 中文语音包。")
        elif sys.platform == "darwin":
            hints.append("请在系统“辅助功能 -> 语音”中启用所需的语音包。")
        else:
            hints.append("请确保系统已安装可用的语音引擎（如 espeak）并重新启动程序。")
        hints.append("可尝试重新安装 pyttsx3 或检查语音服务状态后重启软件。")
        return hints

    def _dedupe_suggestions(self, values: List[str]) -> List[str]:
        return dedupe_strings(values)

    def _collect_speech_issue_details(self) -> tuple[str, List[str]]:
        manager = self.tts_manager
        reason = ""
        suggestions: List[str] = []
        if manager is None:
            reason = "无法初始化系统语音引擎"
            suggestions = self._default_speech_suggestions()
        elif not manager.available:
            reason, suggestions = manager.diagnostics()
            reason = reason or "无法初始化系统语音引擎"
            if not suggestions:
                suggestions = self._default_speech_suggestions()
        elif manager.supports_voice_selection and not getattr(manager, "voice_ids", []):
            reason = "未检测到任何可用的发音人"
            suggestions = self._default_speech_suggestions()
            suggestions.append("请在操作系统语音设置中添加语音包后重新启动程序。")

        env_reason, env_suggestions = detect_speech_environment_issues(force_refresh=True)
        if env_reason:
            if not reason:
                reason = env_reason
            elif env_reason not in reason:
                reason = f"{reason}；{env_reason}"
        suggestions.extend(env_suggestions)
        if not suggestions and reason:
            suggestions = self._default_speech_suggestions()
        return reason, self._dedupe_suggestions(suggestions)

    def _ensure_speech_manager(self) -> Optional[TTSManager]:
        manager = self.tts_manager
        if manager and manager.available:
            return manager
        if manager is not None:
            try:
                manager.shutdown()
            except Exception:
                pass
        manager = TTSManager(self.selected_voice_id, parent=self)
        self.tts_manager = manager
        if manager.available:
            self._speech_issue_reported = False
            QTimer.singleShot(0, self._update_menu_state)
        return manager

    def _diagnose_speech_engine(self) -> None:
        if self._speech_issue_reported:
            return
        action = getattr(self, "speech_enabled_action", None)
        if action is None or action.isEnabled():
            return
        if not self.isVisible():
            if not self._speech_check_scheduled:
                self._speech_check_scheduled = True
                QTimer.singleShot(200, self._diagnose_speech_engine)
            return
        reason, suggestions = self._collect_speech_issue_details()
        if not reason:
            return
        advice = "\n".join(f"· {line}" for line in suggestions)
        message = f"语音播报功能当前不可用：{reason}"
        if advice:
            message = f"{message}\n{advice}"
        show_quiet_information(self, message, "语音播报提示")
        self._speech_issue_reported = True
        self._speech_check_scheduled = False

    def eventFilter(self, obj, e):
        if obj in (self.id_label, self.name_label) and e.type() == QEvent.Type.MouseButtonPress:
            if e.button() == Qt.MouseButton.LeftButton:
                self.roll_student(); return True
        return super().eventFilter(obj, e)

    def _on_display_option_changed(self) -> None:
        photo_checked = getattr(self, "show_photo_action", None)
        sender = self.sender()
        if not self.show_id_action.isChecked() and not self.show_name_action.isChecked():
            if sender is self.show_id_action and hasattr(self, "show_name_action"):
                self.show_name_action.setChecked(True)
            else:
                self.show_id_action.setChecked(True)
            return
        self.show_id = self.show_id_action.isChecked()
        self.show_name = self.show_name_action.isChecked()
        if photo_checked is not None:
            self.show_photo = photo_checked.isChecked()
        if not self.show_photo:
            self._hide_student_photo(force=True)
        self.update_display_layout()
        self.display_current_student()
        self._schedule_save()

    def _set_photo_duration(self, seconds: int) -> None:
        seconds = max(0, int(seconds))
        if self.photo_duration_seconds == seconds:
            self._sync_photo_duration_actions()
            return
        self.photo_duration_seconds = seconds
        self._sync_photo_duration_actions()
        overlay = getattr(self, "_photo_overlay", None)
        if overlay is not None and overlay.isVisible():
            overlay.schedule_auto_close(int(self.photo_duration_seconds * 1000))
        self._schedule_save()

    def _sync_photo_duration_actions(self) -> None:
        current = int(self.photo_duration_seconds)
        for action in getattr(self, "photo_duration_actions", []):
            if not isinstance(action, QAction):
                continue
            data = action.data()
            try:
                value = int(data) if data is not None else 0
            except (TypeError, ValueError):
                value = 0
            block = action.blockSignals(True)
            action.setChecked(value == current)
            action.blockSignals(block)

    def _toggle_speech(self, enabled: bool) -> None:
        if not enabled:
            self.speech_enabled = False
            self._schedule_save()
            return
        manager = self._ensure_speech_manager()
        if not manager or not manager.available:
            reason, suggestions = self._collect_speech_issue_details()
            message = reason or "未检测到语音引擎，无法开启语音播报。"
            advice = "\n".join(f"· {line}" for line in suggestions)
            if advice:
                message = f"{message}\n{advice}"
            show_quiet_information(self, message, "语音播报提示")
            self.speech_enabled_action.setChecked(False)
            self._speech_issue_reported = True
            return
        if manager.supports_voice_selection and not getattr(manager, "voice_ids", []):
            reason, suggestions = self._collect_speech_issue_details()
            message = reason or "未检测到可用的发音人。"
            advice = "\n".join(f"· {line}" for line in suggestions)
            if advice:
                message = f"{message}\n{advice}"
            show_quiet_information(self, message, "语音播报提示")
            self.speech_enabled_action.setChecked(False)
            self._speech_issue_reported = True
            return
        self.speech_enabled = enabled
        self._schedule_save()

    def _set_voice(self, voice_id: str) -> None:
        manager = self._ensure_speech_manager()
        if not manager or not manager.supports_voice_selection:
            return
        manager.set_voice(voice_id); self.selected_voice_id = voice_id
        for a in self.voice_actions: a.setChecked(a.text() == voice_id)
        self._schedule_save()

    def _toggle_timer_sound(self, enabled: bool) -> None:
        self.timer_sound_enabled = enabled
        self._schedule_save()

    def _set_scoreboard_order(self, order: str) -> None:
        normalized = str(order).strip().lower()
        if normalized not in {"rank", "id"}:
            return
        if self.scoreboard_order == normalized:
            return
        self.scoreboard_order = normalized
        self._schedule_save()

    def _speak_text(self, text: str) -> None:
        if not text:
            return
        manager = self.tts_manager
        if not (self.speech_enabled and manager and manager.available):
            return
        manager.speak(text)

    def _announce_current_student(self) -> None:
        if (
            not self.speech_enabled
            or self.tts_manager is None
            or not self.tts_manager.available
            or self.current_student_index is None
            or self.student_data is None
            or self.student_data.empty
        ):
            return
        try:
            stu = self.student_data.loc[self.current_student_index]
        except Exception:
            return
        name_value = stu.get("姓名", "")
        if isinstance(name_value, str):
            name = name_value.strip()
        else:
            name = str(name_value).strip() if pd.notna(name_value) else ""
        if name:
            self._speak_text(name)

    def show_student_selector(self) -> None:
        if self.mode != "roll_call":
            return
        if self.student_data is None or self.student_data.empty:
            show_quiet_information(self, "暂无学生数据，无法显示名单。")
            return
        records: List[tuple[int, str, str, int]] = []
        for idx, row in self.student_data.iterrows():
            sid_value = row.get("学号", "")
            sid_display = re.sub(r"\s+", "", _normalize_text(sid_value))
            name = re.sub(r"\s+", "", _normalize_text(row.get("姓名", "")))
            try:
                sort_key = int(sid_display) if sid_display else sys.maxsize
            except (TypeError, ValueError):
                sort_key = sys.maxsize
            records.append((sort_key, sid_display, name, idx))
        if not records:
            show_quiet_information(self, "当前没有可显示的学生名单。")
            return
        records.sort(key=lambda item: (item[0], item[1]))
        dialog_data = []
        for _, sid, name, data_idx in records:
            display_sid = sid if sid else "无学号"
            display_name = name or "未命名"
            dialog_data.append((display_sid, display_name, data_idx))
        dialog = StudentListDialog(self, dialog_data)
        if dialog.exec() == QDialog.DialogCode.Accepted and dialog.selected_index is not None:
            selected = dialog.selected_index
            if selected in self.student_data.index:
                self.current_student_index = selected
                self._pending_passive_student = None
                self.display_current_student()
                self._announce_current_student()

    def increment_current_score(self) -> None:
        if self.mode != "roll_call":
            return
        if self.current_student_index is None:
            show_quiet_information(self, "请先选择需要加分的学生。")
            return
        if self.student_data is None:
            return
        if "成绩" not in self.student_data.columns:
            self.student_data["成绩"] = 0
        value = self.student_data.at[self.current_student_index, "成绩"]
        try:
            base = int(value)
        except (TypeError, ValueError):
            base = 0
        new_score = base + 1
        self.student_data.at[self.current_student_index, "成绩"] = new_score
        self._pending_passive_student = None
        self._update_score_display()
        self._persist_student_scores()
        self._speak_text("加分")

    def show_scoreboard(self) -> None:
        if self.mode != "roll_call":
            return
        if self.student_data is None or self.student_data.empty:
            show_quiet_information(self, "暂无学生数据，无法展示成绩。")
            return
        if "成绩" not in self.student_data.columns:
            self.student_data["成绩"] = 0
        records: List[tuple[str, str, int]] = []
        for _, row in self.student_data.iterrows():
            sid_value = row.get("学号", "")
            sid_display = re.sub(r"\s+", "", _normalize_text(sid_value))
            name = re.sub(r"\s+", "", _normalize_text(row.get("姓名", ""))) or "未命名"
            value = row.get("成绩", 0)
            try:
                score = int(value)
            except (TypeError, ValueError):
                score = 0
            records.append((sid_display, name, score))
        try:
            dialog = ScoreboardDialog(
                self,
                records,
                order=self.scoreboard_order,
                order_changed=self._set_scoreboard_order,
            )
        except Exception as exc:
            traceback.print_exc()
            show_quiet_information(self, f"打开成绩展示窗口时出错：{exc}")
            return
        dialog.exec()

    def _persist_student_scores(self) -> None:
        if not (PANDAS_AVAILABLE and OPENPYXL_AVAILABLE):
            return
        if not self._ensure_student_data_ready():
            return
        if self.student_workbook is None:
            if self.student_data is None or not isinstance(self.student_data, pd.DataFrame):
                return
            try:
                snapshot = self.student_data.copy()
            except Exception:
                snapshot = pd.DataFrame(self.student_data)
            class_name = self.current_class_name or "班级1"
            self.current_class_name = class_name
            self.student_workbook = StudentWorkbook(
                OrderedDict({class_name: snapshot}),
                active_class=class_name,
            )
        else:
            self._snapshot_current_class()
        if self.student_workbook is None:
            return
        try:
            with self._score_write_lock:
                data = self.student_workbook.as_dict()
                _save_student_workbook(
                    data,
                    self.STUDENT_FILE,
                    self._encrypted_file_path,
                    encrypted=self._student_file_encrypted,
                    password=self._student_password,
                )
            self._score_persist_failed = False
            self._update_class_button_label()
        except Exception as exc:
            if not self._score_persist_failed:
                show_quiet_information(self, f"保存成绩失败：{exc}")
                self._score_persist_failed = True

    def toggle_mode(self) -> None:
        self.mode = "timer" if self.mode == "roll_call" else "roll_call"
        if self.mode == "roll_call":
            self._placeholder_on_show = True
        self.update_mode_ui(force_timer_reset=self.mode == "timer")
        self._schedule_save()

    def update_mode_ui(self, force_timer_reset: bool = False) -> None:
        is_roll = self.mode == "roll_call"
        timer_reset_required = force_timer_reset
        if is_roll and not self._ensure_student_data_ready():
            self.mode = "timer"
            is_roll = False
            timer_reset_required = True
        self.title_label.setText("点名" if is_roll else "计时")
        self.mode_button.setText("切换到计时" if is_roll else "切换到点名")
        self.group_label.setVisible(is_roll)
        if hasattr(self, "group_container"):
            self.group_container.setVisible(is_roll)
        if hasattr(self, "group_bar"):
            self.group_bar.setVisible(is_roll)
        if hasattr(self, "add_score_button"):
            self.add_score_button.setVisible(is_roll)
        self._update_roll_call_controls()
        self._update_class_button_label()
        if is_roll:
            if self._placeholder_on_show:
                self.current_student_index = None
            self.stack.setCurrentWidget(self.roll_call_frame)
            self.count_timer.stop(); self.clock_timer.stop(); self.timer_running = False; self.timer_start_pause_button.setText("开始")
            self.update_display_layout(); self.display_current_student()
            self.schedule_font_update()
            self._placeholder_on_show = False
        else:
            self.stack.setCurrentWidget(self.timer_frame)
            changed = False
            if timer_reset_required:
                changed = self.reset_timer(persist=False)
            self.update_timer_mode_ui()
            if changed:
                self._schedule_save()
            self.schedule_font_update()
            self._hide_student_photo(force=True)
        if hasattr(self, "encrypt_button"):
            self.encrypt_button.setVisible(is_roll)
        if hasattr(self, "reset_button"):
            self.reset_button.setVisible(is_roll)
        self.updateGeometry()

    def _handle_timer_mode_transition(self, previous_mode: Optional[str], new_mode: str) -> None:
        if previous_mode == new_mode:
            return
        if new_mode in {"countdown", "stopwatch"}:
            self.timer_running = False
            self.count_timer.stop()
            self.timer_start_pause_button.setText("开始")
            if new_mode == "countdown":
                total = max(0, self.timer_countdown_minutes * 60 + self.timer_countdown_seconds)
                self.timer_seconds_left = total
            else:
                self.timer_stopwatch_seconds = 0

    def update_timer_mode_ui(self) -> None:
        mode = self.timer_modes[self.timer_mode_index]
        previous_mode = self._active_timer_mode
        if previous_mode is not None:
            self._handle_timer_mode_transition(previous_mode, mode)
        self._active_timer_mode = mode
        self.clock_timer.stop()
        if mode == "countdown":
            self.timer_mode_button.setText("倒计时")
            self.timer_start_pause_button.setEnabled(True); self.timer_reset_button.setEnabled(True); self.timer_set_button.setEnabled(True)
            self.timer_start_pause_button.setText("暂停" if self.timer_running else "开始")
            if self.timer_running and not self.count_timer.isActive(): self.count_timer.start()
            self.update_timer_display()
        elif mode == "stopwatch":
            self.timer_mode_button.setText("秒表")
            self.timer_start_pause_button.setEnabled(True); self.timer_reset_button.setEnabled(True); self.timer_set_button.setEnabled(False)
            self.timer_start_pause_button.setText("暂停" if self.timer_running else "开始")
            if self.timer_running and not self.count_timer.isActive(): self.count_timer.start()
            self.update_timer_display()
        else:
            self.timer_mode_button.setText("时钟")
            self.timer_start_pause_button.setEnabled(False); self.timer_reset_button.setEnabled(False); self.timer_set_button.setEnabled(False)
            self.timer_running = False; self.count_timer.stop(); self._update_clock(); self.clock_timer.start()
            self.timer_start_pause_button.setText("开始")
        self.schedule_font_update()

    def toggle_timer_mode(self) -> None:
        if self.timer_running: return
        self.timer_mode_index = (self.timer_mode_index + 1) % len(self.timer_modes); self.update_timer_mode_ui()
        self._schedule_save()

    def start_pause_timer(self) -> None:
        if self.timer_modes[self.timer_mode_index] == "clock": return
        self.timer_running = not self.timer_running
        if self.timer_running:
            self.timer_start_pause_button.setText("暂停")
            if not self.count_timer.isActive(): self.count_timer.start()
        else:
            self.timer_start_pause_button.setText("开始")
            self.count_timer.stop()
        self._schedule_save()

    def reset_timer(self, persist: bool = True) -> bool:
        changed = self.timer_running
        self.timer_running = False; self.count_timer.stop(); self.timer_start_pause_button.setText("开始")
        m = self.timer_modes[self.timer_mode_index]
        if m == "countdown":
            baseline = max(0, self.timer_countdown_minutes * 60 + self.timer_countdown_seconds)
            if self.timer_seconds_left != baseline:
                self.timer_seconds_left = baseline
                changed = True
        elif m == "stopwatch":
            if self.timer_stopwatch_seconds != 0:
                self.timer_stopwatch_seconds = 0
                changed = True
        self.update_timer_display()
        if persist and changed:
            self._schedule_save()
        return changed

    def set_countdown_time(self) -> None:
        d = CountdownSettingsDialog(self, self.timer_countdown_minutes, self.timer_countdown_seconds)
        if d.exec() and d.result:
            mi, se = d.result; self.timer_countdown_minutes = mi; self.timer_countdown_seconds = se
            changed = self.reset_timer()
            if not changed:
                self._schedule_save()

    def _on_count_timer(self) -> None:
        m = self.timer_modes[self.timer_mode_index]
        if m == "countdown":
            if self.timer_seconds_left > 0: self.timer_seconds_left -= 1
            else:
                self.count_timer.stop(); self.timer_running = False; self.timer_start_pause_button.setText("开始"); self.update_timer_display()
                if self.timer_sound_enabled: self.play_timer_sound()
                return
        elif m == "stopwatch":
            self.timer_stopwatch_seconds += 1
        self.update_timer_display()

    def update_timer_display(self) -> None:
        m = self.timer_modes[self.timer_mode_index]
        if m == "countdown": seconds = max(0, self.timer_seconds_left)
        elif m == "stopwatch": seconds = max(0, self.timer_stopwatch_seconds)
        else: seconds = 0
        if m in {"countdown", "stopwatch"}:
            mi, se = divmod(seconds, 60); self.time_display_label.setText(f"{int(mi):02d}:{int(se):02d}")
        else:
            self.time_display_label.setText(time.strftime("%H:%M:%S"))
        self.schedule_font_update()

    def _update_clock(self) -> None:
        self.time_display_label.setText(time.strftime("%H:%M:%S"))
        self.schedule_font_update()

    def play_timer_sound(self) -> None:
        if SOUNDDEVICE_AVAILABLE:
            def _play() -> None:
                try:
                    fs = 44100; duration = 0.5; frequency = 880
                    t = np.linspace(0, duration, int(fs * duration), endpoint=False)
                    data = 0.4 * np.sin(2 * np.pi * frequency * t)
                    sd.play(data.astype(np.float32), fs); sd.wait()
                except Exception:
                    pass
            threading.Thread(target=_play, daemon=True).start()

    def on_group_change(self, group_name: Optional[str] = None, initial: bool = False) -> None:
        if not self.groups:
            return
        if group_name is None:
            group_name = self.current_group_name
        if group_name not in self.groups:
            group_name = "全部" if "全部" in self.groups else self.groups[0]
        previous_group = self.current_group_name
        self.current_group_name = group_name
        self._update_group_button_state(group_name)
        if self.student_data.empty:
            self.current_student_index = None
            self.display_current_student()
            if not initial and previous_group != group_name:
                self._schedule_save()
            return
        self._pending_passive_student = None
        self._ensure_group_pool(group_name)
        self.current_student_index = None
        self.display_current_student()
        if not initial and previous_group != group_name:
            self._schedule_save()

    def roll_student(self, speak: bool = True) -> None:
        if self.mode != "roll_call": return
        group_name = self.current_group_name
        pool = self._group_remaining_indices.get(group_name)
        if pool is None:
            self._ensure_group_pool(group_name)
            pool = self._group_remaining_indices.get(group_name, [])
        if not pool:
            base_total = self._group_all_indices.get(group_name, [])
            if not base_total:
                show_quiet_information(self, f"'{group_name}' 分组当前没有可点名的学生。")
                self.current_student_index = None
                self.display_current_student()
                return
            if self._all_groups_completed():
                show_quiet_information(self, "所有学生都已完成点名，请点击“重置”按钮重新开始。")
            else:
                show_quiet_information(self, f"'{group_name}' 的同学已经全部点到，请切换其他分组或点击“重置”按钮。")
            return
        draw_index = self._rng.randrange(len(pool)) if len(pool) > 1 else 0
        self.current_student_index = pool.pop(draw_index)
        self._pending_passive_student = self.current_student_index
        self._group_last_student[group_name] = self.current_student_index
        self._mark_student_drawn(self.current_student_index)
        self.display_current_student()
        if speak:
            self._announce_current_student()
        # 即时同步保存配置，防止异常退出导致未点名名单丢失。
        self.save_settings()

    def _all_groups_completed(self) -> bool:
        """判断是否所有分组的学生都已点名完毕。"""

        total_students = len(self._group_all_indices.get("全部", []))
        if total_students == 0:
            return True
        if len(self._global_drawn_students) < total_students:
            return False
        for group, base in self._group_all_indices.items():
            if not base:
                continue
            remaining = self._group_remaining_indices.get(group, [])
            if remaining:
                return False
        return True

    def _reset_roll_call_state(self) -> None:
        """清空全部点名历史并重新洗牌。"""

        self.settings_manager.clear_roll_call_history()
        self._pending_passive_student = None
        self._rebuild_group_indices()
        self._ensure_group_pool(self.current_group_name)

    def _shuffle(self, values: List[int]) -> None:
        try:
            self._rng.shuffle(values)
        except Exception:
            random.shuffle(values)

    def _normalize_indices(self, values: Iterable[Any], *, allowed: Optional[Set[int]] = None) -> List[int]:
        """Convert an iterable of values to a deduplicated integer list."""

        normalized: List[int] = []
        seen: Set[int] = set()
        for value in values:
            try:
                idx = int(value)
            except (TypeError, ValueError):
                continue
            if allowed is not None and idx not in allowed:
                continue
            if idx in seen:
                continue
            normalized.append(idx)
            seen.add(idx)
        return normalized

    def _collect_base_indices(self, values: Optional[Iterable[Any]]) -> List[int]:
        """Normalize the raw index list preserved in each group."""

        if values is None:
            return []
        return self._normalize_indices(values)

    def reset_roll_call_pools(self) -> None:
        """根据当前分组执行重置：子分组独立重置，“全部”重置所有。"""

        if self.mode != "roll_call":
            return
        group_name = self.current_group_name
        if self.student_data is None or getattr(self.student_data, "empty", True):
            show_quiet_information(self, "暂无学生数据可供重置。")
            return
        if group_name == "全部":
            prompt = "确定要重置所有分组的点名状态并重新开始吗？"
        else:
            prompt = f"确定要重置“{group_name}”分组的点名状态并重新开始吗？"
        if not ask_quiet_confirmation(self, prompt, "确认重置"):
            return
        if group_name == "全部":
            self._reset_roll_call_state()
        else:
            self._reset_single_group(group_name)
        self.current_student_index = None
        self._pending_passive_student = None
        self.display_current_student()
        self.save_settings()

    def _reset_single_group(self, group_name: str) -> None:
        """仅重置指定分组，同时保持其它分组及全局状态不变。"""

        if group_name == "全部":
            return
        base_indices_raw = self._group_all_indices.get(group_name)
        if base_indices_raw is None:
            return
        base_indices = self._collect_base_indices(base_indices_raw)
        shuffled = list(base_indices)
        self._shuffle(shuffled)
        self._group_remaining_indices[group_name] = shuffled
        self._group_initial_sequences[group_name] = list(shuffled)
        self._group_last_student[group_name] = None
        if self._pending_passive_student in shuffled:
            self._pending_passive_student = None

        history = self._group_drawn_history.setdefault(group_name, set())
        if history:
            for idx in list(history):
                self._remove_from_global_history(idx, ignore_group=group_name)
            history.clear()

        last_all = self._group_last_student.get("全部")
        if last_all is not None:
            try:
                last_all_key = int(last_all)
            except (TypeError, ValueError):
                last_all_key = None
            if last_all_key is not None and last_all_key not in self._global_drawn_students:
                self._group_last_student["全部"] = None

        self._refresh_all_group_pool()

    def _rebuild_group_indices(self) -> None:
        """重新构建各分组的学生索引池。"""

        all_indices: Dict[str, List[int]] = {}
        remaining: Dict[str, List[int]] = {}
        last_student: Dict[str, Optional[int]] = {}
        student_groups: Dict[int, set[str]] = {}
        initial_sequences: Dict[str, List[int]] = {}

        if self.student_data.empty:
            all_indices["全部"] = []
        else:
            all_indices["全部"] = list(self.student_data.index)
            for idx in all_indices["全部"]:
                student_groups.setdefault(int(idx), set()).add("全部")
            group_series = self.student_data["分组"].astype(str).str.strip().str.upper()
            for group_name in self.groups:
                if group_name == "全部":
                    continue
                mask = group_series == group_name
                all_indices[group_name] = list(self.student_data[mask].index)
                for idx in all_indices[group_name]:
                    student_groups.setdefault(int(idx), set()).add(group_name)

        for group_name, indices in all_indices.items():
            pool = list(indices)
            self._shuffle(pool)
            remaining[group_name] = pool
            initial_sequences[group_name] = list(pool)
            last_student[group_name] = None

        self._group_all_indices = all_indices
        self._group_remaining_indices = remaining
        self._group_last_student = last_student
        self._group_initial_sequences = initial_sequences
        self._student_groups = student_groups
        self._group_drawn_history = {group: set() for group in all_indices}
        # “全部”分组直接引用全局集合，避免重复维护两份数据造成不一致
        if "全部" in self._group_drawn_history:
            self._global_drawn_students.clear()
            self._group_drawn_history["全部"] = self._global_drawn_students
        else:
            self._group_drawn_history["全部"] = self._global_drawn_students

        self._refresh_all_group_pool()

    def _remove_from_global_history(self, student_index: int, ignore_group: Optional[str] = None) -> None:
        """若学生未在其它分组被点名，则从全局记录中移除。"""

        try:
            student_key = int(student_index)
        except (TypeError, ValueError):
            return
        for group, history in self._group_drawn_history.items():
            if group == "全部" or group == ignore_group:
                continue
            if student_key in history:
                return
        self._global_drawn_students.discard(student_key)

    def _restore_group_state(self, section: Mapping[str, str]) -> None:
        """从配置中恢复各分组剩余学生池，保持未抽学生不重复。"""

        if not PANDAS_READY:
            return

        raw_states = section.get("class_states", "")
        restored_states: Dict[str, ClassRollState] = {}
        if raw_states:
            try:
                payload = json.loads(raw_states)
            except Exception:
                payload = {}
            if isinstance(payload, dict):
                for name, state_data in payload.items():
                    key = str(name).strip()
                    if not key:
                        continue
                    state = ClassRollState.from_mapping(state_data)
                    if state is not None:
                        restored_states[key] = state

        self._class_roll_states = restored_states
        self._prune_orphan_class_states()

        active_class = self._resolve_active_class_name()
        snapshot = self._class_roll_states.get(active_class)
        if snapshot is None:
            legacy = self._parse_legacy_roll_state(section)
            if legacy is not None and active_class:
                self._class_roll_states[active_class] = legacy
                snapshot = legacy

        if not self._can_apply_roll_state():
            return

        if snapshot is None:
            self._ensure_group_pool(self.current_group_name)
            return

        self._apply_roll_state(snapshot)
        sanitized = self._capture_roll_state()
        if sanitized is not None and active_class:
            self._class_roll_states[active_class] = sanitized

    def _ensure_group_pool(self, group_name: str, force_reset: bool = False) -> None:
        """确保指定分组仍有待抽取的学生，必要时重新洗牌。"""

        if group_name not in self._group_all_indices:
            if self.student_data.empty:
                base_list: List[int] = []
            elif group_name == "全部":
                base_list = list(self.student_data.index)
            else:
                group_series = self.student_data["分组"].astype(str).str.strip().str.upper()
                base_list = list(self.student_data[group_series == group_name].index)
            self._group_all_indices[group_name] = base_list
            self._group_remaining_indices[group_name] = []
            self._group_last_student.setdefault(group_name, None)
            if group_name == "全部":
                self._group_drawn_history[group_name] = self._global_drawn_students
            else:
                self._group_drawn_history.setdefault(group_name, set())
            for idx in base_list:
                entry = self._student_groups.setdefault(int(idx), set())
                entry.add(group_name)
                entry.add("全部")
            # 新增分组时同步生成初始顺序
            shuffled = list(base_list)
            self._shuffle(shuffled)
            self._group_initial_sequences[group_name] = shuffled

        base_indices = self._collect_base_indices(self._group_all_indices.get(group_name, []))
        if group_name == "全部":
            drawn_history = self._group_drawn_history.setdefault("全部", self._global_drawn_students)
            reference_drawn = self._global_drawn_students
        else:
            drawn_history = self._group_drawn_history.setdefault(group_name, set())
            reference_drawn = drawn_history

        if group_name == "全部":
            # “全部”分组直接依据全局集合生成剩余名单，避免与各子分组脱节
            if group_name not in self._group_initial_sequences:
                shuffled = list(base_indices)
                self._shuffle(shuffled)
                self._group_initial_sequences[group_name] = shuffled
            self._refresh_all_group_pool()
            self._group_last_student.setdefault(group_name, None)
            return

        if force_reset or group_name not in self._group_remaining_indices:
            drawn_history.clear()
            pool = list(base_indices)
            self._shuffle(pool)
            self._group_remaining_indices[group_name] = pool
            self._group_last_student.setdefault(group_name, None)
            self._group_initial_sequences[group_name] = list(pool)
            self._refresh_all_group_pool()
            return

        raw_pool = self._group_remaining_indices.get(group_name, [])
        normalized_pool: List[int] = []
        seen: set[int] = set()
        for value in raw_pool:
            try:
                idx = int(value)
            except (TypeError, ValueError):
                continue
            if idx in base_indices and idx not in seen and idx not in reference_drawn:
                normalized_pool.append(idx)
                seen.add(idx)

        source_order = self._group_initial_sequences.get(group_name)
        if source_order is None:
            # 如果未记录初始顺序，则退回数据原有顺序
            source_order = list(base_indices)
            self._group_initial_sequences[group_name] = list(source_order)

        additional: List[int] = []
        for idx in source_order:
            if idx in reference_drawn or idx in seen or idx not in base_indices:
                continue
            normalized_pool.append(idx)
            seen.add(idx)
        for idx in base_indices:
            if idx in reference_drawn or idx in seen:
                continue
            additional.append(idx)
            seen.add(idx)
        if additional:
            self._shuffle(additional)
            for value in additional:
                insert_at = self._rng.randrange(len(normalized_pool) + 1) if normalized_pool else 0
                normalized_pool.insert(insert_at, value)

        self._group_remaining_indices[group_name] = normalized_pool
        self._group_initial_sequences[group_name] = list(normalized_pool)
        self._group_last_student.setdefault(group_name, None)
        self._refresh_all_group_pool()

    def _mark_student_drawn(self, student_index: int) -> None:
        """抽中学生后，从所有关联分组的候选列表中移除该学生。"""

        student_key = None
        try:
            student_key = int(student_index)
        except (TypeError, ValueError):
            return

        groups = self._student_groups.get(student_key)
        if not groups:
            return
        self._global_drawn_students.add(student_key)
        for group in groups:
            if group == "全部":
                history = self._group_drawn_history.setdefault("全部", self._global_drawn_students)
            else:
                history = self._group_drawn_history.setdefault(group, set())
            history.add(student_key)
            pool = self._group_remaining_indices.get(group)
            if not pool:
                continue
            cleaned: List[int] = []
            for value in pool:
                try:
                    idx = int(value)
                except (TypeError, ValueError):
                    continue
                if idx != student_key:
                    cleaned.append(idx)
            self._group_remaining_indices[group] = cleaned

        self._refresh_all_group_pool()

    def _refresh_all_group_pool(self) -> None:
        """同步“全部”分组的剩余名单，使其与各子分组保持一致。"""

        base_all_list = self._collect_base_indices(self._group_all_indices.get("全部", []))
        base_all_set = set(base_all_list)

        subgroup_base: Dict[str, Tuple[List[int], Set[int]]] = {}
        subgroup_remaining: Dict[str, List[int]] = {}
        subgroup_remaining_union: Set[int] = set()
        drawn_from_subgroups: Set[int] = set()

        for group, raw_indices in self._group_all_indices.items():
            if group == "全部":
                continue
            base_list = self._collect_base_indices(raw_indices)
            base_set = set(base_list)
            subgroup_base[group] = (base_list, base_set)
            pool = self._group_remaining_indices.get(group, [])
            sanitized = self._normalize_indices(pool, allowed=base_set)
            if sanitized != pool:
                self._group_remaining_indices[group] = sanitized
            subgroup_remaining[group] = sanitized
            subgroup_remaining_union.update(sanitized)
            drawn_from_subgroups.update(idx for idx in base_set if idx not in sanitized)
            initial = self._group_initial_sequences.get(group)
            if initial is None:
                self._group_initial_sequences[group] = list(base_list)
            else:
                cleaned_initial = self._normalize_indices(initial, allowed=base_set)
                if cleaned_initial != list(initial):
                    self._group_initial_sequences[group] = cleaned_initial
                for idx in base_list:
                    if idx not in self._group_initial_sequences[group]:
                        self._group_initial_sequences[group].append(idx)

        valid_global = {
            idx
            for idx in self._global_drawn_students
            if idx in base_all_set and idx not in subgroup_remaining_union
        }
        new_global = {idx for idx in drawn_from_subgroups if idx in base_all_set}
        new_global.update(valid_global)

        self._global_drawn_students = set(new_global)
        self._group_drawn_history["全部"] = self._global_drawn_students

        for group, (base_list, base_set) in subgroup_base.items():
            pool = subgroup_remaining.get(group, [])
            filtered = [idx for idx in pool if idx in base_set and idx not in self._global_drawn_students]
            if filtered != pool:
                self._group_remaining_indices[group] = filtered
                subgroup_remaining[group] = filtered
            drawn_set = {idx for idx in base_set if idx not in filtered}
            self._group_drawn_history[group] = drawn_set

        order_hint = self._group_initial_sequences.get("全部")
        if order_hint is None:
            shuffled = list(base_all_list)
            self._shuffle(shuffled)
            order_hint = shuffled
        else:
            cleaned_all = self._normalize_indices(order_hint, allowed=base_all_set)
            if cleaned_all != list(order_hint):
                order_hint = cleaned_all
            else:
                order_hint = list(order_hint)
            for idx in base_all_list:
                if idx not in order_hint:
                    order_hint.append(idx)
        self._group_initial_sequences["全部"] = list(order_hint)

        normalized_all = [idx for idx in order_hint if idx not in self._global_drawn_students]
        seen_all: Set[int] = set(normalized_all)
        for idx in base_all_list:
            if idx in seen_all or idx in self._global_drawn_students:
                continue
            normalized_all.append(idx)
            seen_all.add(idx)
        self._group_remaining_indices["全部"] = normalized_all

    def display_current_student(self) -> None:
        photo_student_id: Optional[str] = None
        if self.current_student_index is None:
            self.id_label.setText("学号" if self.show_id else "")
            self.name_label.setText("学生" if self.show_name else "")
        else:
            stu = self.student_data.loc[self.current_student_index]
            raw_sid = stu.get("学号", "")
            raw_name = stu.get("姓名", "")
            sid = re.sub(r"\s+", "", _normalize_text(raw_sid))
            name = re.sub(r"\s+", "", _normalize_text(raw_name))
            self.id_label.setText(sid if self.show_id else ""); self.name_label.setText(name if self.show_name else "")
            if not self.show_id: self.id_label.setText("")
            if not self.show_name: self.name_label.setText("")
            photo_student_id = sid or None
        self.update_display_layout()
        self._update_score_display()
        self._update_roll_call_controls()
        self.schedule_font_update()
        self._maybe_show_student_photo(photo_student_id)

    def update_display_layout(self) -> None:
        self.id_label.setVisible(self.show_id); self.name_label.setVisible(self.show_name)
        layout: QGridLayout = self.roll_call_frame.layout()
        layout.setColumnStretch(0, 1); layout.setColumnStretch(1, 1)
        if not self.show_id: layout.setColumnStretch(0, 0)
        if not self.show_name: layout.setColumnStretch(1, 0)
        self.schedule_font_update()

    def _ensure_photo_root_directory(self) -> None:
        try:
            os.makedirs(self.photo_root_path, exist_ok=True)
        except Exception:
            logger.debug("Failed to create photo root directory at %s", self.photo_root_path, exc_info=True)

    def _maybe_show_student_photo(self, student_id: Optional[str]) -> None:
        if not self.show_photo or self.mode != "roll_call":
            self._hide_student_photo(force=True)
            return
        if not student_id:
            self._hide_student_photo()
            self._last_photo_student_id = None
            return
        normalized_id = student_id.strip()
        if not normalized_id:
            self._hide_student_photo()
            self._last_photo_student_id = None
            return
        if self._last_photo_student_id != normalized_id:
            self._photo_manual_hidden = False
        if self._photo_manual_hidden and self._last_photo_student_id == normalized_id:
            return
        path = self._resolve_student_photo_path(normalized_id)
        if not path:
            self._hide_student_photo()
            self._last_photo_student_id = normalized_id
            return
        pixmap = QPixmap(path)
        if pixmap.isNull():
            self._hide_student_photo()
            self._last_photo_student_id = normalized_id
            return
        overlay = self._ensure_photo_overlay()
        screen = (self.windowHandle().screen() if self.windowHandle() else None) or QApplication.primaryScreen()
        if screen is None:
            self._hide_student_photo()
            self._last_photo_student_id = normalized_id
            return
        screen_rect = screen.geometry()
        overlay.display_photo(pixmap, screen_rect, int(max(0, self.photo_duration_seconds) * 1000))
        self._last_photo_student_id = normalized_id
        self._photo_manual_hidden = False

    def _hide_student_photo(self, force: bool = False) -> None:
        overlay = getattr(self, "_photo_overlay", None)
        if overlay is not None:
            overlay.cancel_auto_close()
            if overlay.isVisible():
                overlay.hide()
        if force:
            self._photo_manual_hidden = False
            self._last_photo_student_id = None

    def _ensure_photo_overlay(self) -> StudentPhotoOverlay:
        if self._photo_overlay is None:
            self._photo_overlay = StudentPhotoOverlay(owner=self)
            self._photo_overlay.closed_by_user.connect(self._on_photo_overlay_closed)
            self._photo_overlay.auto_closed.connect(self._on_photo_overlay_auto_closed)
        else:
            self._photo_overlay.update_owner(self)
        return self._photo_overlay

    def _on_photo_overlay_closed(self) -> None:
        self._photo_manual_hidden = True
        overlay = getattr(self, "_photo_overlay", None)
        if overlay is not None:
            overlay.cancel_auto_close()

    def _on_photo_overlay_auto_closed(self) -> None:
        self._photo_manual_hidden = False

    def _resolve_student_photo_path(self, student_id: str) -> Optional[str]:
        class_name = self._sanitize_photo_segment(self._resolve_active_class_name())
        if not class_name:
            class_name = "default"
        base_dir = os.path.join(self.photo_root_path, class_name)
        try:
            os.makedirs(base_dir, exist_ok=True)
        except OSError:
            logger.debug("Unable to ensure photo directory %s", base_dir, exc_info=True)
        if not os.path.isdir(base_dir):
            return None
        for ext in self._photo_extensions:
            candidate = os.path.join(base_dir, f"{student_id}{ext}")
            if os.path.isfile(candidate):
                return candidate
            upper = os.path.join(base_dir, f"{student_id}{ext.upper()}")
            if os.path.isfile(upper):
                return upper
        lower_id = student_id.lower()
        try:
            for entry in os.listdir(base_dir):
                name, ext = os.path.splitext(entry)
                if not ext:
                    continue
                if ext.lower() not in self._photo_extensions:
                    continue
                if name.lower() == lower_id:
                    candidate = os.path.join(base_dir, entry)
                    if os.path.isfile(candidate):
                        return candidate
        except OSError:
            logger.debug("Failed to scan photo directory %s", base_dir, exc_info=True)
        return None

    @staticmethod
    def _sanitize_photo_segment(value: str) -> str:
        text = str(value or "").strip()
        if not text:
            return ""
        sanitized = re.sub(r"[^\w\u4e00-\u9fff-]+", "_", text)
        sanitized = sanitized.strip("_")
        return sanitized or "default"

    def _rebuild_group_buttons_ui(self) -> None:
        if not hasattr(self, "group_bar_layout"):
            return
        for button in list(self.group_button_group.buttons()):
            self.group_button_group.removeButton(button)
        while self.group_bar_layout.count():
            item = self.group_bar_layout.takeAt(0)
            widget = item.widget()
            if widget is not None:
                widget.deleteLater()
        self.group_buttons = {}
        if not self.groups:
            return
        button_font = QFont("Microsoft YaHei UI", 9, QFont.Weight.Medium)
        button_height = recommended_control_height(button_font, extra=14, minimum=36)
        for group in self.groups:
            button = QPushButton(group)
            button.setCheckable(True)
            button.setFont(button_font)
            apply_button_style(button, ButtonStyles.TOOLBAR, height=button_height)
            button.setSizePolicy(QSizePolicy.Policy.Minimum, QSizePolicy.Policy.Fixed)
            button.setMinimumWidth(button.sizeHint().width())
            button.clicked.connect(lambda _checked=False, name=group: self.on_group_change(name))
            self.group_bar_layout.addWidget(button)
            self.group_button_group.addButton(button)
            self.group_buttons[group] = button
        self.group_bar_layout.addStretch(1)
        self._update_group_button_state(self.current_group_name)

    def _update_group_button_state(self, active_group: str) -> None:
        if not hasattr(self, "group_buttons"):
            return
        for name, button in self.group_buttons.items():
            block = button.blockSignals(True)
            button.setChecked(name == active_group)
            button.blockSignals(block)

    def _update_score_display(self) -> None:
        if not hasattr(self, "score_label"):
            return
        if (
            self.current_student_index is None
            or self.student_data is None
            or self.student_data.empty
            or "成绩" not in self.student_data.columns
        ):
            self.score_label.setText("成绩：--")
            return
        value = self.student_data.at[self.current_student_index, "成绩"]
        try:
            score = int(value)
        except (TypeError, ValueError):
            score = 0
        self.score_label.setText(f"成绩：{score}")

    def _update_roll_call_controls(self) -> None:
        if not all(hasattr(self, attr) for attr in ("list_button", "add_score_button", "showcase_button")):
            return
        is_roll = self.mode == "roll_call"
        self.list_button.setVisible(is_roll)
        self.add_score_button.setVisible(is_roll)
        self.showcase_button.setVisible(is_roll)
        self.score_label.setVisible(is_roll)
        has_student = self.current_student_index is not None
        has_data = self.student_data is not None and not getattr(self.student_data, "empty", True)
        self.add_score_button.setEnabled(is_roll and has_student)
        self.list_button.setEnabled(is_roll and has_data)
        self.showcase_button.setEnabled(is_roll and has_data)
        if hasattr(self, "class_button"):
            has_workbook = self.student_workbook is not None and not self.student_workbook.is_empty()
            can_select = is_roll and (has_workbook or self._student_data_pending_load)
            self.class_button.setVisible(is_roll)
            self.class_button.setEnabled(can_select)
        if hasattr(self, "encrypt_button"):
            self.encrypt_button.setVisible(is_roll)
            self.encrypt_button.setEnabled(is_roll and has_data)
        if hasattr(self, "reset_button"):
            self.reset_button.setEnabled(is_roll and has_data)

    def schedule_font_update(self) -> None:
        QTimer.singleShot(0, self.update_dynamic_fonts)

    def update_dynamic_fonts(self) -> None:
        name_font_size = self.last_name_font_size
        for lab in (self.id_label, self.name_label):
            if not lab.isVisible(): continue
            w = max(40, lab.width()); h = max(40, lab.height()); text = lab.text()
            size = self._calc_font_size(w, h, text)
            if lab is self.name_label:
                weight = QFont.Weight.Normal if self.name_font_family in {"楷体", "KaiTi"} else QFont.Weight.Bold
                lab.setFont(QFont(self.name_font_family, size, weight))
                self.last_name_font_size = size
                name_font_size = size
            else:
                lab.setFont(QFont("Microsoft YaHei UI", size, QFont.Weight.Bold))
                self.last_id_font_size = size
        if hasattr(self, "score_label") and self.score_label.isVisible():
            base = name_font_size if name_font_size > 0 else self.last_name_font_size
            if base <= 0:
                base = self.MIN_FONT_SIZE * 4
            score_size = max(1, int(round(base / 4)))
            self.score_label.setFont(QFont("Microsoft YaHei UI", score_size, QFont.Weight.Bold))
        if self.timer_frame.isVisible():
            text = self.time_display_label.text()
            w = max(60, self.time_display_label.width())
            h = max(60, self.time_display_label.height())
            size = self._calc_font_size(w, h, text, monospace=True)
            self.time_display_label.setFont(QFont("Consolas", size, QFont.Weight.Bold))
            self.last_timer_font_size = size

    def _calc_font_size(self, w: int, h: int, text: str, monospace: bool = False) -> int:
        if not text or w < 20 or h < 20:
            return self.MIN_FONT_SIZE
        w_eff = max(1, w - 16)
        h_eff = max(1, h - 16)
        is_cjk = any("\u4e00" <= c <= "\u9fff" for c in text)
        length = max(1, len(text))
        width_char_factor = 1.0 if is_cjk else (0.58 if monospace else 0.6)
        size_by_width = w_eff / (length * width_char_factor)
        size_by_height = h_eff * 0.70
        final_size = int(min(size_by_width, size_by_height))
        return max(self.MIN_FONT_SIZE, min(self.MAX_FONT_SIZE, final_size))

    def showEvent(self, e) -> None:
        super().showEvent(e)
        if self.mode == "roll_call" and self._placeholder_on_show:
            self.current_student_index = None
            self.display_current_student()
            self._placeholder_on_show = False
        elif self.mode == "timer":
            active_mode = self.timer_modes[self.timer_mode_index]
            if active_mode in {"countdown", "stopwatch"}:
                if self.reset_timer(persist=False):
                    self._schedule_save()
                self.update_timer_mode_ui()
        self.visibility_changed.emit(True)
        self.schedule_font_update()
        ensure_widget_within_screen(self)
        if not self._speech_issue_reported:
            self._diagnose_speech_engine()

    def resizeEvent(self, e: QResizeEvent) -> None:
        super().resizeEvent(e)
        self.schedule_font_update()

    def hideEvent(self, e) -> None:
        self._hide_student_photo(force=True)
        super().hideEvent(e)
        self._placeholder_on_show = True
        self.save_settings()
        self.visibility_changed.emit(False)

    def closeEvent(self, e) -> None:
        self._hide_student_photo(force=True)
        self.save_settings()
        self.count_timer.stop()
        self.clock_timer.stop()
        if self.tts_manager: self.tts_manager.shutdown()
        self.window_closed.emit()
        super().closeEvent(e)

    def _schedule_save(self) -> None:
        """延迟写入设置，避免频繁保存导致的磁盘抖动。"""

        if self._save_timer.isActive():
            self._save_timer.stop()
        self._save_timer.start()

    def save_settings(self) -> None:
        if self._save_timer.isActive():
            self._save_timer.stop()
        settings = self.settings_manager.load_settings()
        sec = settings.get("RollCallTimer", {})
        sec["geometry"] = geometry_to_text(self)
        sec["show_id"] = bool_to_str(self.show_id)
        sec["show_name"] = bool_to_str(self.show_name)
        sec["show_photo"] = bool_to_str(self.show_photo)
        sec["photo_duration_seconds"] = str(int(self.photo_duration_seconds))
        sec["speech_enabled"] = bool_to_str(self.speech_enabled)
        sec["speech_voice_id"] = self.selected_voice_id
        sec["current_class"] = self.current_class_name
        sec["current_group"] = self.current_group_name
        sec["timer_countdown_minutes"] = str(self.timer_countdown_minutes)
        sec["timer_countdown_seconds"] = str(self.timer_countdown_seconds)
        sec["timer_sound_enabled"] = bool_to_str(self.timer_sound_enabled)
        sec["mode"] = self.mode
        sec["timer_mode"] = self.timer_modes[self.timer_mode_index]
        sec["timer_seconds_left"] = str(self.timer_seconds_left)
        sec["timer_stopwatch_seconds"] = str(self.timer_stopwatch_seconds)
        sec["timer_running"] = bool_to_str(self.timer_running)
        sec["id_font_size"] = str(self.last_id_font_size)
        sec["name_font_size"] = str(self.last_name_font_size)
        sec["timer_font_size"] = str(self.last_timer_font_size)
        sec["scoreboard_order"] = self.scoreboard_order
        sec["students_encrypted"] = bool_to_str(self._student_file_encrypted)
        self._prune_orphan_class_states()
        if not self._student_data_pending_load:
            self._store_active_class_state()
        sec["class_states"] = self._encode_class_states()
        if self._student_data_pending_load:
            # 在尚未加载真实名单数据时，保留磁盘上已有的未点名状态，避免误把占位空列表写回
            # 此时直接返回，保持上一轮保存的名单信息不被覆盖。
            settings["RollCallTimer"] = sec
            self.settings_manager.save_settings(settings)
            return

        # 名单已经加载完成，正常序列化各分组的剩余名单及历史记录
        remaining_payload: Dict[str, List[int]] = {}
        for group, indices in self._group_remaining_indices.items():
            cleaned: List[int] = []
            for idx in indices:
                try:
                    cleaned.append(int(idx))
                except (TypeError, ValueError):
                    continue
            remaining_payload[group] = cleaned
        last_payload: Dict[str, Optional[int]] = {}
        all_groups = set(self._group_all_indices.keys()) | set(self._group_last_student.keys())
        for group in all_groups:
            value = self._group_last_student.get(group)
            if value is None:
                last_payload[group] = None
            else:
                try:
                    last_payload[group] = int(value)
                except (TypeError, ValueError):
                    last_payload[group] = None
        try:
            sec["group_remaining"] = json.dumps(remaining_payload, ensure_ascii=False)
        except TypeError:
            sec["group_remaining"] = json.dumps({}, ensure_ascii=False)
        try:
            sec["group_last"] = json.dumps(last_payload, ensure_ascii=False)
        except TypeError:
            sec["group_last"] = json.dumps({}, ensure_ascii=False)
        try:
            global_drawn_payload = sorted(int(idx) for idx in self._global_drawn_students)
            sec["global_drawn"] = json.dumps(global_drawn_payload, ensure_ascii=False)
        except TypeError:
            sec["global_drawn"] = json.dumps([], ensure_ascii=False)
        settings["RollCallTimer"] = sec
        self.settings_manager.save_settings(settings)


# ---------- 关于 ----------
class AboutDialog(QDialog):
    def __init__(self, parent: Optional[QWidget] = None) -> None:
        super().__init__(parent)
        self.setWindowTitle("关于")
        self.setWindowFlag(Qt.WindowType.WindowStaysOnTopHint, True)
        layout = QVBoxLayout(self)
        layout.setContentsMargins(18, 18, 18, 18)
        layout.setSpacing(12)
        info = QLabel(
            (
                "<b>ClassroomTools</b><br>"
                "作者：广州番禺王耀强<br>"
                "知乎主页：<a href='https://www.zhihu.com/people/sciman/columns'>sciman</a><br>"
                "公众号：sciman逸居<br>"
                "GitHub：<a href='https://github.com/sciman-top/ClassroomTools'>sciman-top/ClassroomTools</a><br>"
                "“初中物理教研”Q群：323728546"
            )
        )
        info.setOpenExternalLinks(False)
        info.setTextFormat(Qt.TextFormat.RichText)
        info.linkActivated.connect(self._open_link)
        layout.addWidget(info)
        btn = QPushButton("确定")
        btn.clicked.connect(self.accept)
        btn.setCursor(Qt.CursorShape.PointingHandCursor)
        layout.addWidget(btn, alignment=Qt.AlignmentFlag.AlignCenter)
        self.setFixedSize(self.sizeHint())

    def _open_link(self, url: str) -> None:
        if not url:
            return
        try:
            QDesktopServices.openUrl(QUrl(url))
        except Exception:
            pass

    def showEvent(self, event) -> None:  # type: ignore[override]
        super().showEvent(event)
        ensure_widget_within_screen(self)


# ---------- 数据 ----------
_ENCRYPTED_MAGIC = b"CTS1"


def _derive_stream_keys(password: str, salt: bytes) -> tuple[bytes, bytes]:
    material = hashlib.pbkdf2_hmac("sha256", password.encode("utf-8"), salt, 120000, dklen=64)
    return material[:32], material[32:]


def _generate_keystream(stream_key: bytes, length: int) -> bytes:
    output = bytearray()
    counter = 0
    while len(output) < length:
        block = hashlib.sha256(stream_key + counter.to_bytes(8, "big")).digest()
        output.extend(block)
        counter += 1
    return bytes(output[:length])


def _encrypt_student_bytes(password: str, data: bytes) -> bytes:
    if not password:
        raise ValueError("缺少加密密码")
    salt = os.urandom(16)
    stream_key, mac_key = _derive_stream_keys(password, salt)
    keystream = _generate_keystream(stream_key, len(data))
    cipher = bytes(b ^ k for b, k in zip(data, keystream))
    tag = hmac.new(mac_key, cipher, hashlib.sha256).digest()
    return _ENCRYPTED_MAGIC + salt + tag + cipher


def _decrypt_student_bytes(password: str, blob: bytes) -> bytes:
    if not blob.startswith(_ENCRYPTED_MAGIC) or len(blob) <= len(_ENCRYPTED_MAGIC) + 48:
        raise ValueError("文件格式无效")
    salt = blob[len(_ENCRYPTED_MAGIC): len(_ENCRYPTED_MAGIC) + 16]
    tag = blob[len(_ENCRYPTED_MAGIC) + 16: len(_ENCRYPTED_MAGIC) + 48]
    cipher = blob[len(_ENCRYPTED_MAGIC) + 48:]
    stream_key, mac_key = _derive_stream_keys(password, salt)
    expected_tag = hmac.new(mac_key, cipher, hashlib.sha256).digest()
    if not hmac.compare_digest(expected_tag, tag):
        raise ValueError("密码错误或文件已损坏")
    keystream = _generate_keystream(stream_key, len(cipher))
    return bytes(b ^ k for b, k in zip(cipher, keystream))


def _normalize_text(value: object) -> str:
    if PANDAS_READY:
        if pd.isna(value):
            return ""
    else:
        if value is None:
            return ""
        if isinstance(value, float) and math.isnan(value):
            return ""
        if isinstance(value, str) and not value:
            return ""
    text = str(value).strip()
    lowered = text.lower()
    if lowered in {"nan", "none", "nat"}:
        return ""
    return text


def _normalize_student_dataframe(
    df: PandasDataFrame,
    *,
    drop_incomplete: bool = True,
) -> PandasDataFrame:
    if not PANDAS_READY:
        return df.copy()

    normalized = df.copy()
    for column in ("学号", "姓名", "分组", "成绩"):
        if column not in normalized.columns:
            normalized[column] = pd.NA

    normalized["姓名"] = normalized["姓名"].apply(lambda v: re.sub(r"\s+", "", _normalize_text(v)))
    normalized["分组"] = normalized["分组"].apply(lambda v: re.sub(r"\s+", "", _normalize_text(v))).str.upper()

    id_series = normalized["学号"].apply(lambda v: re.sub(r"\s+", "", _normalize_text(v)))
    id_numeric = pd.to_numeric(id_series.replace("", pd.NA), errors="coerce")
    if not id_numeric.empty:
        fractional_mask = id_numeric.notna() & (id_numeric != id_numeric.round())
        id_numeric = id_numeric.where(~fractional_mask)
    normalized["学号"] = id_numeric.round().astype("Int64")

    score_series = normalized["成绩"].apply(lambda v: re.sub(r"\s+", "", _normalize_text(v)))
    score_numeric = pd.to_numeric(score_series.replace("", pd.NA), errors="coerce").fillna(0)
    score_numeric = score_numeric.round()
    normalized["成绩"] = score_numeric.astype("Int64")

    for column in normalized.select_dtypes(include=["object"]).columns:
        if column in {"姓名", "分组"}:
            continue
        normalized[column] = normalized[column].apply(_normalize_text)

    ordered_columns = [col for col in ["学号", "姓名", "分组", "成绩"] if col in normalized.columns]
    extra_columns = [col for col in normalized.columns if col not in ordered_columns]
    normalized = normalized[ordered_columns + extra_columns]

    if drop_incomplete:
        normalized = normalized[(normalized["学号"].notna()) & (normalized["姓名"] != "")].copy()
        normalized.reset_index(drop=True, inplace=True)

    return normalized


def _empty_student_dataframe() -> PandasDataFrame:
    if not PANDAS_READY:
        raise RuntimeError("Pandas support is required to create student data tables.")
    template = pd.DataFrame({"学号": [], "姓名": [], "分组": [], "成绩": []})
    return _normalize_student_dataframe(template, drop_incomplete=False)


def _sanitize_sheet_name(name: str, fallback: str) -> str:
    invalid = set("\\/:?*[]")
    cleaned = "".join(ch for ch in str(name) if ch not in invalid).strip()
    if not cleaned:
        cleaned = fallback
    if len(cleaned) > 31:
        cleaned = cleaned[:31]
    return cleaned


@dataclass
class StudentWorkbook:
    """封装多班级学生名单，允许按工作表划分班级。"""

    sheets: "OrderedDict[str, PandasDataFrame]"
    active_class: str = ""

    def __post_init__(self) -> None:
        ordered: "OrderedDict[str, PandasDataFrame]" = OrderedDict()
        if self.sheets:
            for idx, (name, df) in enumerate(self.sheets.items(), start=1):
                fallback = f"班级{idx}" if idx > 1 else "班级1"
                safe_name = _sanitize_sheet_name(name, fallback)
                try:
                    normalized = _normalize_student_dataframe(df, drop_incomplete=False)
                except Exception:
                    normalized = pd.DataFrame(df)
                ordered[safe_name] = normalized
        if not ordered:
            ordered["班级1"] = _empty_student_dataframe().copy()
        self.sheets = ordered
        if not self.active_class or self.active_class not in self.sheets:
            self.active_class = next(iter(self.sheets))

    def class_names(self) -> List[str]:
        return list(self.sheets.keys())

    def is_empty(self) -> bool:
        if not self.sheets:
            return True
        for df in self.sheets.values():
            try:
                if not df.empty:
                    return False
            except AttributeError:
                return False
        return True

    def get_active_dataframe(self) -> PandasDataFrame:
        if not self.sheets:
            return _empty_student_dataframe().copy()
        if self.active_class not in self.sheets:
            self.active_class = next(iter(self.sheets))
        df = self.sheets.get(self.active_class)
        if df is None:
            return _empty_student_dataframe().copy()
        try:
            return df.copy()
        except Exception:
            return pd.DataFrame(df)

    def set_active_class(self, class_name: str) -> None:
        name = str(class_name).strip()
        if name in self.sheets:
            self.active_class = name

    def update_class(self, class_name: str, df: PandasDataFrame) -> None:
        try:
            normalized = _normalize_student_dataframe(df, drop_incomplete=False)
        except Exception:
            normalized = pd.DataFrame(df)
        self.sheets[class_name] = normalized
        self.active_class = class_name

    def add_class(self, class_name: str) -> str:
        base_name = str(class_name).strip()
        if not base_name:
            base_name = f"班级{len(self.sheets) + 1}"
        safe_name = _sanitize_sheet_name(base_name, base_name)
        if safe_name in self.sheets:
            suffix = 2
            while f"{safe_name}_{suffix}" in self.sheets:
                suffix += 1
            safe_name = f"{safe_name}_{suffix}"
        self.sheets[safe_name] = _empty_student_dataframe().copy()
        self.active_class = safe_name
        return safe_name

    def as_dict(self) -> "OrderedDict[str, PandasDataFrame]":
        ordered: "OrderedDict[str, PandasDataFrame]" = OrderedDict()
        for name, df in self.sheets.items():
            try:
                ordered[name] = df.copy()
            except Exception:
                ordered[name] = pd.DataFrame(df)
        return ordered


def _write_student_workbook(file_path: str, data: Mapping[str, PandasDataFrame]) -> None:
    payload = _export_student_workbook_bytes(data)
    tmp_dir = os.path.dirname(os.path.abspath(file_path)) or "."
    fd, tmp_path = tempfile.mkstemp(suffix=".xlsx", dir=tmp_dir)
    try:
        with os.fdopen(fd, "wb") as tmp_file:
            tmp_file.write(payload)
        os.replace(tmp_path, file_path)
    finally:
        with contextlib.suppress(FileNotFoundError):
            os.remove(tmp_path)


def _write_encrypted_student_workbook(file_path: str, data: Mapping[str, PandasDataFrame], password: str) -> None:
    payload = _export_student_workbook_bytes(data)
    encrypted = _encrypt_student_bytes(password, payload)
    tmp_dir = os.path.dirname(os.path.abspath(file_path)) or "."
    fd, tmp_path = tempfile.mkstemp(suffix=".enc", dir=tmp_dir)
    try:
        with os.fdopen(fd, "wb") as tmp_file:
            tmp_file.write(encrypted)
        os.replace(tmp_path, file_path)
    finally:
        with contextlib.suppress(FileNotFoundError):
            os.remove(tmp_path)


def _export_student_workbook_bytes(data: Mapping[str, PandasDataFrame]) -> bytes:
    normalized: "OrderedDict[str, PandasDataFrame]" = OrderedDict()
    for idx, (name, df) in enumerate(data.items(), start=1):
        fallback = f"班级{idx}" if idx > 1 else "班级1"
        sheet_name = _sanitize_sheet_name(name, fallback)
        try:
            normalized_df = _normalize_student_dataframe(df, drop_incomplete=False)
        except Exception:
            normalized_df = pd.DataFrame(df)
        normalized[sheet_name] = normalized_df
    if not normalized:
        normalized["班级1"] = _empty_student_dataframe().copy()

    buffer = io.BytesIO()
    try:
        engine = "openpyxl" if OPENPYXL_AVAILABLE else None
        with pd.ExcelWriter(buffer, engine=engine) as writer:  # type: ignore[call-arg]
            for sheet_name, df in normalized.items():
                df.to_excel(writer, sheet_name=sheet_name, index=False)
        buffer.seek(0)
        return buffer.getvalue()
    except Exception:
        buffer.seek(0)
        first = next(iter(normalized.values()))
        first.to_excel(buffer, index=False)
        return buffer.getvalue()


def _save_student_workbook(
    data: Mapping[str, PandasDataFrame],
    file_path: str,
    encrypted_file_path: str,
    *,
    encrypted: bool,
    password: Optional[str],
) -> None:
    if encrypted:
        if not password:
            raise ValueError("缺少加密密码")
        _write_encrypted_student_workbook(encrypted_file_path, data, password)
        with contextlib.suppress(FileNotFoundError):
            os.remove(file_path)
    else:
        _write_student_workbook(file_path, data)
        with contextlib.suppress(FileNotFoundError):
            os.remove(encrypted_file_path)


def load_student_data(parent: Optional[QWidget]) -> Optional[StudentWorkbook]:
    """从 students.xlsx 读取点名所需的数据，不存在时自动生成模板。"""

    if not (PANDAS_AVAILABLE and OPENPYXL_AVAILABLE):
        QMessageBox.warning(parent, "提示", "未安装 pandas/openpyxl，点名功能不可用。")
        return None

    file_path = RollCallTimerWindow.STUDENT_FILE
    encrypted_path = getattr(RollCallTimerWindow, "ENCRYPTED_STUDENT_FILE", file_path + ".enc")

    if not os.path.exists(file_path) and os.path.exists(encrypted_path):
        attempts = 0
        while attempts < 3:
            password, ok = PasswordPromptDialog.get_password(
                parent,
                "解密学生数据",
                "检测到已加密的学生名单，请输入密码：",
                allow_empty=False,
            )
            if not ok:
                QMessageBox.information(parent, "提示", "已取消加载加密的学生名单。")
                return None
            password = password.strip()
            if not password:
                QMessageBox.warning(parent, "提示", "密码不能为空，请重新输入。")
                attempts += 1
                continue
            try:
                with open(encrypted_path, "rb") as fh:
                    payload = fh.read()
                plain_bytes = _decrypt_student_bytes(password, payload)
                buffer = io.BytesIO(plain_bytes)
                raw_data = pd.read_excel(buffer, sheet_name=None)
                workbook = StudentWorkbook(OrderedDict(raw_data), active_class="")
                _set_session_student_encryption(True, password)
                return workbook
            except Exception as exc:
                attempts += 1
                QMessageBox.warning(parent, "提示", f"解密失败：{exc}")
        QMessageBox.critical(parent, "错误", "多次输入密码失败，无法加载学生名单。")
        return None

    if not os.path.exists(file_path):
        try:
            template = pd.DataFrame(
                {"学号": [101, 102, 103], "姓名": ["张三", "李四", "王五"], "分组": ["A", "B", "A"], "成绩": [0, 0, 0]}
            )
            workbook = StudentWorkbook(OrderedDict({"班级1": template}), active_class="班级1")
            _write_student_workbook(file_path, workbook.as_dict())
            show_quiet_information(parent, f"未找到学生名单，已为您创建模板文件：{file_path}")
            _set_session_student_encryption(False, None)
        except Exception as exc:
            QMessageBox.critical(parent, "错误", f"创建模板文件失败：{exc}")
            return None

    try:
        raw_data = pd.read_excel(file_path, sheet_name=None)
        workbook = StudentWorkbook(OrderedDict(raw_data), active_class="")
        _write_student_workbook(file_path, workbook.as_dict())
        _set_session_student_encryption(False, None)
        if os.path.exists(encrypted_path):
            show_quiet_information(parent, "检测到同时存在加密文件，将优先使用明文 students.xlsx。")
        return workbook
    except Exception as exc:
        QMessageBox.critical(parent, "错误", f"无法加载学生名单，请检查文件格式。\n错误：{exc}")
        return None


# ---------- 启动器 ----------
class LauncherBubble(QWidget):
    """启动器缩小时显示的悬浮圆球，负责发出恢复指令。"""

    restore_requested = pyqtSignal()
    position_changed = pyqtSignal(QPoint)

    def __init__(self, diameter: int = 42) -> None:
        super().__init__(
            None,
            Qt.WindowType.Tool
            | Qt.WindowType.FramelessWindowHint
            | Qt.WindowType.WindowStaysOnTopHint,
        )
        self.setAttribute(Qt.WidgetAttribute.WA_TranslucentBackground, True)
        self.setAttribute(Qt.WidgetAttribute.WA_NoSystemBackground, True)
        self.setAttribute(Qt.WidgetAttribute.WA_ShowWithoutActivating, True)
        self.setCursor(Qt.CursorShape.PointingHandCursor)
        self.setWindowTitle("ClassroomTools Bubble")
        self._diameter = max(32, diameter)
        self.setFixedSize(self._diameter, self._diameter)
        self.setWindowOpacity(0.74)
        self._ensure_min_width = self._diameter
        self._ensure_min_height = self._diameter
        self._dragging = False
        self._drag_offset = QPoint()
        self._moved = False

    def place_near(self, target: QPoint, screen: Optional[QScreen]) -> None:
        """将气泡吸附到距离 target 最近的屏幕边缘。"""

        if screen is None:
            screen = QApplication.screenAt(target) or QApplication.primaryScreen()
        if screen is None:
            return
        available = screen.availableGeometry()
        margin = 6
        bubble_size = self.size()
        center = QPoint(int(target.x()), int(target.y()))
        center.setX(max(available.left(), min(center.x(), available.right())))
        center.setY(max(available.top(), min(center.y(), available.bottom())))

        distances = {
            "left": abs(center.x() - available.left()),
            "right": abs(available.right() - center.x()),
            "top": abs(center.y() - available.top()),
            "bottom": abs(available.bottom() - center.y()),
        }
        nearest_edge = min(distances, key=distances.get)
        if nearest_edge == "left":
            x = available.left() + margin
            y = center.y() - bubble_size.height() // 2
        elif nearest_edge == "right":
            x = available.right() - bubble_size.width() - margin
            y = center.y() - bubble_size.height() // 2
        elif nearest_edge == "top":
            y = available.top() + margin
            x = center.x() - bubble_size.width() // 2
        else:
            y = available.bottom() - bubble_size.height() - margin
            x = center.x() - bubble_size.width() // 2

        x = max(available.left() + margin, min(x, available.right() - bubble_size.width() - margin))
        y = max(available.top() + margin, min(y, available.bottom() - bubble_size.height() - margin))
        self.move(int(x), int(y))
        self.position_changed.emit(self.pos())

    def snap_to_edge(self) -> None:
        screen = self.screen() or QApplication.screenAt(self.frameGeometry().center()) or QApplication.primaryScreen()
        if screen is None:
            return
        self.place_near(self.frameGeometry().center(), screen)

    def paintEvent(self, event) -> None:
        painter = QPainter(self)
        painter.setRenderHint(QPainter.RenderHint.Antialiasing, True)
        rect = self.rect()
        color = QColor(32, 33, 36, 150)
        highlight = QColor(138, 180, 248, 160)
        painter.setBrush(QBrush(color))
        painter.setPen(Qt.PenStyle.NoPen)
        painter.drawEllipse(rect)
        painter.setBrush(QBrush(highlight))
        painter.drawEllipse(rect.adjusted(rect.width() // 3, rect.height() // 3, -rect.width() // 6, -rect.height() // 6))

    def mousePressEvent(self, event) -> None:
        if event.button() == Qt.MouseButton.LeftButton:
            self._dragging = True
            self._drag_offset = event.position().toPoint()
            self._moved = False
        super().mousePressEvent(event)

    def mouseMoveEvent(self, event) -> None:
        if self._dragging and event.buttons() & Qt.MouseButton.LeftButton:
            new_pos = event.globalPosition().toPoint() - self._drag_offset
            self.move(new_pos)
            self._moved = True
        super().mouseMoveEvent(event)

    def mouseReleaseEvent(self, event) -> None:
        if event.button() == Qt.MouseButton.LeftButton:
            if not self._moved:
                self.restore_requested.emit()
            else:
                self.snap_to_edge()
                self.position_changed.emit(self.pos())
            self._dragging = False
        super().mouseReleaseEvent(event)

    def showEvent(self, event) -> None:  # type: ignore[override]
        super().showEvent(event)
        ensure_widget_within_screen(self)


class LauncherWindow(QWidget):
    def __init__(self, settings_manager: SettingsManager, student_workbook: Optional[StudentWorkbook]) -> None:
        super().__init__(None, Qt.WindowType.Tool | Qt.WindowType.FramelessWindowHint | Qt.WindowType.WindowStaysOnTopHint)
        self.settings_manager = settings_manager
        self.student_workbook: Optional[StudentWorkbook] = student_workbook
        self.student_data: Optional[PandasDataFrame] = None
        if PANDAS_READY and student_workbook is not None:
            try:
                self.student_data = student_workbook.get_active_dataframe()
            except Exception:
                self.student_data = pd.DataFrame(columns=["学号", "姓名", "分组", "成绩"])
        self.overlay: Optional[OverlayWindow] = None
        self.roll_call_window: Optional[RollCallTimerWindow] = None
        self._dragging = False; self._drag_offset = QPoint()
        self.bubble: Optional[LauncherBubble] = None
        self._last_position = QPoint()
        self._bubble_position = QPoint()
        self._minimized = False
        self._minimized_on_start = False

        self.setAttribute(Qt.WidgetAttribute.WA_StyledBackground, True)
        self.setStyleSheet(
            """
            QWidget#launcherContainer {
                background-color: rgba(28, 29, 32, 232);
                border-radius: 9px;
                border: 1px solid rgba(255, 255, 255, 40);
            }
            QPushButton {
                color: #f1f3f4;
                background-color: rgba(60, 64, 67, 230);
                border: 1px solid rgba(255, 255, 255, 35);
                border-radius: 6px;
                padding: 3px 9px;
                min-height: 26px;
            }
            QPushButton:hover {
                background-color: rgba(138, 180, 248, 240);
                border-color: rgba(138, 180, 248, 255);
                color: #202124;
            }
            QCheckBox {
                color: #f1f3f4;
                spacing: 4px;
            }
            QCheckBox::indicator {
                width: 14px;
                height: 14px;
                border-radius: 4px;
                border: 1px solid rgba(255, 255, 255, 60);
                background: rgba(32, 33, 36, 240);
            }
            QCheckBox::indicator:checked {
                background-color: #8ab4f8;
                border-color: transparent;
            }
            """
        )
        container = QWidget(self); container.setObjectName("launcherContainer")
        layout = QVBoxLayout(self); layout.setContentsMargins(0, 0, 0, 0); layout.addWidget(container)
        v = QVBoxLayout(container); v.setContentsMargins(8, 8, 8, 8); v.setSpacing(5)

        # 通过三段可伸缩空白保证“画笔”“点名/计时”两侧及中间留白一致
        row = QGridLayout(); row.setContentsMargins(0, 0, 0, 0); row.setHorizontalSpacing(0)
        for col in (0, 2, 4):
            row.setColumnMinimumWidth(col, 12)
            row.setColumnStretch(col, 1)
        self.paint_button = QPushButton("画笔")
        self.paint_button.clicked.connect(self.toggle_paint)
        row.addItem(QSpacerItem(0, 0, QSizePolicy.Policy.Expanding, QSizePolicy.Policy.Minimum), 0, 0)
        row.addWidget(self.paint_button, 0, 1)
        row.addItem(QSpacerItem(0, 0, QSizePolicy.Policy.Expanding, QSizePolicy.Policy.Minimum), 0, 2)
        self.roll_call_button = QPushButton("点名/计时")
        self.roll_call_button.clicked.connect(self.toggle_roll_call)
        row.addWidget(self.roll_call_button, 0, 3)
        row.addItem(QSpacerItem(0, 0, QSizePolicy.Policy.Expanding, QSizePolicy.Policy.Minimum), 0, 4)
        unified_width = self._action_button_width()
        self.paint_button.setFixedWidth(unified_width)
        self.roll_call_button.setFixedWidth(unified_width)
        v.addLayout(row)

        bottom = QHBoxLayout(); bottom.setSpacing(3)
        self.minimize_button = QPushButton("缩小"); self.minimize_button.clicked.connect(self.minimize_launcher)
        bottom.addWidget(self.minimize_button)

        self.autostart_check = QCheckBox("开机启动"); self.autostart_check.stateChanged.connect(self.toggle_autostart); bottom.addWidget(self.autostart_check)
        bottom.addStretch(1)

        self.about_button = QPushButton("关于"); self.about_button.clicked.connect(self.show_about); bottom.addWidget(self.about_button)
        self.exit_button = QPushButton("退出")
        self.exit_button.clicked.connect(self.request_exit)
        bottom.addWidget(self.exit_button)
        v.addLayout(bottom)

        aux_width = max(self.minimize_button.sizeHint().width(), 52)
        self.minimize_button.setFixedWidth(aux_width)
        about_width = max(self.about_button.sizeHint().width(), 52)
        exit_width = max(self.exit_button.sizeHint().width(), 52)
        self.about_button.setFixedWidth(about_width)
        self.exit_button.setFixedWidth(exit_width)

        button_height = max(
            self.paint_button.sizeHint().height(),
            self.roll_call_button.sizeHint().height(),
            self.minimize_button.sizeHint().height(),
            self.about_button.sizeHint().height(),
            self.exit_button.sizeHint().height(),
        )
        for btn in (self.paint_button, self.roll_call_button, self.minimize_button, self.about_button, self.exit_button):
            btn.setFixedHeight(button_height)

        s = self.settings_manager.load_settings().get("Launcher", {})
        x = int(s.get("x", "120")); y = int(s.get("y", "120"))
        self.move(x, y)
        self._last_position = QPoint(x, y)
        bubble_x = int(s.get("bubble_x", str(x)))
        bubble_y = int(s.get("bubble_y", str(y)))
        self._bubble_position = QPoint(bubble_x, bubble_y)
        minimized = str_to_bool(s.get("minimized", "False"), False)
        self._minimized = minimized
        self._minimized_on_start = minimized

        startup = self.settings_manager.load_settings().get("Startup", {})
        autostart_enabled = str_to_bool(startup.get("autostart_enabled", "False"), False)
        self.autostart_check.setChecked(autostart_enabled and WINREG_AVAILABLE)
        self.autostart_check.setEnabled(WINREG_AVAILABLE)

        if not (PANDAS_AVAILABLE and OPENPYXL_AVAILABLE):
            self.roll_call_button.setEnabled(False)

        for w in (self, container, self.paint_button, self.roll_call_button, self.minimize_button, self.autostart_check):
            w.installEventFilter(self)

        # 锁定启动器的推荐尺寸，避免误拖拽造成遮挡
        self.adjustSize()
        self.setFixedSize(self.sizeHint())
        self._base_minimum_width = self.minimumWidth()
        self._base_minimum_height = self.minimumHeight()
        self._ensure_min_width = self.width()
        self._ensure_min_height = self.height()

    def _action_button_width(self) -> int:
        """计算“画笔”与“点名/计时”按钮的统一宽度，保证观感一致。"""

        paint_metrics = QFontMetrics(self.paint_button.font())
        roll_metrics = QFontMetrics(self.roll_call_button.font())
        paint_texts = ["画笔", "隐藏画笔"]
        roll_texts = ["点名/计时", "显示点名", "隐藏点名"]
        max_width = max(
            max(paint_metrics.horizontalAdvance(text) for text in paint_texts),
            max(roll_metrics.horizontalAdvance(text) for text in roll_texts),
        )
        return max_width + 28

    def showEvent(self, e) -> None:
        super().showEvent(e)
        ensure_widget_within_screen(self)
        self._last_position = self.pos()
        if self._minimized_on_start:
            QTimer.singleShot(0, self._restore_minimized_state)

    def eventFilter(self, obj, e) -> bool:
        if e.type() == QEvent.Type.MouseButtonPress and e.button() == Qt.MouseButton.LeftButton:
            self._dragging = True; self._drag_offset = e.globalPosition().toPoint() - self.pos()
        elif e.type() == QEvent.Type.MouseMove and self._dragging and e.buttons() & Qt.MouseButton.LeftButton:
            self.move(e.globalPosition().toPoint() - self._drag_offset)
        elif e.type() == QEvent.Type.MouseButtonRelease and e.button() == Qt.MouseButton.LeftButton:
            self._dragging = False
            self._last_position = self.pos()
            self.save_position()
        return super().eventFilter(obj, e)

    def save_position(self) -> None:
        settings = self.settings_manager.load_settings()
        pos = self._last_position if (self._minimized and not self._last_position.isNull()) else self.pos()
        launcher = settings.get("Launcher", {})
        launcher["x"] = str(pos.x())
        launcher["y"] = str(pos.y())
        bubble_pos = self._bubble_position if not self._bubble_position.isNull() else pos
        launcher["bubble_x"] = str(bubble_pos.x())
        launcher["bubble_y"] = str(bubble_pos.y())
        launcher["minimized"] = bool_to_str(self._minimized)
        settings["Launcher"] = launcher
        startup = settings.get("Startup", {}); startup["autostart_enabled"] = bool_to_str(self.autostart_check.isChecked()); settings["Startup"] = startup
        self.settings_manager.save_settings(settings)

    def toggle_paint(self) -> None:
        """打开或隐藏屏幕画笔覆盖层。"""
        if self.overlay is None: self.overlay = OverlayWindow(self.settings_manager)
        if self.overlay.isVisible():
            self.overlay.hide_overlay(); self.paint_button.setText("画笔")
        else:
            self.overlay.show_overlay(); self.paint_button.setText("隐藏画笔")

    def toggle_roll_call(self) -> None:
        """切换点名/计时窗口的显示状态，必要时先创建窗口。"""
        if self.roll_call_window is None:
            if not PANDAS_AVAILABLE or not OPENPYXL_AVAILABLE:
                QMessageBox.warning(self, "提示", "未安装 pandas/openpyxl，点名功能不可用。")
                return
            settings = self.settings_manager.load_settings().get("RollCallTimer", {})
            initial_mode = settings.get("mode", "roll_call")
            defer_prompt = initial_mode == "timer"
            if self.student_workbook is None and not defer_prompt:
                workbook = load_student_data(self)
                if workbook is None:
                    QMessageBox.warning(self, "提示", "学生数据加载失败，无法打开点名器。")
                    return
                self.student_workbook = workbook
                if PANDAS_READY:
                    try:
                        self.student_data = workbook.get_active_dataframe()
                    except Exception:
                        self.student_data = pd.DataFrame(columns=["学号", "姓名", "分组", "成绩"])
            self.roll_call_window = RollCallTimerWindow(
                self.settings_manager,
                self.student_workbook,
                parent=self,
                defer_password_prompt=defer_prompt,
            )
            self.roll_call_window.window_closed.connect(self.on_roll_call_window_closed)
            self.roll_call_window.visibility_changed.connect(self.on_roll_call_visibility_changed)
            self.roll_call_window.show()
            self.roll_call_button.setText("隐藏点名")
        else:
            if self.roll_call_window.isVisible():
                self.roll_call_window.hide()
                self.roll_call_button.setText("显示点名")
            else:
                self.roll_call_window.show()
                self.roll_call_window.raise_()
                self.roll_call_button.setText("隐藏点名")

    def on_roll_call_window_closed(self) -> None:
        window = self.roll_call_window
        if window is not None:
            try:
                self.student_workbook = window.student_workbook
                self.student_data = window.student_data
            except Exception:
                pass
        self.roll_call_window = None
        self.roll_call_button.setText("点名/计时")

    def on_roll_call_visibility_changed(self, visible: bool) -> None:
        self.roll_call_button.setText("隐藏点名" if visible else "显示点名")

    def toggle_autostart(self) -> None:
        if not WINREG_AVAILABLE: return
        enabled = self.autostart_check.isChecked()
        self.set_autostart(enabled); self.save_position()

    def request_exit(self) -> None:
        """优雅地关闭应用程序，确保所有窗口在退出前持久化状态。"""

        app = QApplication.instance()
        if not self.close():
            return
        if app is not None:
            QTimer.singleShot(0, app.quit)

    def handle_about_to_quit(self) -> None:
        """在应用退出前的最后一道保险，保证关键状态已经写入配置。"""

        self.save_position()
        window = self.roll_call_window
        if window is not None:
            try:
                window.save_settings()
            except RuntimeError:
                pass

    def minimize_launcher(self, from_settings: bool = False) -> None:
        """将启动器收纳为悬浮圆球。"""

        if self._minimized and not from_settings:
            return
        if self.bubble is None:
            self.bubble = LauncherBubble()
            self.bubble.restore_requested.connect(self.restore_from_bubble)
            self.bubble.position_changed.connect(self._on_bubble_position_changed)
        target_center = self.frameGeometry().center()
        screen = self.screen() or QApplication.screenAt(target_center) or QApplication.primaryScreen()
        if not from_settings:
            self._last_position = self.pos()
        self.hide()
        if from_settings and not self._bubble_position.isNull():
            self.bubble.place_near(self._bubble_position, screen)
        else:
            self.bubble.place_near(target_center, screen)
        self.bubble.setWindowOpacity(0.74)
        self.bubble.show()
        self.bubble.raise_()
        self._minimized = True
        self.save_position()

    def _restore_minimized_state(self) -> None:
        if not self._minimized_on_start:
            return
        self._minimized_on_start = False
        self.minimize_launcher(from_settings=True)

    def restore_from_bubble(self) -> None:
        """从悬浮球恢复主启动器窗口。"""

        self._minimized = False
        target_pos: Optional[QPoint] = None
        screen = None
        if self.bubble:
            self._bubble_position = self.bubble.pos()
            bubble_geom = self.bubble.frameGeometry()
            bubble_center = bubble_geom.center()
            screen = self.bubble.screen() or QApplication.screenAt(bubble_center) or QApplication.primaryScreen()
            margin = 12
            width = self.width() or self.sizeHint().width()
            height = self.height() or self.sizeHint().height()
            if screen is not None:
                available = screen.availableGeometry()
                distances = {
                    "left": abs(bubble_center.x() - available.left()),
                    "right": abs(available.right() - bubble_center.x()),
                    "top": abs(bubble_center.y() - available.top()),
                    "bottom": abs(available.bottom() - bubble_center.y()),
                }
                nearest_edge = min(distances, key=distances.get)
                if nearest_edge == "left":
                    x = bubble_geom.right() + margin
                    y = bubble_center.y() - height // 2
                elif nearest_edge == "right":
                    x = bubble_geom.left() - width - margin
                    y = bubble_center.y() - height // 2
                elif nearest_edge == "top":
                    y = bubble_geom.bottom() + margin
                    x = bubble_center.x() - width // 2
                else:
                    y = bubble_geom.top() - height - margin
                    x = bubble_center.x() - width // 2
                x = max(available.left(), min(int(x), available.right() - width))
                y = max(available.top(), min(int(y), available.bottom() - height))
                target_pos = QPoint(x, y)
            self.bubble.hide()
        if target_pos is None and not self._last_position.isNull():
            target_pos = QPoint(self._last_position)
        if target_pos is not None:
            self.move(target_pos)
        self.show()
        self.raise_()
        self.activateWindow()
        ensure_widget_within_screen(self)
        self._last_position = self.pos()
        self.save_position()

    def _on_bubble_position_changed(self, pos: QPoint) -> None:
        self._bubble_position = QPoint(pos.x(), pos.y())
        if self._minimized:
            self.save_position()

    def set_autostart(self, enabled: bool) -> None:
        if not WINREG_AVAILABLE: return
        key_path = r"Software\\Microsoft\\Windows\\CurrentVersion\\Run"
        try:
            with winreg.OpenKey(winreg.HKEY_CURRENT_USER, key_path, 0, winreg.KEY_SET_VALUE) as key:
                if enabled:
                    script_path = self.get_script_path()
                    if script_path.lower().endswith((".py", ".pyw")):
                        pythonw = os.path.join(sys.prefix, "pythonw.exe")
                        if not os.path.exists(pythonw): pythonw = sys.executable
                        value = f'"{pythonw}" "{script_path}"'
                    else:
                        value = f'"{script_path}"'
                    winreg.SetValueEx(key, "ClassroomTools", 0, winreg.REG_SZ, value)
                else:
                    try: winreg.DeleteValue(key, "ClassroomTools")
                    except FileNotFoundError: pass
        except PermissionError:
            QMessageBox.warning(self, "提示", "写入开机启动失败，请以管理员身份运行。")
        except Exception as exc:
            QMessageBox.warning(self, "提示", f"设置开机启动失败：{exc}")

    def get_script_path(self) -> str:
        if getattr(sys, "frozen", False): return sys.executable
        return os.path.abspath(sys.argv[0])

    def show_about(self) -> None:
        AboutDialog(self).exec()

    def closeEvent(self, e) -> None:
        self.save_position()
        if self.bubble is not None:
            self.bubble.close()
        if self.roll_call_window is not None: self.roll_call_window.close()
        if self.overlay is not None: self.overlay.close()
        super().closeEvent(e)


# ---------- 入口 ----------
def main() -> None:
    """应用程序入口：初始化 DPI、加载设置并启动启动器窗口。"""
    ensure_high_dpi_awareness()
    app = QApplication(sys.argv)
    app.setQuitOnLastWindowClosed(False)
    QToolTip.setFont(QFont("Microsoft YaHei UI", 9))

    settings_manager = SettingsManager()
    student_workbook = load_student_data(None) if PANDAS_AVAILABLE and not os.path.exists(
        RollCallTimerWindow.ENCRYPTED_STUDENT_FILE
    ) else None

    window = LauncherWindow(settings_manager, student_workbook)
    app.aboutToQuit.connect(window.handle_about_to_quit)
    window.show()
    sys.exit(app.exec())


# Nuitka 打包指令（根据当前依赖整理的推荐参数，保持在单行便于复制）：
# 单文件：python -m nuitka --onefile --enable-plugin=pyqt6 --include-qt-plugins=sensible --windows-disable-console --windows-icon-from-ico=icon.ico --include-data-file=students.xlsx=students.xlsx --include-data-file=settings.ini=settings.ini ClassroomTools.py
# 独立目录：python -m nuitka --standalone --enable-plugin=pyqt6 --include-qt-plugins=sensible --windows-disable-console --windows-icon-from-ico=icon.ico --output-dir=dist --include-data-file=students.xlsx=students.xlsx --include-data-file=settings.ini=settings.ini ClassroomTools.py
if __name__ == "__main__":
    main()<|MERGE_RESOLUTION|>--- conflicted
+++ resolved
@@ -2276,11 +2276,7 @@
             color_layout.addWidget(button, index // 4, index % 4)
         layout.addLayout(color_layout)
 
-<<<<<<< HEAD
         control_label = QLabel("放映与滚动控制：")
-=======
-        control_label = QLabel("翻页与滚动控制：")
->>>>>>> c5f537a4
         control_label.setStyleSheet("font-weight: bold;")
         layout.addWidget(control_label)
         control_grid = QGridLayout()
@@ -5340,27 +5336,18 @@
 
     def _resolve_control_target(self) -> Optional[int]:
         target = self._current_navigation_target()
-<<<<<<< HEAD
         if target and not self._presentation_control_allowed(target, log=False):
             target = None
-=======
->>>>>>> c5f537a4
         if target:
             return target
         if self._forwarder is not None:
             try:
-<<<<<<< HEAD
                 candidate = self._forwarder.get_presentation_target()
             except Exception:
                 candidate = None
             if candidate and not self._presentation_control_allowed(candidate, log=False):
                 return None
             return candidate
-=======
-                return self._forwarder.get_presentation_target()
-            except Exception:
-                return None
->>>>>>> c5f537a4
         return None
 
     def _is_word_like_class(self, class_name: str) -> bool:
@@ -5381,31 +5368,6 @@
                 return False
             if any(keyword in class_name for keyword in self._WPS_WRITER_KEYWORDS):
                 return True
-<<<<<<< HEAD
-        return False
-
-    def _is_wps_slideshow_class(self, class_name: str) -> bool:
-        if not class_name:
-            return False
-        if class_name in self._WPS_SLIDESHOW_CLASSES:
-            return True
-        return class_name.startswith("kwppshow")
-
-    def _is_wps_slideshow_target(self, hwnd: Optional[int] = None) -> bool:
-        if hwnd is None:
-            hwnd = self._current_navigation_target()
-        if not hwnd:
-            return False
-        class_name = self._presentation_window_class(hwnd)
-        if self._is_wps_slideshow_class(class_name):
-            return True
-        if class_name in self._SLIDESHOW_PRIORITY_CLASSES or class_name in self._SLIDESHOW_SECONDARY_CLASSES:
-            top_hwnd = _user32_top_level_hwnd(hwnd)
-            process_name = self._window_process_name(top_hwnd or hwnd)
-            if process_name.startswith("wpp"):
-                return True
-=======
->>>>>>> c5f537a4
         return False
 
     def _is_wps_slideshow_class(self, class_name: str) -> bool:
@@ -5443,6 +5405,28 @@
         if not hwnd:
             return False
         class_name = self._presentation_window_class(hwnd)
+        if self._is_wps_slideshow_class(class_name):
+            return True
+        if class_name in self._SLIDESHOW_PRIORITY_CLASSES or class_name in self._SLIDESHOW_SECONDARY_CLASSES:
+            top_hwnd = _user32_top_level_hwnd(hwnd)
+            process_name = self._window_process_name(top_hwnd or hwnd)
+            if process_name.startswith("wpp"):
+                return True
+        return False
+
+    def _is_wps_slideshow_class(self, class_name: str) -> bool:
+        if not class_name:
+            return False
+        if class_name in self._WPS_SLIDESHOW_CLASSES:
+            return True
+        return class_name.startswith("kwppshow")
+
+    def _is_wps_slideshow_target(self, hwnd: Optional[int] = None) -> bool:
+        if hwnd is None:
+            hwnd = self._current_navigation_target()
+        if not hwnd:
+            return False
+        class_name = self._presentation_window_class(hwnd)
         return self._is_wps_slideshow_class(class_name)
 
     def _word_navigation_vk(self, vk_code: int, target_hwnd: Optional[int]) -> int:
@@ -5495,7 +5479,6 @@
             if via_toolbar:
                 self._cancel_navigation_cursor_hold()
             return
-<<<<<<< HEAD
         wps_slideshow_target = (
             effective_target if effective_target and self._is_wps_slideshow_target(effective_target) else None
         )
@@ -5508,11 +5491,6 @@
         is_word_target = self._is_word_like_class(target_class)
         prefer_wheel = via_toolbar or self.navigation_active or self.mode == "cursor"
         suppress_focus_restore = bool(wps_slideshow_target) or self._is_wps_slideshow_class(target_class)
-=======
-        is_word_target = self._is_word_like_class(target_class)
-        prefer_wheel = via_toolbar or self.navigation_active or self.mode == "cursor"
-        suppress_focus_restore = self._is_wps_slideshow_class(target_class)
->>>>>>> c5f537a4
         success = False
         wheel_used = False
         if wheel_delta and (prefer_wheel or is_word_target):
