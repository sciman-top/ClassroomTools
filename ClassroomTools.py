--- conflicted
+++ resolved
@@ -1285,13 +1285,8 @@
         self.pen_color = QColor(initial_color)
 
         layout = QVBoxLayout(self)
-<<<<<<< HEAD
         layout.setContentsMargins(12, 10, 12, 12)
         layout.setSpacing(6)
-=======
-        layout.setContentsMargins(10, 8, 10, 14)
-        layout.setSpacing(5)
->>>>>>> 0126012d
 
         size_layout = QHBoxLayout()
         size_label = QLabel("粗细:")
@@ -1311,12 +1306,8 @@
         color_widget = QWidget()
         color_layout = QGridLayout(color_widget)
         color_layout.setContentsMargins(0, 0, 0, 0)
-<<<<<<< HEAD
         color_layout.setHorizontalSpacing(6)
         color_layout.setVerticalSpacing(6)
-=======
-        color_layout.setSpacing(4)
->>>>>>> 0126012d
         for index, (color_hex, name) in enumerate(self.COLORS.items()):
             button = QPushButton()
             button.setFixedSize(24, 24)
@@ -1346,13 +1337,8 @@
         if buttons.layout() is not None:
             buttons.layout().setContentsMargins(0, 6, 0, 0)
 
-<<<<<<< HEAD
         self.adjustSize()
         self.setFixedSize(self.size())
-=======
-        hint = self.sizeHint()
-        self.setFixedSize(hint.width(), hint.height() + 18)
->>>>>>> 0126012d
 
     def _select_color(self, color_hex: str) -> None:
         self.pen_color = QColor(color_hex)
@@ -3805,13 +3791,9 @@
         self.mode_button.setMinimumWidth(target_width)
         self.mode_button.setSizePolicy(QSizePolicy.Policy.Minimum, QSizePolicy.Policy.Fixed)
         compact_font = QFont("Microsoft YaHei UI", 9, QFont.Weight.Medium)
-<<<<<<< HEAD
         toolbar_height = recommended_control_height(compact_font, extra=12, minimum=34)
         self._toolbar_font = compact_font
         self._toolbar_height = toolbar_height
-=======
-        toolbar_height = recommended_control_height(compact_font, extra=8, minimum=30)
->>>>>>> 0126012d
         control_height = max(toolbar_height, recommended_control_height(mode_font, extra=8, minimum=30))
         apply_button_style(self.mode_button, ButtonStyles.TOOLBAR, height=control_height)
         self.mode_button.clicked.connect(self.toggle_mode)
@@ -3834,13 +3816,10 @@
         control_layout = QHBoxLayout(control_bar)
         control_layout.setContentsMargins(0, 0, 0, 0)
         control_layout.setSpacing(2)
-<<<<<<< HEAD
 
         self.showcase_button = QPushButton("展示"); _setup_secondary_button(self.showcase_button)
         self.showcase_button.clicked.connect(self.show_scoreboard)
         control_layout.addWidget(self.showcase_button)
-=======
->>>>>>> 0126012d
 
         self.class_button = QPushButton("班级"); _setup_secondary_button(self.class_button)
         self.class_button.clicked.connect(self.show_class_selector)
