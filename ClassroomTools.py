--- conflicted
+++ resolved
@@ -3878,7 +3878,6 @@
         control_layout.setContentsMargins(0, 0, 0, 0)
         control_layout.setSpacing(2)
 
-<<<<<<< HEAD
         self.class_button = QPushButton("班级"); _setup_secondary_button(self.class_button)
         self.class_button.clicked.connect(self.show_class_selector)
         control_layout.addWidget(self.class_button)
@@ -3888,8 +3887,6 @@
         _lock_button_width(self.reset_button)
         control_layout.addWidget(self.reset_button)
 
-=======
->>>>>>> 92b65478
         self.showcase_button = QPushButton("展示"); _setup_secondary_button(self.showcase_button)
         self.showcase_button.clicked.connect(self.show_scoreboard)
         control_layout.addWidget(self.showcase_button)
@@ -3902,14 +3899,6 @@
         self.encrypt_button.clicked.connect(self._on_encrypt_button_clicked)
         control_layout.addWidget(self.encrypt_button)
 
-<<<<<<< HEAD
-=======
-        self.reset_button = QPushButton("重置"); _setup_secondary_button(self.reset_button)
-        self.reset_button.clicked.connect(self.reset_roll_call_pools)
-        _lock_button_width(self.reset_button)
-        control_layout.addWidget(self.reset_button)
-
->>>>>>> 92b65478
         top.addWidget(control_bar, 0, Qt.AlignmentFlag.AlignLeft)
         top.addStretch(1)
 
@@ -4102,10 +4091,7 @@
         self._ensure_group_pool(self.current_group_name, force_reset=True)
         self.current_student_index = None
         self._pending_passive_student = None
-<<<<<<< HEAD
         self._restore_active_class_state()
-=======
->>>>>>> 92b65478
         self._snapshot_current_class()
         self._update_class_button_label()
         if propagate:
