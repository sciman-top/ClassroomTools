--- conflicted
+++ resolved
@@ -3226,7 +3226,6 @@
                 return ""
         return _user32_window_class_name(hwnd)
 
-<<<<<<< HEAD
     def _window_process_name(self, hwnd: int) -> str:
         pid = self._window_process_id(hwnd)
         if not pid:
@@ -3236,8 +3235,6 @@
             return ""
         return os.path.basename(path).strip().lower()
 
-=======
->>>>>>> f6948aff
     def _is_wps_slideshow_class(self, class_name: str) -> bool:
         if not class_name:
             return False
@@ -3246,7 +3243,6 @@
         return class_name.startswith("kwppshow")
 
     def _is_wps_slideshow_window(self, hwnd: int) -> bool:
-<<<<<<< HEAD
         class_name = self._window_class_name(hwnd)
         if self._is_wps_slideshow_class(class_name):
             return True
@@ -3255,9 +3251,6 @@
             if process_name.startswith("wpp"):
                 return True
         return False
-=======
-        return self._is_wps_slideshow_class(self._window_class_name(hwnd))
->>>>>>> f6948aff
 
     def _is_slideshow_class(self, class_name: str) -> bool:
         if not class_name:
@@ -5299,11 +5292,6 @@
             return "wps_ppt"
         if self._is_word_like_class(class_name) or self._is_word_like_class(top_class):
             return "ms_word"
-<<<<<<< HEAD
-=======
-        if self._class_has_ms_presentation_signature(class_name) or self._class_has_ms_presentation_signature(top_class):
-            return "ms_ppt"
->>>>>>> f6948aff
         process_name = self._window_process_name(top_hwnd or hwnd)
         if process_name:
             if process_name.startswith("wpp"):
@@ -5314,11 +5302,8 @@
                 return "ms_ppt"
             if "winword" in process_name:
                 return "ms_word"
-<<<<<<< HEAD
         if self._class_has_ms_presentation_signature(class_name) or self._class_has_ms_presentation_signature(top_class):
             return "ms_ppt"
-=======
->>>>>>> f6948aff
         return "other"
 
     def _is_presentation_category_allowed(self, category: str) -> bool:
@@ -5378,7 +5363,6 @@
                 return False
             if any(keyword in class_name for keyword in self._WPS_WRITER_KEYWORDS):
                 return True
-<<<<<<< HEAD
         return False
 
     def _is_wps_slideshow_class(self, class_name: str) -> bool:
@@ -5401,8 +5385,6 @@
             process_name = self._window_process_name(top_hwnd or hwnd)
             if process_name.startswith("wpp"):
                 return True
-=======
->>>>>>> f6948aff
         return False
 
     def _is_wps_slideshow_class(self, class_name: str) -> bool:
