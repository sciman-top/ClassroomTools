﻿# -*- coding: utf-8 -*-
from __future__ import annotations

import base64
import configparser
import ctypes
import io
import json
import os
import random
import shutil
import sys
import tempfile
import threading
import time
from queue import Empty, Queue
from typing import Dict, List, Optional, Mapping

from PyQt6.QtCore import (
    QByteArray,
    QPoint,
    QPointF,
    QRect,
    QSize,
    Qt,
    QTimer,
    QEvent,
    pyqtSignal,
    QObject,
)
from PyQt6.QtGui import (
    QBrush,
    QColor,
    QCursor,
    QFont,
    QFontDatabase,
    QFontMetrics,
    QIcon,
    QPainter,
    QPainterPath,
    QPen,
    QPixmap,
    QKeyEvent,
    QResizeEvent,
    QScreen,
)
from PyQt6.QtWidgets import (
    QApplication,
    QButtonGroup,
    QCheckBox,
    QComboBox,
    QDialog,
    QDialogButtonBox,
    QFrame,
    QGridLayout,
    QHBoxLayout,
    QLabel,
    QMenu,
    QMessageBox,
    QPushButton,
    QSpacerItem,
    QSizePolicy,
    QSlider,
    QSpinBox,
    QStackedWidget,
    QToolButton,
    QVBoxLayout,
    QWidget,
    QToolTip,
)

# ---------- 运行环境准备 ----------

def _prepare_windows_tts_environment() -> None:
    """确保 Windows 打包环境下的语音依赖可以写入缓存。"""

    if sys.platform != "win32":
        return
    cache_dir = os.environ.get("COMTYPES_CACHE_DIR", "").strip()
    if cache_dir and os.path.isdir(cache_dir):
        return
    try:
        base = os.environ.get("LOCALAPPDATA")
        if not base:
            base = os.path.join(os.path.expanduser("~"), "AppData", "Local")
        cache_dir = os.path.join(base, "ClassroomTools", "comtypes_cache")
        os.makedirs(cache_dir, exist_ok=True)
        os.environ["COMTYPES_CACHE_DIR"] = cache_dir
    except Exception:
        # 打包环境下若目录创建失败，也不要阻塞主程序。
        pass


_prepare_windows_tts_environment()

# ---------- 图标 ----------
class IconManager:
    """集中管理浮动工具条的 SVG 图标，方便后续统一换肤。"""
    _icons: Dict[str, str] = {
        "cursor": "PHN2ZyB4bWxucz0naHR0cDovL3d3dy53My5vcmcvMjAwMC9zdmcnIHZpZXdCb3g9JzAgMCAyNCAyNCc+CiAgICA8cGF0aCBmaWxsPScjZjFmM2Y0JyBkPSdNNCAzLjMgMTEuNCAyMWwxLjgtNS44IDYuMy0yLjF6Jy8+CiAgICA8cGF0aCBmaWxsPScjOGFiNGY4JyBkPSdtMTIuNiAxNC40IDQuOCA0LjgtMi4xIDIuMS00LjItNC4yeicvPgo8L3N2Zz4=",
        "shape": "PHN2ZyB4bWxucz0naHR0cDovL3d3dy53My5vcmcvMjAwMC9zdmcnIHZpZXdCb3g9JzAgMCAyNCAyNCc+CiAgICA8cmVjdCB4PSczLjUnIHk9JzMuNScgd2lkdGg9JzknIGhlaWdodD0nOScgcng9JzInIGZpbGw9JyNmMWYzZjQnLz4KICAgIDxjaXJjbGUgY3g9JzE2LjUnIGN5PScxNi41JyByPSc1LjUnIGZpbGw9J25vbmUnIHN0cm9rZT0nI2YxZjNmNCcgc3Ryb2tlLXdpZHRoPScxLjgnLz4KICAgIDxjaXJjbGUgY3g9JzE2LjUnIGN5PScxNi41JyByPSczLjUnIGZpbGw9JyM4YWI0ZjgnIGZpbGwtb3BhY2l0eT0nMC4zNScvPgo8L3N2Zz4=",
        "eraser": "PHN2ZyB4bWxucz0iaHR0cDovL3d3dy53My5vcmcvMjAwMC9zdmciIHZpZXdCb3g9IjAgMCAyNCAyNCI+CiAgPHBhdGggZD0iTTQuNiAxNC4yIDExLjMgNy40YTIgMiAwIDAgMSAyLjggMGwzLjUgMy41YTIgMiAwIDAgMSAwIDIuOGwtNC44IDQuOEg5LjRhMiAyIDAgMCAxLTEuNC0uNmwtMy0zYTIgMiAwIDAgMSAwLTIuOHoiIGZpbGw9IiNmNGE5YjciLz4KICA8cGF0aCBkPSJNOS4yIDE5LjZoNi4xYy42IDAgMS4xLS4yIDEuNS0uNmwxLjctMS43IiBmaWxsPSJub25lIiBzdHJva2U9IiM1ZjYzNjgiIHN0cm9rZS13aWR0aD0iMS42IiBzdHJva2UtbGluZWNhcD0icm91bmQiLz4KICA8cGF0aCBkPSJtNy4yIDEyLjMgNC41IDQuNSIgZmlsbD0ibm9uZSIgc3Ryb2tlPSIjZmZmZmZmIiBzdHJva2Utd2lkdGg9IjEuNiIgc3Rya2UtbGluZWNhcD0icm91bmQiLz4KICA8cGF0aCBkPSJNMy42IDE4LjZoNiIgc3Ryb2tlPSIjNWY2MzY4IiBzdHJva2Utd2lkdGg9IjEuNiIgc3Rya2UtbGluZWNhcD0icm91bmQiLz4KPC9zdmc+",
        "clear_all": "PHN2ZyB4bWxucz0iaHR0cDovL3d3dy53My5vcmcvMjAwMC9zdmciIHZpZXdCb3g9IjAgMCAyNCAyNCI+CiAgPGRlZnM+CiAgICA8bGluZWFyR3JhZGllbnQgaWQ9ImciIHgxPSIwIiB4Mj0iMCIgeTE9IjAiIHkyPSIxIj4KICAgICAgPHN0b3Agb2Zmc2V0PSIwIiBzdG9wLWNvbG9yPSIjOGFiNGY4Ii8+CiAgICAgIDxzdG9wIG9mZnNldD0iMSIgc3RvcC1jb2xvcj0iIzFhNzNlOCIvPgogICAgPC9saW5lYXJHcmFkaWVudD4KICA8L2RlZnM+CiAgPHBhdGggZD0iTTUuNSA4aDEzbC0uOSAxMS4yQTIgMiAwIDAgMSAxNS42IDIxSDguNGEyIDIgMCAwIDEtMS45LTEuOEw1LjUgOHoiIGZpbGw9InVybCgjZykiIHN0cm9rZT0iIzFhNzNlOCIgc3Rya2Utd2lkdGg9IjEuMiIvPgogIDxwYXRoIGQ9Ik05LjUgNS41IDEwLjMgNGgzLjRsLjggMS41aDQuNSIgZmlsbD0ibm9uZSIgc3Rya2U9IiM1ZjYzNjgiIHN0cm9rZS13aWR0aD0iMS42IiBzdHJva2UtbGluZWNhcD0icm91bmQiIHN0cm9rZS1saW5lam9pbj0icm91bmQiLz4KICA8cGF0aCBkPSJNNSA1LjVoNCIgc3Ryb2tlPSIjNWY2MzY4IiBzdHJva2Utd2lkdGg9IjEuNiIgc3Rya2UtbGluZWNhcD0icm91bmQiLz4KICA8cGF0aCBkPSJNMTAgMTEuMnY2LjFNMTQgMTEuMnY2LjEiIHN0cm9rZT0iI2ZmZmZmZiIgc3Rya2Utd2lkdGg9IjEuNCIgc3Rya2UtbGluZWNhcD0icm91bmQiLz4KICA8cGF0aCBkPSJNOC4yIDExLjJ2Ni4xIiBzdHJva2U9IiMzYjc4ZTciIHN0cm9rZS13aWR0aD0iMS40IiBzdHJva2UtbGluZWNhcD0icm91bmQiIG9wYWNpdHk9Ii43Ii8+CiAgPHBhdGggZD0iTTE1LjggMTEuMnY2LjEiIHN0cm9rZT0iIzNiNzhlNyIgc3Rya2Utd2lkdGg9IjEuNCIgc3Rya2UtbGluZWNhcD0icm91bmQiIG9wYWNpdHk9Ii43Ii8+CiAgPHBhdGggZD0iTTYuMiAzLjYgNy40IDIuNCIgc3Ryb2tlPSIjZmJiYzA0IiBzdHJva2Utd2lkdGg9IjEuNCIgc3Rya2UtbGluZWNhcD0icm91bmQiLz4KICA8cGF0aCBkPSJtMTguNCAzLjQgMS40LTEuNCIgc3Rya2U9IiMzNGE4NTMiIHN0cm9rZS13aWR0aD0iMS40IiBzdHJva2UtbGluZWNhcD0icm91bmQiLz4KPC9zdmc+",
        "settings": "PHN2ZyB4bWxucz0naHR0cDovL3d3dy53My5vcmcvMjAwMC9zdmcnIHZpZXdCb3g9JzAgMCAyNCAyNCc+CiAgICA8Y2lyY2xlIGN4PScxMicgY3k9JzEyJyByPSczLjUnIGZpbGw9JyM4YWI0ZjgnLz4KICAgIDxwYXRoIGZpbGw9J25vbmUnIHN0cm9rZT0nI2YxZjNmNCcgc3Ryb2tlLXdpZHRoPScxLjYnIHN0cm9rZS1saW5lY2FwPSdyb3VuZCcgc3Ryb2tlLWxpbmVqb2luPSdyb3VuZCcKICAgICAgICBkPSdNMTIgNC41VjIuOG0wIDE4LjR2LTEuN203LjEtNy41SDIwbS0xOCAwaDEuNk0xNy42IDZsMS4yLTEuMk01LjIgMTguNCA2LjQgMTcuMk02LjQgNiA1LjIgNC44bTEzLjYgMTMuNi0xLjItMS4yJy8+Cjwvc3ZnPg==",
        "whiteboard": "PHN2ZyB4bWxucz0naHR0cDovL3d3dy53My5vcmcvMjAwMC9zdmcnIHZpZXdCb3g9JzAgMCAyNCAyNCc+CiAgICA8cmVjdCB4PSczJyB5PSc0JyB3aWR0aD0nMTgnIGhlaWdodD0nMTInIHJ4PScyJyByeT0nMicgZmlsbD0nI2YxZjNmNCcgZmlsbC1vcGFjaXR5PScwLjEyJyBzdHJva2U9JyNmMWYzZjQnIHN0cm9rZS13aWR0aD0nMS42Jy8+CiAgICA8cGF0aCBkPSdtNyAxOCA1LTUgNSA1JyBmaWxsPSdub25lJyBzdHJva2U9JyM4YWI0ZjgnIHN0cm9rZS13aWR0aD0nMS44JyBzdHJva2UtbGluZWNhcD0ncm91bmQnIHN0cm9rZS1saW5lam9pbj0ncm91bmQnLz4KICAgIDxwYXRoIGQ9J004IDloOG0tOCAzaDUnIHN0cm9rZT0nI2YxZjNmNCcgc3Ryb2tlLXdpZHRoPScxLjYnIHN0cm9rZS1saW5lY2FwPSdyb3VuZCcvPgo8L3N2Zz4=",
        "undo": "PHN2ZyB4bWxucz0naHR0cDovL3d3dy53My5vcmcvMjAwMC9zdmcnIHZpZXdCb3g9JzAgMCAyNCAyNCc+CiAgPHBhdGggZmlsbD0nI2YxZjNmNCcgZD0nTTguNCA1LjJMMyAxMC42bDUuNCA1LjQgMS40LTEuNC0yLjMtMi4zaDUuNWMzLjIgMCA1LjggMi42IDUuOCA1LjggMCAuNS0uMSAxLS4yIDEuNWwyLjEuNmMuMi0uNy4zLTEuNC4zLTIuMSAwLTQuNC0zLjYtOC04LThINy41bDIuMy0yLjMtMS40LTEuNHonLz4KPC9zdmc+",
    }
    _cache: Dict[str, QIcon] = {}

    @classmethod
    def get_brush_icon(cls, color_hex: str) -> QIcon:
        key = f"brush_{color_hex.lower()}"
        if key in cls._cache:
            return cls._cache[key]
        pixmap = QPixmap(28, 28)
        pixmap.fill(Qt.GlobalColor.transparent)
        painter = QPainter(pixmap)
        painter.setRenderHint(QPainter.RenderHint.Antialiasing)
        brush_color = QColor(color_hex)
        if not brush_color.isValid():
            brush_color = QColor("#999999")
        painter.setBrush(QBrush(brush_color))
        painter.setPen(QPen(QColor(0, 0, 0, 140), 1.4))
        painter.drawEllipse(5, 6, 18, 18)
        painter.setPen(QPen(QColor(255, 255, 255, 230), 3, Qt.PenStyle.SolidLine, Qt.PenCapStyle.RoundCap))
        painter.drawLine(9, 10, 18, 19)
        painter.setPen(QPen(QColor(0, 0, 0, 90), 2, Qt.PenStyle.SolidLine, Qt.PenCapStyle.RoundCap))
        painter.drawLine(10, 9, 19, 18)
        painter.end()
        icon = QIcon(pixmap)
        cls._cache[key] = icon
        return icon

    @classmethod
    def get_icon(cls, name: str) -> QIcon:
        """返回缓存的图标，如果未缓存则即时加载。"""
        if name == "clear":
            name = "clear_all"  # 兼容旧配置
        if name in cls._cache:
            return cls._cache[name]
        data = cls._icons.get(name)
        if not data:
            return QIcon()
        try:
            pixmap = QPixmap()
            pixmap.loadFromData(QByteArray.fromBase64(data.encode("ascii")), "SVG")
            icon = QIcon(pixmap)
            cls._cache[name] = icon
            return icon
        except Exception:
            return QIcon()


# ---------- 可选依赖 ----------
try:
    import pandas as pd
    PANDAS_AVAILABLE = True
except ImportError:
    pd = None
    PANDAS_AVAILABLE = False

try:
    import openpyxl  # noqa: F401
    OPENPYXL_AVAILABLE = True
except ImportError:
    OPENPYXL_AVAILABLE = False

try:
    import pyttsx3
    PYTTSX3_AVAILABLE = True
except ImportError:
    pyttsx3 = None
    PYTTSX3_AVAILABLE = False

try:
    import sounddevice as sd
    import numpy as np
    SOUNDDEVICE_AVAILABLE = True
except ImportError:
    sd = None
    np = None
    SOUNDDEVICE_AVAILABLE = False

if sys.platform == "win32":
    try:
        import winreg
        WINREG_AVAILABLE = True
    except ImportError:
        WINREG_AVAILABLE = False
else:
    WINREG_AVAILABLE = False


# ---------- DPI ----------
def ensure_high_dpi_awareness() -> None:
    if sys.platform != "win32":
        return
    os.environ.setdefault("QT_ENABLE_HIGHDPI_SCALING", "1")
    os.environ.setdefault("QT_SCALE_FACTOR_ROUNDING_POLICY", "PassThrough")
    try:
        ctypes.windll.shcore.SetProcessDpiAwareness(2)
    except Exception:
        try:
            ctypes.windll.user32.SetProcessDPIAware()
        except Exception:
            pass


# ---------- 工具 ----------
def geometry_to_text(widget: QWidget) -> str:
    """以不含边框的尺寸记录窗口几何信息，避免重复放大。"""

    frame = widget.frameGeometry()
    inner = widget.geometry()
    width = inner.width() or frame.width()
    height = inner.height() or frame.height()
    return f"{width}x{height}+{frame.x()}+{frame.y()}"


def apply_geometry_from_text(widget: QWidget, geometry: str) -> None:
    if not geometry:
        return
    parts = geometry.split("+")
    if len(parts) != 3:
        return
    size_part, x_str, y_str = parts
    if "x" not in size_part:
        return
    width_str, height_str = size_part.split("x", 1)
    try:
        width = int(width_str)
        height = int(height_str)
        x = int(x_str)
        y = int(y_str)
    except ValueError:
        return

    base_min_width = getattr(widget, "_base_minimum_width", widget.minimumWidth())
    base_min_height = getattr(widget, "_base_minimum_height", widget.minimumHeight())

    screen = QApplication.screenAt(QPoint(x, y))
    if screen is None:
        try:
            screen = widget.screen() or QApplication.primaryScreen()
        except Exception:
            screen = QApplication.primaryScreen()
    if screen is not None:
        available = screen.availableGeometry()
        max_width = max(base_min_width, 320, int(available.width() * 0.9))
        max_height = max(base_min_height, 240, int(available.height() * 0.9))
        width = max(base_min_width, min(width, max_width))
        height = max(base_min_height, min(height, max_height))
        x = max(available.left(), min(x, available.right() - width))
        y = max(available.top(), min(y, available.bottom() - height))
    target_width = max(base_min_width, max(160, width))
    target_height = max(base_min_height, max(120, height))
    widget.resize(target_width, target_height)
    widget.move(x, y)


def ensure_widget_within_screen(widget: QWidget) -> None:
    screen = None
    try:
        screen = widget.screen()
    except Exception:
        screen = None
    if screen is None:
        screen = QApplication.primaryScreen()
    if screen is None:
        return
    base_min_width = getattr(widget, "_base_minimum_width", widget.minimumWidth())
    base_min_height = getattr(widget, "_base_minimum_height", widget.minimumHeight())

    available = screen.availableGeometry()
    geom = widget.frameGeometry()
    width = widget.width() or geom.width() or widget.sizeHint().width()
    height = widget.height() or geom.height() or widget.sizeHint().height()
    max_width = min(available.width(), max(base_min_width, int(available.width() * 0.9)))
    max_height = min(available.height(), max(base_min_height, int(available.height() * 0.9)))
    width = max(base_min_width, min(width, max_width))
    height = max(base_min_height, min(height, max_height))
    left_limit = available.x()
    top_limit = available.y()
    right_limit = max(left_limit, available.x() + available.width() - width)
    bottom_limit = max(top_limit, available.y() + available.height() - height)
    x = geom.x() if geom.width() else widget.x()
    y = geom.y() if geom.height() else widget.y()
    x = max(left_limit, min(x, right_limit))
    y = max(top_limit, min(y, bottom_limit))
    widget.resize(width, height)
    widget.move(x, y)


def str_to_bool(value: str, default: bool = False) -> bool:
    if isinstance(value, str):
        return value.strip().lower() in {"1", "true", "yes", "on"}
    return default


def bool_to_str(value: bool) -> str:
    return "True" if value else "False"


class QuietInfoPopup(QWidget):
    """提供一个静音的小型提示窗口，避免系统提示音干扰课堂。"""

    _active_popups: List["QuietInfoPopup"] = []

    def __init__(self, parent: Optional[QWidget], text: str, title: str) -> None:
        flags = (
            Qt.WindowType.Tool
            | Qt.WindowType.WindowTitleHint
            | Qt.WindowType.WindowCloseButtonHint
            | Qt.WindowType.CustomizeWindowHint
        )
        super().__init__(parent, flags)
        self.setWindowTitle(title)
        self.setAttribute(Qt.WidgetAttribute.WA_DeleteOnClose, True)
        self.setWindowModality(Qt.WindowModality.ApplicationModal)
        self.setMinimumWidth(240)

        layout = QVBoxLayout(self)
        layout.setContentsMargins(18, 18, 18, 12)
        layout.setSpacing(12)

        self.message_label = QLabel(text, self)
        self.message_label.setWordWrap(True)
        self.message_label.setAlignment(Qt.AlignmentFlag.AlignLeft | Qt.AlignmentFlag.AlignTop)
        layout.addWidget(self.message_label)

        button_row = QHBoxLayout()
        button_row.addStretch(1)
        self.ok_button = QPushButton("确定", self)
        self.ok_button.setCursor(Qt.CursorShape.PointingHandCursor)
        self.ok_button.setDefault(True)
        self.ok_button.clicked.connect(self.close)
        button_row.addWidget(self.ok_button)
        layout.addLayout(button_row)

        QuietInfoPopup._active_popups.append(self)
        self.destroyed.connect(self._cleanup)

    def showEvent(self, event) -> None:  # type: ignore[override]
        super().showEvent(event)
        self.adjustSize()
        self._relocate()
        self.activateWindow()
        self.ok_button.setFocus(Qt.FocusReason.ActiveWindowFocusReason)

    def _relocate(self) -> None:
        target_rect: Optional[QRect] = None
        parent = self.parentWidget()
        if parent and parent.isVisible():
            target_rect = parent.frameGeometry()
        else:
            screen = QApplication.primaryScreen()
            if screen:
                target_rect = screen.availableGeometry()
        if not target_rect:
            return
        geo = self.frameGeometry()
        geo.moveCenter(target_rect.center())
        self.move(geo.topLeft())

    def _cleanup(self, *_args) -> None:
        try:
            QuietInfoPopup._active_popups.remove(self)
        except ValueError:
            pass


def show_quiet_information(parent: Optional[QWidget], text: str, title: str = "提示") -> None:
    popup = QuietInfoPopup(parent, text, title)
    popup.show()


# ---------- 配置 ----------
class SettingsManager:
    """负责读取/写入配置文件的轻量封装。"""

    def __init__(self, filename: str = "settings.ini") -> None:
        # 统一维护配置文件的存放路径，优先使用用户配置目录，保证跨次启动仍能读取到历史点名状态。
        self._mirror_targets: set[str] = set()
        self.filename = self._prepare_storage_path(filename)
        self._mirror_targets.add(self.filename)
        self.config = configparser.ConfigParser()
        self.config.optionxform = str
        self._settings_cache: Optional[Dict[str, Dict[str, str]]] = None
        self.defaults: Dict[str, Dict[str, str]] = {
            "Launcher": {
                "x": "120",
                "y": "120",
                "minimized": "False",
                "bubble_x": "120",
                "bubble_y": "120",
            },
            "Startup": {"autostart_enabled": "False"},
            "RollCallTimer": {
                "geometry": "480x280+180+180",
                "show_id": "True",
                "show_name": "True",
                "speech_enabled": "False",
                "speech_voice_id": "",
                "current_group": "全部",
                "timer_countdown_minutes": "5",
                "timer_countdown_seconds": "0",
                "timer_sound_enabled": "True",
                "mode": "roll_call",
                "timer_mode": "countdown",
                "timer_seconds_left": "300",
                "timer_stopwatch_seconds": "0",
                "timer_running": "False",
                "id_font_size": "48",
                "name_font_size": "60",
                "timer_font_size": "56",
            },
            "Paint": {"x": "260", "y": "260", "brush_size": "12", "brush_color": "#ff0000"},
        }

    def _get_config_dir(self) -> str:
        """返回当前系统下建议的配置目录。"""

        home = os.path.expanduser("~")
        if sys.platform.startswith("win"):
            base = os.environ.get("APPDATA") or os.path.join(home, "AppData", "Roaming")
            return os.path.join(base, "ClassroomTools")
        if sys.platform == "darwin":
            return os.path.join(home, "Library", "Application Support", "ClassroomTools")
        base = os.environ.get("XDG_CONFIG_HOME") or os.path.join(home, ".config")
        return os.path.join(base, "ClassroomTools")

    def _prepare_storage_path(self, filename: str) -> str:
        """根据平台选择合适的设置文件路径，并在需要时迁移旧文件。"""

        base_name = os.path.basename(filename) or "settings.ini"
        legacy_path = os.path.abspath(filename)
        config_dir = self._get_config_dir()
        try:
            os.makedirs(config_dir, exist_ok=True)
        except OSError:
            config_dir = os.path.dirname(legacy_path) or os.getcwd()
        target_path = os.path.join(config_dir, base_name)

        if os.path.exists(legacy_path):
            same_file = False
            try:
                same_file = os.path.samefile(legacy_path, target_path)
            except (OSError, FileNotFoundError):
                same_file = False
            if not same_file and not os.path.exists(target_path):
                try:
                    shutil.copy2(legacy_path, target_path)
                except Exception:
                    target_path = legacy_path
            if not same_file:
                legacy_dir = os.path.dirname(legacy_path) or os.getcwd()
                if os.access(legacy_dir, os.W_OK):
                    self._mirror_targets.add(legacy_path)

        try:
            with open(target_path, "a", encoding="utf-8"):
                pass
        except OSError:
            target_path = legacy_path

        return target_path

    def get_defaults(self) -> Dict[str, Dict[str, str]]:
        return {section: values.copy() for section, values in self.defaults.items()}

    def load_settings(self) -> Dict[str, Dict[str, str]]:
        if self._settings_cache is not None:
            return {section: values.copy() for section, values in self._settings_cache.items()}

        settings = self.get_defaults()
        if os.path.exists(self.filename):
            try:
                self.config.read(self.filename, encoding="utf-8")
                for section in self.config.sections():
                    if section not in settings:
                        settings[section] = {}
                    for key, value in self.config.items(section):
                        settings[section][key] = value
            except configparser.Error:
                settings = self.get_defaults()

        self._settings_cache = {section: values.copy() for section, values in settings.items()}
        return {section: values.copy() for section, values in self._settings_cache.items()}

    def _write_atomic(self, path: str, data: str) -> None:
        directory = os.path.dirname(path)
        if directory and not os.path.exists(directory):
            os.makedirs(directory, exist_ok=True)
        target_dir = directory or os.getcwd()
        fd, tmp_path = tempfile.mkstemp(prefix="ctools_", suffix=".tmp", dir=target_dir)
        try:
            with os.fdopen(fd, "w", encoding="utf-8") as handle:
                handle.write(data)
            os.replace(tmp_path, path)
        except Exception:
            try:
                os.remove(tmp_path)
            except OSError:
                pass
            raise

    def save_settings(self, settings: Dict[str, Dict[str, str]]) -> None:
        config = configparser.ConfigParser()
        config.optionxform = str
        snapshot: Dict[str, Dict[str, str]] = {}
        for section, options in settings.items():
            snapshot[section] = {key: str(value) for key, value in options.items()}
            config[section] = snapshot[section]

        buffer = io.StringIO()
        config.write(buffer)
        data = buffer.getvalue()
        buffer.close()

        failed: List[str] = []
        for path in sorted(self._mirror_targets):
            try:
                self._write_atomic(path, data)
            except Exception:
                failed.append(path)
        if failed and self.filename not in failed:
            print(f"无法写入备用配置文件: {failed}")

        self._settings_cache = {section: values.copy() for section, values in snapshot.items()}

    def clear_roll_call_history(self) -> None:
        """清空点名相关的历史记录，保证新启动时重新开始。"""

        settings = self.load_settings()
        section = settings.get("RollCallTimer", {})
        removed = False
        for key in ("group_remaining", "group_last", "global_drawn"):
            if key in section:
                section.pop(key, None)
                removed = True
        if removed:
            settings["RollCallTimer"] = section
            self.save_settings(settings)
<<<<<<< HEAD
=======

    def clear_roll_call_history(self) -> None:
        """清空点名相关的历史记录，保证新启动时重新开始。"""

        settings = self.load_settings()
        section = settings.get("RollCallTimer", {})
        removed = False
        for key in ("group_remaining", "group_last", "global_drawn"):
            if key in section:
                section.pop(key, None)
                removed = True
        if removed:
            settings["RollCallTimer"] = section
            self.save_settings(settings)
>>>>>>> cccf9aa8


# ---------- 自绘置顶 ToolTip ----------
class TipWindow(QWidget):
    """一个轻量的自绘 ToolTip，确保位于所有置顶窗之上。"""
    def __init__(self) -> None:
        super().__init__(None, Qt.WindowType.Tool | Qt.WindowType.FramelessWindowHint | Qt.WindowType.WindowStaysOnTopHint)
        self.setAttribute(Qt.WidgetAttribute.WA_TransparentForMouseEvents, True)
        self.setAttribute(Qt.WidgetAttribute.WA_ShowWithoutActivating, True)
        self.setStyleSheet(
            """
            QLabel {
                color: #f1f3f4;
                background: rgba(32, 33, 36, 230);
                border: 1px solid rgba(255, 255, 255, 45);
                border-radius: 6px;
                padding: 4px 8px;
                font-size: 12px;
            }
            """
        )
        self._label = QLabel("", self)
        self._label.setAlignment(Qt.AlignmentFlag.AlignLeft | Qt.AlignmentFlag.AlignVCenter)
        self._hide_timer = QTimer(self); self._hide_timer.setSingleShot(True); self._hide_timer.timeout.connect(self.hide)

    def show_tip(self, text: str, pos: QPoint, duration_ms: int = 2500) -> None:
        self._label.setText(text or "")
        self._label.adjustSize()
        self.resize(self._label.size())
        self.move(pos + QPoint(12, 16))
        self.show()
        self.raise_()
        self._hide_timer.start(duration_ms)

    def hide_tip(self) -> None:
        self._hide_timer.stop()
        self.hide()


# ---------- 对话框 ----------
class PenSettingsDialog(QDialog):
    """画笔粗细与颜色选择对话框。"""
    COLORS = {
        "#FFFF00": "黄",
        "#FFA500": "橙",
        "#24B47E": "绿",
        "#800080": "紫",
        "#FFFFFF": "白",
    }

    def __init__(self, parent: Optional[QWidget] = None, initial_size: int = 12, initial_color: str = "#FF0000") -> None:
        super().__init__(parent)
        self.setWindowTitle("画笔设置")
        self.setWindowFlag(Qt.WindowType.WindowStaysOnTopHint, True)
        self.pen_color = QColor(initial_color)

        layout = QVBoxLayout(self)
        layout.setContentsMargins(8, 8, 8, 8)
        layout.setSpacing(6)

        size_layout = QHBoxLayout()
        size_label = QLabel("粗细:")
        self.size_slider = QSlider(Qt.Orientation.Horizontal)
        self.size_slider.setRange(2, 40)
        self.size_slider.setValue(int(initial_size))
        self.size_slider.setMinimumWidth(120)
        self.size_value = QLabel(str(initial_size))
        self.size_slider.valueChanged.connect(lambda value: self.size_value.setText(str(value)))

        size_layout.addWidget(size_label)
        size_layout.addWidget(self.size_slider, 1)
        size_layout.addWidget(self.size_value)
        layout.addLayout(size_layout)

        layout.addWidget(QLabel("颜色:"))
        color_layout = QGridLayout()
        color_layout.setContentsMargins(0, 0, 0, 0)
        color_layout.setSpacing(6)
        for index, (color_hex, name) in enumerate(self.COLORS.items()):
            button = QPushButton()
            button.setFixedSize(24, 24)
            button.setCursor(Qt.CursorShape.PointingHandCursor)
            button.setStyleSheet(
                f"background-color: {color_hex}; border: 1px solid rgba(0, 0, 0, 60); border-radius: 12px;"
            )
            button.setToolTip(name)
            button.clicked.connect(lambda _checked, c=color_hex: self._select_color(c))
            color_layout.addWidget(button, index // 3, index % 3)
        layout.addLayout(color_layout)

        buttons = QDialogButtonBox(QDialogButtonBox.StandardButton.Ok | QDialogButtonBox.StandardButton.Cancel)
        buttons.accepted.connect(self.accept)
        buttons.rejected.connect(self.reject)
        layout.addWidget(buttons)

        self.setFixedSize(self.sizeHint())

    def _select_color(self, color_hex: str) -> None:
        self.pen_color = QColor(color_hex)

    def get_settings(self) -> tuple[int, QColor]:
        return self.size_slider.value(), self.pen_color


class ShapeSettingsDialog(QDialog):
    """图形工具的快捷选择窗口。"""
    SHAPES = {"line": "直线", "dashed_line": "虚线", "rect": "矩形", "circle": "圆形"}

    def __init__(self, parent: Optional[QWidget] = None) -> None:
        super().__init__(parent)
        self.setWindowTitle("选择图形")
        self.setWindowFlag(Qt.WindowType.WindowStaysOnTopHint, True)
        self.selected_shape: Optional[str] = None

        layout = QGridLayout(self)
        layout.setContentsMargins(10, 10, 10, 10)
        layout.setHorizontalSpacing(6)
        layout.setVerticalSpacing(6)

        for index, (shape_key, name) in enumerate(self.SHAPES.items()):
            button = QPushButton(name)
            button.setCursor(Qt.CursorShape.PointingHandCursor)
            button.setFixedWidth(68)
            button.clicked.connect(lambda _checked, key=shape_key: self._select_shape(key))
            layout.addWidget(button, index // 2, index % 2)

        self.setFixedSize(self.sizeHint())

    def _select_shape(self, shape: str) -> None:
        self.selected_shape = shape
        self.accept()

    def get_shape(self) -> Optional[str]:
        return self.selected_shape


class BoardColorDialog(QDialog):
    """白板背景颜色选择对话框。"""
    COLORS = {"#FFFFFF": "白板", "#000000": "黑板", "#0E4020": "绿板"}

    def __init__(self, parent: Optional[QWidget] = None) -> None:
        super().__init__(parent)
        self.setWindowTitle("选择颜色")
        self.setWindowFlag(Qt.WindowType.WindowStaysOnTopHint, True)
        self.selected_color: Optional[QColor] = None

        layout = QHBoxLayout(self)
        layout.setContentsMargins(10, 10, 10, 10)
        layout.setSpacing(6)

        for color_hex, name in self.COLORS.items():
            button = QPushButton(name)
            button.setCursor(Qt.CursorShape.PointingHandCursor)
            button.setFixedSize(72, 28)
            button.clicked.connect(lambda _checked, c=color_hex: self._select_color(c))
            layout.addWidget(button)

        self.setFixedSize(self.sizeHint())

    def _select_color(self, color_hex: str) -> None:
        self.selected_color = QColor(color_hex)
        self.accept()

    def get_color(self) -> Optional[QColor]:
        return self.selected_color


# ---------- 标题栏 ----------
class TitleBar(QWidget):
    """浮动工具条的标题栏，负责拖拽移动。"""

    def __init__(self, toolbar: "FloatingToolbar") -> None:
        super().__init__(toolbar)
        self.toolbar = toolbar
        self._dragging = False
        self._drag_offset = QPoint()
        self.setCursor(Qt.CursorShape.OpenHandCursor)

        self.setAutoFillBackground(True)
        palette = self.palette()
        palette.setColor(self.backgroundRole(), QColor(36, 37, 41, 235))
        self.setPalette(palette)
        self.setFixedHeight(22)

        layout = QHBoxLayout(self)
        layout.setContentsMargins(6, 0, 6, 0)
        title = QLabel("屏幕画笔")
        font = title.font()
        font.setBold(True)
        title.setFont(font)
        title.setStyleSheet("color: #f1f3f4; font-size: 10.5px;")
        layout.addWidget(title)
        layout.addStretch()

    def mousePressEvent(self, event) -> None:
        if event.button() == Qt.MouseButton.LeftButton:
            self._dragging = True
            self._drag_offset = event.globalPosition().toPoint() - self.toolbar.pos()
            self.setCursor(Qt.CursorShape.ClosedHandCursor)
            event.accept()
        super().mousePressEvent(event)

    def mouseMoveEvent(self, event) -> None:
        if self._dragging:
            self.toolbar.move(event.globalPosition().toPoint() - self._drag_offset)
            event.accept()
        super().mouseMoveEvent(event)

    def mouseReleaseEvent(self, event) -> None:
        if self._dragging:
            self.toolbar.overlay.save_window_position()
        self._dragging = False
        self.setCursor(Qt.CursorShape.OpenHandCursor)
        try:
            self.toolbar.overlay.raise_toolbar()
        except Exception:
            pass
        event.accept()
        super().mouseReleaseEvent(event)


# ---------- 浮动工具条（画笔/白板） ----------
class FloatingToolbar(QWidget):
    """悬浮工具条：提供画笔、图形、白板等常用按钮。"""

    def __init__(self, overlay: "OverlayWindow", settings_manager: SettingsManager) -> None:
        super().__init__(
            None,
            Qt.WindowType.Tool | Qt.WindowType.FramelessWindowHint | Qt.WindowType.WindowStaysOnTopHint,
        )
        self.overlay = overlay
        self.settings_manager = settings_manager
        self.setAttribute(Qt.WidgetAttribute.WA_TranslucentBackground)
        self.setAttribute(Qt.WidgetAttribute.WA_AlwaysShowToolTips, True)
        self.setWindowFlag(Qt.WindowType.WindowDoesNotAcceptFocus, True)
        self._tip = TipWindow()
        self._build_ui()

        settings = self.settings_manager.load_settings().get("Paint", {})
        self.move(int(settings.get("x", "260")), int(settings.get("y", "260")))
        self.adjustSize()
        self.setFixedSize(self.sizeHint())

    def _build_ui(self) -> None:
        self.setStyleSheet(
            """
            #container {
                background-color: rgba(28, 29, 32, 235);
                border-radius: 10px;
                border: 1px solid rgba(255, 255, 255, 45);
            }
            QPushButton {
                color: #f1f3f4;
                background: rgba(60, 64, 67, 240);
                border: 1px solid rgba(255, 255, 255, 45);
                border-radius: 6px;
                padding: 3px;
                min-width: 28px;
                min-height: 28px;
            }
            QPushButton:hover {
                background: rgba(138, 180, 248, 245);
                border-color: rgba(138, 180, 248, 255);
                color: #202124;
            }
            QPushButton:checked {
                background: rgba(138, 180, 248, 255);
                color: #202124;
            }
            QPushButton#eraserButton {
                background: rgba(241, 243, 244, 235);
                color: #3c4043;
                border-color: rgba(138, 180, 248, 170);
            }
            QPushButton#eraserButton:hover,
            QPushButton#eraserButton:checked {
                background: rgba(202, 225, 255, 255);
                border-color: #1a73e8;
                color: #174ea6;
            }
            QPushButton#clearButton {
                background: rgba(255, 236, 232, 240);
                color: #a03a1e;
                border-color: rgba(255, 173, 153, 230);
            }
            QPushButton#clearButton:hover,
            QPushButton#clearButton:checked {
                background: rgba(255, 210, 204, 255);
                border-color: rgba(255, 138, 101, 255);
                color: #5f2121;
            }
            #whiteboardButtonActive {
                background: rgba(255, 214, 102, 240);
                border-color: rgba(251, 188, 5, 255);
                color: #202124;
            }
            """
        )

        root = QVBoxLayout(self)
        root.setContentsMargins(0, 0, 0, 0)
        container = QWidget(self)
        container.setObjectName("container")
        root.addWidget(container)

        layout = QVBoxLayout(container)
        layout.setContentsMargins(6, 5, 6, 6)
        layout.setSpacing(5)
        self.title_bar = TitleBar(self)
        layout.addWidget(self.title_bar)

        button_row = QHBoxLayout()
        button_row.setContentsMargins(0, 0, 0, 0)
        button_row.setSpacing(3)

        self.btn_cursor = QPushButton(IconManager.get_icon("cursor"), "")
        self.brush_color_buttons: Dict[str, QPushButton] = {}
        brush_configs = [
            ("#000000", "黑色画笔"),
            ("#FF0000", "红色画笔"),
            ("#1E90FF", "蓝色画笔"),
        ]  # 预设的高频画笔颜色
        brush_buttons = []
        for color_hex, name in brush_configs:
            button = QPushButton(IconManager.get_brush_icon(color_hex), "")
            button.setToolTip(name)
            self.brush_color_buttons[color_hex.lower()] = button
            brush_buttons.append(button)
        self.btn_shape = QPushButton(IconManager.get_icon("shape"), "")
        self.btn_undo = QPushButton(IconManager.get_icon("undo"), "")
        self.btn_eraser = QPushButton(IconManager.get_icon("eraser"), "")
        self.btn_eraser.setObjectName("eraserButton")
        self.btn_clear_all = QPushButton(IconManager.get_icon("clear_all"), "")
        self.btn_clear_all.setObjectName("clearButton")
        self.btn_whiteboard = QPushButton(IconManager.get_icon("whiteboard"), "")
        self.btn_settings = QPushButton(IconManager.get_icon("settings"), "")

        buttons = (
            [self.btn_cursor]
            + brush_buttons
            + [
                self.btn_shape,
                self.btn_undo,
                self.btn_eraser,
                self.btn_clear_all,
                self.btn_whiteboard,
                self.btn_settings,
            ]
        )
        for btn in buttons:
            btn.setIconSize(QSize(18, 18))
            btn.setCursor(Qt.CursorShape.PointingHandCursor)
            btn.setFocusPolicy(Qt.FocusPolicy.NoFocus)
            button_row.addWidget(btn)
        layout.addLayout(button_row)

        tooltip_text = {
            self.btn_cursor: "光标",
            self.btn_shape: "图形",
            self.btn_undo: "撤销",
            self.btn_eraser: "橡皮（再次点击恢复画笔）",
            self.btn_clear_all: "清除（并恢复画笔）",
            self.btn_whiteboard: "白板（单击开关 / 双击换色）",
            self.btn_settings: "画笔设置",
        }
        for button in brush_buttons:
            tooltip_text[button] = button.toolTip() or "画笔"
        for btn, tip_text in tooltip_text.items():
            btn.setToolTip(tip_text)
            btn.installEventFilter(self)

        self.tool_buttons = QButtonGroup(self)
        for btn in (self.btn_cursor, *brush_buttons, self.btn_shape, self.btn_eraser):
            btn.setCheckable(True)
            self.tool_buttons.addButton(btn)
        self.tool_buttons.setExclusive(True)

        self.btn_cursor.clicked.connect(lambda: self.overlay.set_mode("cursor"))
        for color_hex, button in zip([c for c, _ in brush_configs], brush_buttons):
            button.clicked.connect(lambda _checked, c=color_hex: self.overlay.use_brush_color(c))
        self.btn_shape.clicked.connect(self._select_shape)
        self.btn_undo.clicked.connect(self.overlay.undo_last_action)
        self.btn_eraser.clicked.connect(self.overlay.toggle_eraser_mode)
        self.btn_clear_all.clicked.connect(self.overlay.clear_all)
        self.btn_settings.clicked.connect(self.overlay.open_pen_settings)
        self.btn_whiteboard.clicked.connect(self._handle_whiteboard_click)

        self._wb_click_timer = QTimer(self)
        self._wb_click_timer.setInterval(QApplication.instance().doubleClickInterval())
        self._wb_click_timer.setSingleShot(True)
        # 使用单次定时器来区分白板按钮的单击与双击行为
        self._wb_click_timer.timeout.connect(self.overlay.toggle_whiteboard)

        self.btn_undo.setEnabled(False)

        for widget in (self, container, self.title_bar):
            widget.installEventFilter(self)

    def update_tool_states(self, mode: str, pen_color: QColor) -> None:
        color_key = pen_color.name().lower()
        for hex_key, button in self.brush_color_buttons.items():
            prev = button.blockSignals(True)
            button.setChecked(mode == "brush" and hex_key == color_key)
            button.blockSignals(prev)
        for tool, button in (
            ("cursor", self.btn_cursor),
            ("shape", self.btn_shape),
            ("eraser", self.btn_eraser),
        ):
            prev = button.blockSignals(True)
            button.setChecked(mode == tool)
            button.blockSignals(prev)
        if mode == "brush" and color_key not in self.brush_color_buttons:
            for button in (self.btn_cursor, self.btn_shape, self.btn_eraser):
                prev = button.blockSignals(True)
                button.setChecked(False)
                button.blockSignals(prev)

    def update_undo_state(self, enabled: bool) -> None:
        self.btn_undo.setEnabled(enabled)

    def eventFilter(self, obj, event):
        event_type = event.type()
        if isinstance(obj, QPushButton) and event_type == QEvent.Type.ToolTip:
            try:
                self.overlay.raise_toolbar()
            except Exception:
                pass
            self._tip.show_tip(obj.toolTip(), QCursor.pos())
            return True
        if event_type in (
            QEvent.Type.Leave,
            QEvent.Type.MouseButtonPress,
            QEvent.Type.MouseButtonDblClick,
        ):
            self._tip.hide_tip()
        return super().eventFilter(obj, event)

    def _select_shape(self) -> None:
        dialog = ShapeSettingsDialog(self)
        if dialog.exec():
            shape = dialog.get_shape()
            if shape:
                self.overlay.set_mode("shape", shape_type=shape)
        else:
            self.overlay.update_toolbar_state()

    def _handle_whiteboard_click(self) -> None:
        if self._wb_click_timer.isActive():
            self._wb_click_timer.stop()
            self.overlay.open_board_color_dialog()
        else:
            self._wb_click_timer.start()

    def update_whiteboard_button_state(self, active: bool) -> None:
        self.btn_whiteboard.setObjectName("whiteboardButtonActive" if active else "")
        self.style().polish(self.btn_whiteboard)

    def enterEvent(self, event) -> None:
        self.overlay.raise_toolbar()
        super().enterEvent(event)


# ---------- 叠加层（画笔/白板） ----------
class OverlayWindow(QWidget):
    def __init__(self, settings_manager: SettingsManager) -> None:
        super().__init__(None, Qt.WindowType.FramelessWindowHint | Qt.WindowType.WindowStaysOnTopHint)
        self.setAttribute(Qt.WidgetAttribute.WA_TranslucentBackground)
        self.settings_manager = settings_manager
        s = self.settings_manager.load_settings().get("Paint", {})
        self.pen_size = int(s.get("brush_size", "12"))
        self.pen_color = QColor(s.get("brush_color", "#ff0000"))
        self.mode = "brush"
        self.current_shape: Optional[str] = None
        self.shape_start_point: Optional[QPoint] = None
        self.drawing = False
        self.last_point = QPointF(); self.prev_point = QPointF()
        self.last_width = float(self.pen_size); self.last_time = time.time()
        self._last_brush_color = QColor(self.pen_color)
        self._last_brush_size = max(1, self.pen_size)
        self._last_draw_mode = "brush"
        self._last_shape_type: Optional[str] = None
        self._restoring_tool = False
        self._eraser_last_point: Optional[QPoint] = None
        self.whiteboard_active = False
        self.whiteboard_color = QColor(0, 0, 0, 0); self.last_board_color = QColor("#ffffff")
        self.cursor_pixmap = QPixmap()
        self.setFocusPolicy(Qt.FocusPolicy.StrongFocus)
        self.setMouseTracking(True)

        self._build_scene()
        self.history: List[QPixmap] = []
        self._history_limit = 30
        self.toolbar = FloatingToolbar(self, self.settings_manager)
        self.set_mode("brush", initial=True)
        self.toolbar.update_undo_state(False)

    def raise_toolbar(self) -> None:
        if getattr(self, "toolbar", None) is not None:
            self.toolbar.show()
            self.toolbar.raise_()

    def _build_scene(self) -> None:
        virtual = QRect()
        for screen in QApplication.screens():
            virtual = virtual.united(screen.geometry())
        self.setGeometry(virtual)
        self.canvas = QPixmap(self.size()); self.canvas.fill(Qt.GlobalColor.transparent)
        self.temp_canvas = QPixmap(self.size()); self.temp_canvas.fill(Qt.GlobalColor.transparent)

    def show_overlay(self) -> None:
        self.show(); self.toolbar.show(); self.raise_toolbar()
        self.set_mode(self.mode, self.current_shape)

    def hide_overlay(self) -> None:
        self.hide(); self.toolbar.hide()
        self.save_settings(); self.save_window_position()

    def open_pen_settings(self) -> None:
        pm, ps = self.mode, self.current_shape
        d = PenSettingsDialog(self.toolbar, self.pen_size, self.pen_color.name())
        if d.exec():
            self.pen_size, self.pen_color = d.get_settings()
            self.update_cursor()
        self.set_mode(pm, ps)
        self.raise_toolbar()

    def open_board_color_dialog(self) -> None:
        d = BoardColorDialog(self.toolbar)
        if d.exec():
            c = d.get_color()
            if c:
                self.last_board_color = c
                self.whiteboard_color = c
                self.whiteboard_active = True
                self.toolbar.update_whiteboard_button_state(True)
                self._update_visibility_for_mode(initial=False)
                self.raise_toolbar()
                self.update()

    def toggle_whiteboard(self) -> None:
        self.whiteboard_active = not self.whiteboard_active
        self.whiteboard_color = self.last_board_color if self.whiteboard_active else QColor(0, 0, 0, 0)
        self._update_visibility_for_mode(initial=False)
        self.raise_toolbar()
        self.toolbar.update_whiteboard_button_state(self.whiteboard_active)
        self.update()

    def set_mode(self, mode: str, shape_type: Optional[str] = None, *, initial: bool = False) -> None:
        prev_mode = getattr(self, "mode", None)
        self.mode = mode
        if shape_type is not None or mode != "shape":
            self.current_shape = shape_type
        if mode != "shape":
            self.shape_start_point = None
        if self.mode != "eraser":
            self._eraser_last_point = None
        if self.mode in {"brush", "shape"} and not self._restoring_tool:
            self._update_last_tool_snapshot()
        self._update_visibility_for_mode(initial=initial)
        if not initial:
            self.raise_toolbar()
        self.update_toolbar_state()
        self.update_cursor()

    def update_toolbar_state(self) -> None:
        if not getattr(self, 'toolbar', None):
            return
        self.toolbar.update_tool_states(self.mode, self.pen_color)

    def _update_last_tool_snapshot(self) -> None:
        if self.pen_color.isValid():
            self._last_brush_color = QColor(self.pen_color)
        if self.pen_size > 0:
            self._last_brush_size = max(1, int(self.pen_size))
        if self.mode in {"brush", "shape"}:
            self._last_draw_mode = self.mode
            if self.mode == "shape":
                self._last_shape_type = self.current_shape

    def _restore_last_tool(self) -> None:
        if isinstance(self._last_brush_color, QColor) and self._last_brush_color.isValid():
            self.pen_color = QColor(self._last_brush_color)
        if isinstance(self._last_brush_size, int) and self._last_brush_size > 0:
            self.pen_size = max(1, int(self._last_brush_size))
        target_mode = self._last_draw_mode if self._last_draw_mode in {"brush", "shape"} else "brush"
        target_shape = self._last_shape_type if target_mode == "shape" else None
        self._restoring_tool = True
        try:
            self.set_mode(target_mode, shape_type=target_shape)
        finally:
            self._restoring_tool = False
        self._update_last_tool_snapshot()

    def toggle_eraser_mode(self) -> None:
        """切换橡皮模式；再次点击会恢复上一次的画笔配置。"""
        if self.mode == "eraser":
            self._restore_last_tool()
        else:
            self._update_last_tool_snapshot()
            self.set_mode("eraser")

    def update_cursor(self) -> None:
        if self.mode == "cursor":
            self.setCursor(Qt.CursorShape.ArrowCursor); return
        if self.mode == "shape":
            self.setCursor(Qt.CursorShape.CrossCursor); return
        d = max(10, int(self.pen_size * (3.2 if self.mode == "eraser" else 2.2)))
        self.cursor_pixmap = QPixmap(d, d); self.cursor_pixmap.fill(Qt.GlobalColor.transparent)
        p = QPainter(self.cursor_pixmap); p.setRenderHint(QPainter.RenderHint.Antialiasing)
        if self.mode == "eraser":
            p.setBrush(QBrush(Qt.GlobalColor.white)); p.setPen(QPen(QColor("#555"), 2))
        else:
            p.setBrush(QBrush(self.pen_color)); p.setPen(QPen(Qt.GlobalColor.black, 2))
        p.drawEllipse(1, 1, d - 2, d - 2); p.end()
        self.setCursor(QCursor(self.cursor_pixmap, d // 2, d // 2))

    # ---- 系统级穿透 ----
    def _apply_input_passthrough(self, enabled: bool) -> None:
        # 开启后可让鼠标穿透画布，方便回到课件操作
        self.setAttribute(Qt.WidgetAttribute.WA_TransparentForMouseEvents, enabled)
        self.setWindowFlag(Qt.WindowType.WindowTransparentForInput, enabled)
        if self.isVisible():
            super().show()  # 立即生效

    def _update_visibility_for_mode(self, *, initial: bool = False) -> None:
        passthrough = (self.mode == "cursor") and (not self.whiteboard_active)
        self._apply_input_passthrough(passthrough)
        if initial:
            return
        if not passthrough:
            self.show(); self.raise_()
            self.setFocus(Qt.FocusReason.ActiveWindowFocusReason)
        else:
            if not self.isVisible():
                self.show()

    def _push_history(self) -> None:
        if not isinstance(self.canvas, QPixmap):
            return
        self.history.append(self.canvas.copy())
        if len(self.history) > self._history_limit:
            self.history.pop(0)
        self._update_undo_button()

    def _update_undo_button(self) -> None:
        if getattr(self, "toolbar", None):
            self.toolbar.update_undo_state(bool(self.history))

    def clear_all(self) -> None:
        """清除整块画布，同时根据需要恢复画笔模式。"""
        restore_needed = self.mode not in {"brush", "shape"}
        self._push_history()
        self.canvas.fill(Qt.GlobalColor.transparent)
        self.temp_canvas.fill(Qt.GlobalColor.transparent)
        self.update()
        self._eraser_last_point = None
        if restore_needed:
            self._restore_last_tool()
        else:
            if self.mode in {"brush", "shape"}:
                self._update_last_tool_snapshot()
            self.raise_toolbar()
        self._update_undo_button()

    def use_brush_color(self, color_hex: str) -> None:
        """根据传入的十六进制颜色值启用画笔模式。"""
        color = QColor(color_hex)
        if not color.isValid():
            return
        self.pen_color = color
        self.set_mode("brush")

    def undo_last_action(self) -> None:
        if not self.history:
            return
        last = self.history.pop()
        if isinstance(last, QPixmap):
            self.canvas = last
        else:
            self._update_undo_button()
            return
        self.temp_canvas.fill(Qt.GlobalColor.transparent)
        self.drawing = False
        self.update()
        self.raise_toolbar()
        self._update_undo_button()

    def save_settings(self) -> None:
        settings = self.settings_manager.load_settings()
        paint = settings.get("Paint", {})
        paint["brush_size"] = str(self.pen_size)
        paint["brush_color"] = self.pen_color.name()
        settings["Paint"] = paint
        self.settings_manager.save_settings(settings)

    def save_window_position(self) -> None:
        settings = self.settings_manager.load_settings()
        paint = settings.get("Paint", {})
        pos = self.toolbar.pos()
        paint["x"] = str(pos.x()); paint["y"] = str(pos.y())
        settings["Paint"] = paint
        self.settings_manager.save_settings(settings)

    # ---- 画图事件 ----
    def mousePressEvent(self, e) -> None:
        if e.button() == Qt.MouseButton.LeftButton and self.mode != "cursor":
            self._push_history()
            self.drawing = True
            pointf = e.position(); self.last_point = pointf; self.prev_point = pointf
            self.last_width = self.pen_size * 0.4
            self.shape_start_point = e.pos() if self.mode == "shape" else None
            self._eraser_last_point = e.pos() if self.mode == "eraser" else None
            self.raise_toolbar()
            e.accept()
        super().mousePressEvent(e)

    def mouseMoveEvent(self, e) -> None:
        if self.drawing and self.mode != "cursor":
            p = e.pos(); pf = e.position()
            if self.mode == "brush": self._draw_brush_line(pf)
            elif self.mode == "eraser": self._erase_at(p)
            elif self.mode == "shape" and self.current_shape: self._draw_shape_preview(p)
            self.update()
            self.raise_toolbar()
        super().mouseMoveEvent(e)

    def mouseReleaseEvent(self, e) -> None:
        if e.button() == Qt.MouseButton.LeftButton and self.drawing:
            if self.mode == "shape" and self.current_shape: self._draw_shape_final(e.pos())
            self.drawing = False; self.shape_start_point = None; self.update()
            if self.mode == "eraser":
                self._eraser_last_point = None
            self.raise_toolbar()
        super().mouseReleaseEvent(e)

    def keyPressEvent(self, e: QKeyEvent) -> None:
        if e.key() == Qt.Key.Key_Escape:
            self.set_mode("cursor"); return
        super().keyPressEvent(e)

    def _draw_brush_line(self, cur: QPointF) -> None:
        cur = QPointF(cur); self.last_point = QPointF(self.last_point); self.prev_point = QPointF(self.prev_point)
        distance = (cur - self.last_point).manhattanLength()
        speed = distance / max(1.0, self.pen_size)
        speed_factor = 1.0 - min(1.0, speed)
        delta_prev = self.last_point - self.prev_point; delta_current = cur - self.last_point
        angle = abs(delta_prev.x() * delta_current.y() - delta_prev.y() * delta_current.x())
        angle_factor = min(1.0, angle / (self.pen_size * 20.0))
        elapsed = time.time() - self.last_time; self.last_time = time.time()
        pressure = min(1.0, elapsed * 5.0)
        target_w = self.pen_size * (0.35 + 0.55 * speed_factor + 0.35 * angle_factor) * (1.0 + 0.4 * pressure)
        cur_w = self.last_width * 0.65 + target_w * 0.35
        mid = (self.last_point + cur) / 2.0

        path = QPainterPath(); path.moveTo(self.prev_point); path.quadTo(self.last_point, mid)
        p = QPainter(self.canvas); p.setRenderHint(QPainter.RenderHint.Antialiasing)
        fade = QColor(self.pen_color); fade.setAlpha(70)
        p.setPen(QPen(fade, cur_w * 1.4, Qt.PenStyle.SolidLine, Qt.PenCapStyle.RoundCap, Qt.PenJoinStyle.RoundJoin)); p.drawPath(path)
        p.setPen(QPen(self.pen_color, cur_w, Qt.PenStyle.SolidLine, Qt.PenCapStyle.RoundCap, Qt.PenJoinStyle.RoundJoin)); p.drawPath(path)
        p.end()

        self.prev_point = self.last_point; self.last_point = cur; self.last_width = cur_w

    def _erase_at(self, pos) -> None:
        current = QPointF(pos) if isinstance(pos, QPointF) else QPointF(QPoint(pos))
        start_point = QPointF(self._eraser_last_point) if isinstance(self._eraser_last_point, QPoint) else current
        path = QPainterPath(start_point)
        path.lineTo(current)

        painter = QPainter(self.canvas)
        painter.setRenderHint(QPainter.RenderHint.Antialiasing)
        painter.setCompositionMode(QPainter.CompositionMode.CompositionMode_Clear)
        radius = max(8.0, float(self.pen_size) * 1.6)
        stroke_width = max(12, int(radius * 2.0))
        pen = QPen(QColor(255, 255, 255, 0), stroke_width, Qt.PenStyle.SolidLine, Qt.PenCapStyle.RoundCap, Qt.PenJoinStyle.RoundJoin)
        painter.setPen(pen)
        painter.drawPath(path)
        painter.end()

        self._eraser_last_point = current.toPoint()

    def _draw_shape_preview(self, end_point) -> None:
        if not self.shape_start_point: return
        self.temp_canvas.fill(Qt.GlobalColor.transparent)
        p = QPainter(self.temp_canvas); p.setRenderHint(QPainter.RenderHint.Antialiasing)
        pen = QPen(self.pen_color, self.pen_size)
        if self.current_shape and "dashed" in self.current_shape: pen.setStyle(Qt.PenStyle.DashLine)
        p.setPen(pen); self._draw_shape(p, self.shape_start_point, end_point); p.end()
        self.raise_toolbar()

    def _draw_shape_final(self, end_point) -> None:
        if not self.shape_start_point: return
        p = QPainter(self.canvas); p.setRenderHint(QPainter.RenderHint.Antialiasing)
        pen = QPen(self.pen_color, self.pen_size)
        if self.current_shape and "dashed" in self.current_shape: pen.setStyle(Qt.PenStyle.DashLine)
        p.setPen(pen); self._draw_shape(p, self.shape_start_point, end_point); p.end()
        self.temp_canvas.fill(Qt.GlobalColor.transparent)
        self.raise_toolbar()

    def _draw_shape(self, painter: QPainter, start_point, end_point) -> None:
        rect = QRect(start_point, end_point)
        shape = (self.current_shape or "line").replace("dashed_", "")
        if shape == "rect": painter.drawRect(rect.normalized())
        elif shape == "circle": painter.drawEllipse(rect.normalized())
        else: painter.drawLine(start_point, end_point)

    def paintEvent(self, e) -> None:
        p = QPainter(self)
        if self.whiteboard_active:
            p.fillRect(self.rect(), self.whiteboard_color)
        else:
            p.fillRect(self.rect(), QColor(0, 0, 0, 1))
        p.drawPixmap(0, 0, self.canvas)
        if self.drawing and self.mode == "shape": p.drawPixmap(0, 0, self.temp_canvas)
        p.end()

    def showEvent(self, e) -> None:
        super().showEvent(e)
        self.raise_toolbar()

    def closeEvent(self, e) -> None:
        self.save_settings(); self.save_window_position()
        super().closeEvent(e)


# ---------- 语音 ----------
class TTSManager(QObject):
    """简单封装 pyttsx3，实现点名时的语音播报。"""

    def __init__(self, preferred_voice_id: str = "", parent: Optional[QObject] = None) -> None:
        super().__init__(parent)
        self.engine = None
        self.voice_ids: List[str] = []
        self.default_voice_id = ""
        self.current_voice_id = ""
        self._queue: Queue[str] = Queue()
        self._timer = QTimer(self)
        self._timer.timeout.connect(self._pump)
        try:
            init_kwargs = {"driverName": "sapi5"} if sys.platform == "win32" else {}
            self.engine = pyttsx3.init(**init_kwargs)
            voices = self.engine.getProperty("voices") or []
            self.voice_ids = [v.id for v in voices]
            if self.voice_ids: self.default_voice_id = self.voice_ids[0]
            self.current_voice_id = preferred_voice_id if preferred_voice_id in self.voice_ids else self.default_voice_id
            if self.current_voice_id: self.engine.setProperty("voice", self.current_voice_id)
            self.engine.startLoop(False); self._timer.start(100)
        except Exception:
            self.engine = None

    @property
    def available(self) -> bool:
        return self.engine is not None

    def set_voice(self, voice_id: str) -> None:
        if voice_id in self.voice_ids:
            self.current_voice_id = voice_id
            if self.engine:
                try:
                    self.engine.setProperty("voice", voice_id)
                except Exception:
                    pass

    def speak(self, text: str) -> None:
        if not self.engine: return
        while not self._queue.empty():
            try: self._queue.get_nowait()
            except Empty: break
        self._queue.put(text)

    def _pump(self) -> None:
        if not self.engine: return
        try:
            text = self._queue.get_nowait()
            self.engine.stop()
            if self.current_voice_id: self.engine.setProperty("voice", self.current_voice_id)
            self.engine.say(text)
        except Empty:
            pass
        try:
            self.engine.iterate()
        except Exception:
            self.shutdown()

    def shutdown(self) -> None:
        if self.engine:
            try: self.engine.endLoop()
            except Exception: pass
            try: self.engine.stop()
            except Exception: pass
        self.engine = None; self._timer.stop()


# ---------- 点名/计时 ----------
class CountdownSettingsDialog(QDialog):
    """设置倒计时分钟和秒数的小窗口。"""

    def __init__(self, parent: Optional[QWidget], minutes: int, seconds: int) -> None:
        super().__init__(parent)
        self.setWindowTitle("设置倒计时")
        self.setWindowFlag(Qt.WindowType.WindowStaysOnTopHint, True)
        self.result: Optional[tuple[int, int]] = None

        layout = QVBoxLayout(self); layout.setContentsMargins(10, 10, 10, 10); layout.setSpacing(6)

        ml = QHBoxLayout(); ml.addWidget(QLabel("分钟 (0-25):"))
        self.minutes_spin = QSpinBox(); self.minutes_spin.setRange(0, 300); self.minutes_spin.setValue(max(0, min(300, minutes)))
        minute_slider = QSlider(Qt.Orientation.Horizontal); minute_slider.setRange(0, 25)
        minute_slider.setValue(min(self.minutes_spin.value(), minute_slider.maximum()))
        minute_slider.valueChanged.connect(self.minutes_spin.setValue)

        def sync(v: int, slider=minute_slider):
            if v <= slider.maximum():
                prev = slider.blockSignals(True); slider.setValue(v); slider.blockSignals(prev)
        self.minutes_spin.valueChanged.connect(sync)
        ml.addWidget(self.minutes_spin); layout.addLayout(ml); layout.addWidget(minute_slider)

        sl = QHBoxLayout(); sl.addWidget(QLabel("秒 (0-59):"))
        self.seconds_spin = QSpinBox(); self.seconds_spin.setRange(0, 59); self.seconds_spin.setValue(max(0, min(59, seconds)))
        second_slider = QSlider(Qt.Orientation.Horizontal); second_slider.setRange(0, 59)
        second_slider.setValue(self.seconds_spin.value())
        second_slider.valueChanged.connect(self.seconds_spin.setValue); self.seconds_spin.valueChanged.connect(second_slider.setValue)
        sl.addWidget(self.seconds_spin); layout.addLayout(sl); layout.addWidget(second_slider)

        buttons = QDialogButtonBox(QDialogButtonBox.StandardButton.Ok | QDialogButtonBox.StandardButton.Cancel)
        buttons.accepted.connect(self._accept); buttons.rejected.connect(self.reject); layout.addWidget(buttons)
        self.setFixedSize(self.sizeHint())

    def _accept(self) -> None:
        self.result = (self.minutes_spin.value(), self.seconds_spin.value()); self.accept()


class ClickableFrame(QFrame):
    clicked = pyqtSignal()
    def mousePressEvent(self, e) -> None:
        if e.button() == Qt.MouseButton.LeftButton: self.clicked.emit()
        super().mousePressEvent(e)


class RollCallTimerWindow(QWidget):
    """集成点名与计时的主功能窗口。"""
    window_closed = pyqtSignal()
    visibility_changed = pyqtSignal(bool)

    STUDENT_FILE = "students.xlsx"
    MIN_FONT_SIZE = 5
    MAX_FONT_SIZE = 220

    def __init__(self, settings_manager: SettingsManager, student_data, parent: Optional[QWidget] = None) -> None:
        super().__init__(parent)
        self.setWindowTitle("点名 / 计时")
        self.setWindowFlag(Qt.WindowType.WindowStaysOnTopHint, True)
        self.setAttribute(Qt.WidgetAttribute.WA_DeleteOnClose)
        self.settings_manager = settings_manager
        self.student_data = student_data

        s = self.settings_manager.load_settings().get("RollCallTimer", {})
        def _get_int(key: str, default: int) -> int:
            try:
                return int(s.get(key, str(default)))
            except (TypeError, ValueError):
                return default
        apply_geometry_from_text(self, s.get("geometry", "420x240+180+180"))
        self.setMinimumSize(260, 160)
        # 记录初始最小宽高，供后续还原窗口尺寸时使用
        self._base_minimum_width = self.minimumWidth()
        self._base_minimum_height = self.minimumHeight()

        self.mode = s.get("mode", "roll_call") if s.get("mode", "roll_call") in {"roll_call", "timer"} else "roll_call"
        self.timer_modes = ["countdown", "stopwatch", "clock"]
        self.timer_mode_index = self.timer_modes.index(s.get("timer_mode", "countdown")) if s.get("timer_mode", "countdown") in self.timer_modes else 0

        self.timer_countdown_minutes = _get_int("timer_countdown_minutes", 5)
        self.timer_countdown_seconds = _get_int("timer_countdown_seconds", 0)
        self.timer_sound_enabled = str_to_bool(s.get("timer_sound_enabled", "True"), True)

        self.show_id = str_to_bool(s.get("show_id", "True"), True)
        self.show_name = str_to_bool(s.get("show_name", "True"), True)
        if not self.show_id and not self.show_name: self.show_id = True

        self.current_group_name = s.get("current_group", "全部")
        self.groups = ["全部"]
        if not self.student_data.empty:
            gs = sorted({str(g).strip().upper() for g in self.student_data["分组"].dropna() if str(g).strip()})
            self.groups.extend(gs)
        if self.current_group_name not in self.groups: self.current_group_name = "全部"

        self.current_student_index: Optional[int] = None
        self._placeholder_on_show = True
        self._group_all_indices: Dict[str, List[int]] = {}
        self._group_remaining_indices: Dict[str, List[int]] = {}
        self._group_last_student: Dict[str, Optional[int]] = {}
        # 记录各分组初始的随机顺序，便于在界面切换时保持未点名名单不被重新洗牌
        self._group_initial_sequences: Dict[str, List[int]] = {}
        # 记录每个分组已点过名的学生索引，便于核对剩余名单
        self._group_drawn_history: Dict[str, set[int]] = {}
        # 统一维护一个全局已点名集合，确保“全部”分组与子分组状态一致
        self._global_drawn_students: set[int] = set()
        self._student_groups: Dict[int, set[str]] = {}
        self._rebuild_group_indices()
        self._restore_group_state(s)
        self.timer_seconds_left = max(0, _get_int("timer_seconds_left", self.timer_countdown_minutes * 60 + self.timer_countdown_seconds))
        self.timer_stopwatch_seconds = max(0, _get_int("timer_stopwatch_seconds", 0))
        self.timer_running = str_to_bool(s.get("timer_running", "False"), False)

        self.last_id_font_size = max(self.MIN_FONT_SIZE, _get_int("id_font_size", 48))
        self.last_name_font_size = max(self.MIN_FONT_SIZE, _get_int("name_font_size", 60))
        self.last_timer_font_size = max(self.MIN_FONT_SIZE, _get_int("timer_font_size", 56))

        self.count_timer = QTimer(self); self.count_timer.setInterval(1000); self.count_timer.timeout.connect(self._on_count_timer)
        self.clock_timer = QTimer(self); self.clock_timer.setInterval(1000); self.clock_timer.timeout.connect(self._update_clock)

        self.tts_manager: Optional[TTSManager] = None
        self.speech_enabled = str_to_bool(s.get("speech_enabled", "False"), False) and PYTTSX3_AVAILABLE
        self.selected_voice_id = s.get("speech_voice_id", "")
        if PYTTSX3_AVAILABLE:
            self.tts_manager = TTSManager(self.selected_voice_id, parent=self)
            if not self.tts_manager.available: self.tts_manager = None; self.speech_enabled = False
        else:
            self.speech_enabled = False

        # QFontDatabase 在 Qt 6 中以静态方法为主，这里直接调用类方法避免实例化失败
        families_list = []
        get_families = getattr(QFontDatabase, "families", None)
        if callable(get_families):
            try:
                families_list = list(get_families())
            except TypeError:
                # 个别绑定版本可能要求显式写入枚举参数
                try:
                    families_list = list(get_families(QFontDatabase.WritingSystem.Any))  # type: ignore[arg-type]
                except Exception:
                    families_list = []
        families = set(families_list)
        self.name_font_family = "楷体" if "楷体" in families else ("KaiTi" if "KaiTi" in families else "Microsoft YaHei UI")

        self._build_ui()
        self._apply_saved_fonts()
        self._update_menu_state()
        self.update_mode_ui()
        self.on_group_change(initial=True)
        self.display_current_student()

    def _build_ui(self) -> None:
        self.setStyleSheet("background-color: #f4f5f7;")
        layout = QVBoxLayout(self); layout.setContentsMargins(8, 8, 8, 8); layout.setSpacing(6)

        top = QHBoxLayout(); top.setSpacing(4)
        self.title_label = QLabel("点名"); f = QFont("Microsoft YaHei UI", 10, QFont.Weight.Bold)
        self.title_label.setFont(f); self.title_label.setStyleSheet("color: #202124;")
        self.title_label.setSizePolicy(QSizePolicy.Policy.Fixed, QSizePolicy.Policy.Fixed)
        top.addWidget(self.title_label, 0, Qt.AlignmentFlag.AlignLeft)

        self.mode_button = QPushButton("切换到计时"); self.mode_button.setCursor(Qt.CursorShape.PointingHandCursor)
        self.mode_button.clicked.connect(self.toggle_mode); self.mode_button.setFixedHeight(28)
        mode_font = QFont("Microsoft YaHei UI", 9, QFont.Weight.Medium)
        self.mode_button.setFont(mode_font)
        fm = self.mode_button.fontMetrics()
        max_text = max(("切换到计时", "切换到点名"), key=lambda t: fm.horizontalAdvance(t))
        target_width = fm.horizontalAdvance(max_text) + 24
        self.mode_button.setFixedWidth(target_width)  # 固定宽度，避免文本切换导致按钮位置跳动
        self.mode_button.setSizePolicy(QSizePolicy.Policy.Fixed, QSizePolicy.Policy.Fixed)
        top.addWidget(self.mode_button, 0, Qt.AlignmentFlag.AlignLeft)

        self.group_label = QLabel("分组")
        self.group_label.setFont(QFont("Microsoft YaHei UI", 9, QFont.Weight.Medium))
        self.group_label.setStyleSheet("color: #3c4043;")
        self.group_label.setFixedHeight(28)
        self.group_label.setAlignment(Qt.AlignmentFlag.AlignVCenter | Qt.AlignmentFlag.AlignLeft)
        self.group_label.setSizePolicy(QSizePolicy.Policy.Fixed, QSizePolicy.Policy.Fixed)
        top.addWidget(self.group_label, 0, Qt.AlignmentFlag.AlignLeft)

        self.group_combo = QComboBox(); self.group_combo.addItems(self.groups); self.group_combo.setCurrentText(self.current_group_name)
        self.group_combo.setFixedHeight(28)
        self.group_combo.setMinimumContentsLength(3)
        self.group_combo.setSizeAdjustPolicy(QComboBox.SizeAdjustPolicy.AdjustToMinimumContentsLengthWithIcon)
        self.group_combo.currentTextChanged.connect(self.on_group_change)

        self.group_placeholder = QWidget()
        self.group_placeholder.setFixedHeight(28)

        self.group_stack = QStackedWidget()
        self.group_stack.setFixedHeight(28)
        self.group_stack.addWidget(self.group_combo)
        self.group_stack.addWidget(self.group_placeholder)
<<<<<<< HEAD
        combo_hint = max(96, min(126, self.group_combo.sizeHint().width()))
=======
        combo_hint = max(108, min(138, self.group_combo.sizeHint().width()))
>>>>>>> cccf9aa8
        self.group_combo.setFixedWidth(combo_hint)
        self.group_placeholder.setFixedWidth(combo_hint)
        self.group_stack.setFixedWidth(combo_hint)
        self.group_combo.setSizePolicy(QSizePolicy.Policy.Fixed, QSizePolicy.Policy.Fixed)
        self.group_placeholder.setSizePolicy(QSizePolicy.Policy.Fixed, QSizePolicy.Policy.Fixed)
        self.group_stack.setSizePolicy(QSizePolicy.Policy.Fixed, QSizePolicy.Policy.Fixed)
        top.addWidget(self.group_stack, 0, Qt.AlignmentFlag.AlignLeft)
        popup_width = max(combo_hint + 20, 170)
        self.group_combo.view().setMinimumWidth(popup_width)

        self.reset_button = QPushButton("重置")
        self.reset_button.setCursor(Qt.CursorShape.PointingHandCursor)
        self.reset_button.setFixedHeight(28)
        self.reset_button.setSizePolicy(QSizePolicy.Policy.Fixed, QSizePolicy.Policy.Fixed)
        self.reset_button.clicked.connect(self.reset_roll_call_pools)
        top.addWidget(self.reset_button, 0, Qt.AlignmentFlag.AlignLeft)

        self.menu_button = QToolButton(); self.menu_button.setText("..."); self.menu_button.setPopupMode(QToolButton.ToolButtonPopupMode.InstantPopup)
        self.menu_button.setFixedSize(28, 28); self.menu_button.setStyleSheet("font-size: 18px; padding-bottom: 6px;")
        self.main_menu = self._build_menu(); self.menu_button.setMenu(self.main_menu)
        top.addStretch(1)
        top.addWidget(self.menu_button, 0, Qt.AlignmentFlag.AlignRight)
        layout.addLayout(top)

        self.stack = QStackedWidget(); layout.addWidget(self.stack, 1)

        self.roll_call_frame = ClickableFrame(); self.roll_call_frame.setFrameShape(QFrame.Shape.NoFrame)
        rl = QGridLayout(self.roll_call_frame); rl.setContentsMargins(6, 6, 6, 6); rl.setSpacing(6)
        self.id_label = QLabel(""); self.name_label = QLabel("")
        for lab in (self.id_label, self.name_label):
            lab.setAlignment(Qt.AlignmentFlag.AlignCenter)
            lab.setStyleSheet("color: #ffffff; background-color: #1a73e8; border-radius: 8px; padding: 8px;")
            lab.setSizePolicy(QSizePolicy.Policy.Expanding, QSizePolicy.Policy.Expanding)
        rl.addWidget(self.id_label, 0, 0); rl.addWidget(self.name_label, 0, 1); self.stack.addWidget(self.roll_call_frame)

        self.timer_frame = QWidget(); tl = QVBoxLayout(self.timer_frame); tl.setContentsMargins(6, 6, 6, 6); tl.setSpacing(8)
        self.time_display_label = QLabel("00:00"); self.time_display_label.setAlignment(Qt.AlignmentFlag.AlignCenter)
        self.time_display_label.setStyleSheet("color: #ffffff; background-color: #202124; border-radius: 8px; padding: 8px;")
        self.time_display_label.setSizePolicy(QSizePolicy.Policy.Expanding, QSizePolicy.Policy.Expanding)
        tl.addWidget(self.time_display_label, 1)

        ctrl = QHBoxLayout(); ctrl.setSpacing(6)
        self.timer_mode_button = QPushButton("倒计时"); self.timer_mode_button.clicked.connect(self.toggle_timer_mode)
        self.timer_start_pause_button = QPushButton("开始"); self.timer_start_pause_button.clicked.connect(self.start_pause_timer)
        self.timer_reset_button = QPushButton("重置"); self.timer_reset_button.clicked.connect(self.reset_timer)
        self.timer_set_button = QPushButton("设定"); self.timer_set_button.clicked.connect(self.set_countdown_time)
        for b in (self.timer_mode_button, self.timer_start_pause_button, self.timer_reset_button, self.timer_set_button):
            b.setCursor(Qt.CursorShape.PointingHandCursor); b.setFixedHeight(30); b.setSizePolicy(QSizePolicy.Policy.Expanding, QSizePolicy.Policy.Fixed); ctrl.addWidget(b)
        tl.addLayout(ctrl); self.stack.addWidget(self.timer_frame)

        self.roll_call_frame.clicked.connect(self.roll_student)
        self.id_label.installEventFilter(self); self.name_label.installEventFilter(self)

    def _apply_saved_fonts(self) -> None:
        id_font = QFont("Microsoft YaHei UI", self.last_id_font_size, QFont.Weight.Bold)
        name_weight = QFont.Weight.Normal if self.name_font_family in {"楷体", "KaiTi"} else QFont.Weight.Bold
        name_font = QFont(self.name_font_family, self.last_name_font_size, name_weight)
        timer_font = QFont("Consolas", self.last_timer_font_size, QFont.Weight.Bold)
        self.id_label.setFont(id_font)
        self.name_label.setFont(name_font)
        self.time_display_label.setFont(timer_font)

    def _build_menu(self) -> QMenu:
        menu = QMenu(self)
        disp = menu.addMenu("显示选项")
        self.show_id_action = disp.addAction("显示学号"); self.show_id_action.setCheckable(True); self.show_id_action.setChecked(self.show_id)
        self.show_id_action.toggled.connect(self._on_display_option_changed)
        self.show_name_action = disp.addAction("显示姓名"); self.show_name_action.setCheckable(True); self.show_name_action.setChecked(self.show_name)
        self.show_name_action.toggled.connect(self._on_display_option_changed)

        menu.addSeparator()
        speech = menu.addMenu("语音播报")
        self.speech_enabled_action = speech.addAction("启用语音播报"); self.speech_enabled_action.setCheckable(True)
        self.speech_enabled_action.setChecked(self.speech_enabled); self.speech_enabled_action.toggled.connect(self._toggle_speech)
        self.voice_menu = speech.addMenu("选择发音人"); self.voice_actions = []
        if hasattr(self, "tts_manager") and self.tts_manager and self.tts_manager.voice_ids:
            for vid in self.tts_manager.voice_ids:
                act = self.voice_menu.addAction(vid); act.setCheckable(True); act.setChecked(vid == self.tts_manager.current_voice_id)
                act.triggered.connect(lambda _c, v=vid: self._set_voice(v)); self.voice_actions.append(act)
        else:
            self.voice_menu.setEnabled(False); self.speech_enabled_action.setEnabled(False)

        menu.addSeparator()
        self.timer_sound_action = menu.addAction("倒计时结束提示音"); self.timer_sound_action.setCheckable(True)
        self.timer_sound_action.setChecked(self.timer_sound_enabled); self.timer_sound_action.toggled.connect(self._toggle_timer_sound)
        return menu

    def _update_menu_state(self) -> None:
        if self.show_id_action.isChecked() != self.show_id: self.show_id_action.setChecked(self.show_id)
        if self.show_name_action.isChecked() != self.show_name: self.show_name_action.setChecked(self.show_name)
        self.timer_sound_action.setChecked(self.timer_sound_enabled)
        if self.tts_manager:
            self.speech_enabled_action.setEnabled(True); self.speech_enabled_action.setChecked(self.speech_enabled)
        else:
            self.speech_enabled_action.setEnabled(False); self.speech_enabled_action.setChecked(False)

    def eventFilter(self, obj, e):
        if obj in (self.id_label, self.name_label) and e.type() == QEvent.Type.MouseButtonPress:
            if e.button() == Qt.MouseButton.LeftButton:
                self.roll_student(); return True
        return super().eventFilter(obj, e)

    def _on_display_option_changed(self) -> None:
        if not self.show_id_action.isChecked() and not self.show_name_action.isChecked():
            self.show_id_action.setChecked(True)
        self.show_id = self.show_id_action.isChecked()
        self.show_name = self.show_name_action.isChecked()
        self.update_display_layout()
        self.display_current_student()

    def _toggle_speech(self, enabled: bool) -> None:
        if not self.tts_manager or not self.tts_manager.available:
            show_quiet_information(self, "未检测到语音引擎，无法开启语音播报。")
            self.speech_enabled_action.setChecked(False)
            return
        self.speech_enabled = enabled

    def _set_voice(self, voice_id: str) -> None:
        if not self.tts_manager: return
        self.tts_manager.set_voice(voice_id); self.selected_voice_id = voice_id
        for a in self.voice_actions: a.setChecked(a.text() == voice_id)

    def _toggle_timer_sound(self, enabled: bool) -> None:
        self.timer_sound_enabled = enabled

    def toggle_mode(self) -> None:
        self.mode = "timer" if self.mode == "roll_call" else "roll_call"
        if self.mode == "roll_call":
            self._placeholder_on_show = True
        self.update_mode_ui()

    def update_mode_ui(self) -> None:
        is_roll = self.mode == "roll_call"
        self.title_label.setText("点名" if is_roll else "计时")
        self.mode_button.setText("切换到计时" if is_roll else "切换到点名")
        self.group_label.setVisible(is_roll)
        if is_roll:
            if self._placeholder_on_show:
                self.current_student_index = None
            self.stack.setCurrentWidget(self.roll_call_frame); self.group_stack.setCurrentWidget(self.group_combo)
            self.count_timer.stop(); self.clock_timer.stop(); self.timer_running = False; self.timer_start_pause_button.setText("开始")
            self.update_display_layout(); self.display_current_student()
            self.schedule_font_update()
            self._placeholder_on_show = False
        else:
            self.stack.setCurrentWidget(self.timer_frame); self.group_stack.setCurrentWidget(self.group_placeholder); self.update_timer_mode_ui()
            self.schedule_font_update()
        self.reset_button.setVisible(is_roll)
        self.updateGeometry()

    def update_timer_mode_ui(self) -> None:
        mode = self.timer_modes[self.timer_mode_index]
        self.clock_timer.stop()
        if mode == "countdown":
            self.timer_mode_button.setText("倒计时")
            self.timer_start_pause_button.setEnabled(True); self.timer_reset_button.setEnabled(True); self.timer_set_button.setEnabled(True)
            self.timer_start_pause_button.setText("暂停" if self.timer_running else "开始")
            if self.timer_running and not self.count_timer.isActive(): self.count_timer.start()
            self.update_timer_display()
        elif mode == "stopwatch":
            self.timer_mode_button.setText("秒表")
            self.timer_start_pause_button.setEnabled(True); self.timer_reset_button.setEnabled(True); self.timer_set_button.setEnabled(False)
            self.timer_start_pause_button.setText("暂停" if self.timer_running else "开始")
            if self.timer_running and not self.count_timer.isActive(): self.count_timer.start()
            self.update_timer_display()
        else:
            self.timer_mode_button.setText("时钟")
            self.timer_start_pause_button.setEnabled(False); self.timer_reset_button.setEnabled(False); self.timer_set_button.setEnabled(False)
            self.timer_running = False; self.count_timer.stop(); self._update_clock(); self.clock_timer.start()
            self.timer_start_pause_button.setText("开始")
        self.schedule_font_update()

    def toggle_timer_mode(self) -> None:
        if self.timer_running: return
        self.timer_mode_index = (self.timer_mode_index + 1) % len(self.timer_modes); self.update_timer_mode_ui()

    def start_pause_timer(self) -> None:
        if self.timer_modes[self.timer_mode_index] == "clock": return
        self.timer_running = not self.timer_running
        if self.timer_running:
            self.timer_start_pause_button.setText("暂停")
            if not self.count_timer.isActive(): self.count_timer.start()
        else:
            self.timer_start_pause_button.setText("开始")
            self.count_timer.stop()

    def reset_timer(self) -> None:
        self.timer_running = False; self.count_timer.stop(); self.timer_start_pause_button.setText("开始")
        m = self.timer_modes[self.timer_mode_index]
        if m == "countdown":
            self.timer_seconds_left = max(0, self.timer_countdown_minutes * 60 + self.timer_countdown_seconds)
        elif m == "stopwatch":
            self.timer_stopwatch_seconds = 0
        self.update_timer_display()

    def set_countdown_time(self) -> None:
        d = CountdownSettingsDialog(self, self.timer_countdown_minutes, self.timer_countdown_seconds)
        if d.exec() and d.result:
            mi, se = d.result; self.timer_countdown_minutes = mi; self.timer_countdown_seconds = se; self.reset_timer()

    def _on_count_timer(self) -> None:
        m = self.timer_modes[self.timer_mode_index]
        if m == "countdown":
            if self.timer_seconds_left > 0: self.timer_seconds_left -= 1
            else:
                self.count_timer.stop(); self.timer_running = False; self.timer_start_pause_button.setText("开始"); self.update_timer_display()
                if self.timer_sound_enabled: self.play_timer_sound()
                return
        elif m == "stopwatch":
            self.timer_stopwatch_seconds += 1
        self.update_timer_display()

    def update_timer_display(self) -> None:
        m = self.timer_modes[self.timer_mode_index]
        if m == "countdown": seconds = max(0, self.timer_seconds_left)
        elif m == "stopwatch": seconds = max(0, self.timer_stopwatch_seconds)
        else: seconds = 0
        if m in {"countdown", "stopwatch"}:
            mi, se = divmod(seconds, 60); self.time_display_label.setText(f"{int(mi):02d}:{int(se):02d}")
        else:
            self.time_display_label.setText(time.strftime("%H:%M:%S"))
        self.schedule_font_update()

    def _update_clock(self) -> None:
        self.time_display_label.setText(time.strftime("%H:%M:%S"))
        self.schedule_font_update()

    def play_timer_sound(self) -> None:
        if SOUNDDEVICE_AVAILABLE:
            def _play() -> None:
                try:
                    fs = 44100; duration = 0.5; frequency = 880
                    t = np.linspace(0, duration, int(fs * duration), endpoint=False)
                    data = 0.4 * np.sin(2 * np.pi * frequency * t)
                    sd.play(data.astype(np.float32), fs); sd.wait()
                except Exception:
                    pass
            threading.Thread(target=_play, daemon=True).start()

    def on_group_change(self, group_name: Optional[str] = None, initial: bool = False) -> None:
        if group_name is None:
            group_name = self.group_combo.currentText()
        if group_name not in self.groups:
            group_name = "全部"
            if self.group_combo.currentText() != group_name:
                self.group_combo.setCurrentText(group_name)
        self.current_group_name = group_name
        if self.student_data.empty:
            self.current_student_index = None
            self.display_current_student()
            return
        self._ensure_group_pool(group_name)
        self.current_student_index = None
        self.display_current_student()

    def roll_student(self, speak: bool = True) -> None:
        if self.mode != "roll_call": return
        group_name = self.current_group_name
        pool = self._group_remaining_indices.get(group_name)
        if pool is None:
            self._ensure_group_pool(group_name)
            pool = self._group_remaining_indices.get(group_name, [])
        if not pool:
            base_total = self._group_all_indices.get(group_name, [])
            if not base_total:
                show_quiet_information(self, f"'{group_name}' 分组当前没有可点名的学生。")
                self.current_student_index = None
                self.display_current_student()
                return
            if self._all_groups_completed():
                show_quiet_information(self, "所有学生都已完成点名，请点击“重置”按钮重新开始。")
            else:
                show_quiet_information(self, f"'{group_name}' 的同学已经全部点到，请切换其他分组或点击“重置”按钮。")
            return
        self.current_student_index = pool.pop()
        self._group_last_student[group_name] = self.current_student_index
        self._mark_student_drawn(self.current_student_index)
        self.display_current_student()
        if speak and self.speech_enabled and self.tts_manager and self.tts_manager.available:
            stu = self.student_data.loc[self.current_student_index]
            name = str(stu["姓名"]) if "姓名" in stu and pd.notna(stu["姓名"]) else ""
            if name: self.tts_manager.speak(name)
        # 即时同步保存配置，防止异常退出导致未点名名单丢失。
        self.save_settings()

    def _all_groups_completed(self) -> bool:
        """判断是否所有分组的学生都已点名完毕。"""

        total_students = len(self._group_all_indices.get("全部", []))
        if total_students == 0:
            return True
        if len(self._global_drawn_students) < total_students:
            return False
        for group, base in self._group_all_indices.items():
            if not base:
                continue
            remaining = self._group_remaining_indices.get(group, [])
            if remaining:
                return False
        return True

    def _reset_roll_call_state(self) -> None:
        """清空全部点名历史并重新洗牌。"""

        self._rebuild_group_indices()
        self._ensure_group_pool(self.current_group_name)

    def reset_roll_call_pools(self) -> None:
        """根据当前分组执行重置：子分组独立重置，“全部”重置所有。"""

        group_name = self.current_group_name
        if group_name == "全部":
            self._reset_roll_call_state()
        else:
            self._reset_single_group(group_name)
        self.current_student_index = None
        self.display_current_student()
        self.save_settings()

    def _reset_single_group(self, group_name: str) -> None:
        """仅重置指定分组，同时保持其它分组及全局状态不变。"""

        if group_name == "全部":
            return
        base_indices_raw = self._group_all_indices.get(group_name)
        if base_indices_raw is None:
            return
        base_indices: List[int] = []
        for value in base_indices_raw:
            try:
                base_indices.append(int(value))
            except (TypeError, ValueError):
                continue
        shuffled = list(base_indices)
        random.shuffle(shuffled)
        self._group_remaining_indices[group_name] = shuffled
        self._group_initial_sequences[group_name] = list(shuffled)
        self._group_last_student[group_name] = None

        history = self._group_drawn_history.setdefault(group_name, set())
        if history:
            for idx in list(history):
                self._remove_from_global_history(idx, ignore_group=group_name)
            history.clear()

        last_all = self._group_last_student.get("全部")
        if last_all is not None:
            try:
                last_all_key = int(last_all)
            except (TypeError, ValueError):
                last_all_key = None
            if last_all_key is not None and last_all_key not in self._global_drawn_students:
                self._group_last_student["全部"] = None

        self._refresh_all_group_pool()

    def _rebuild_group_indices(self) -> None:
        """重新构建各分组的学生索引池。"""

        all_indices: Dict[str, List[int]] = {}
        remaining: Dict[str, List[int]] = {}
        last_student: Dict[str, Optional[int]] = {}
        student_groups: Dict[int, set[str]] = {}
        initial_sequences: Dict[str, List[int]] = {}

        if self.student_data.empty:
            all_indices["全部"] = []
        else:
            all_indices["全部"] = list(self.student_data.index)
            for idx in all_indices["全部"]:
                student_groups.setdefault(int(idx), set()).add("全部")
            group_series = self.student_data["分组"].astype(str).str.strip().str.upper()
            for group_name in self.groups:
                if group_name == "全部":
                    continue
                mask = group_series == group_name
                all_indices[group_name] = list(self.student_data[mask].index)
                for idx in all_indices[group_name]:
                    student_groups.setdefault(int(idx), set()).add(group_name)

        for group_name, indices in all_indices.items():
            pool = list(indices)
            random.shuffle(pool)
            remaining[group_name] = pool
            initial_sequences[group_name] = list(pool)
            last_student[group_name] = None

        self._group_all_indices = all_indices
        self._group_remaining_indices = remaining
        self._group_last_student = last_student
        self._group_initial_sequences = initial_sequences
        self._student_groups = student_groups
        self._group_drawn_history = {group: set() for group in all_indices}
        # “全部”分组直接引用全局集合，避免重复维护两份数据造成不一致
        if "全部" in self._group_drawn_history:
            self._global_drawn_students.clear()
            self._group_drawn_history["全部"] = self._global_drawn_students
        else:
            self._group_drawn_history["全部"] = self._global_drawn_students

        self._refresh_all_group_pool()

    def _remove_from_global_history(self, student_index: int, ignore_group: Optional[str] = None) -> None:
        """若学生未在其它分组被点名，则从全局记录中移除。"""

        try:
            student_key = int(student_index)
        except (TypeError, ValueError):
            return
        for group, history in self._group_drawn_history.items():
            if group == "全部" or group == ignore_group:
                continue
            if student_key in history:
                return
        self._global_drawn_students.discard(student_key)

    def _restore_group_state(self, section: Mapping[str, str]) -> None:
        """从配置中恢复各分组剩余学生池，保持未抽学生不重复。"""

        def _load_dict(key: str) -> Dict[str, object]:
            raw = section.get(key, "")
            if not raw:
                return {}
            try:
                data = json.loads(raw)
            except Exception:
                return {}
            return data if isinstance(data, dict) else {}

        remaining_data = _load_dict("group_remaining")
        last_data = _load_dict("group_last")

        # 读取保存的全局已点名名单，保证窗口被关闭后重新打开时仍能继承上一轮的状态
        global_drawn_raw = section.get("global_drawn", "")
        restored_global: set[int] = set()
        if global_drawn_raw:
            try:
                payload = json.loads(global_drawn_raw)
            except Exception:
                payload = []
            if isinstance(payload, list):
                for value in payload:
                    try:
                        restored_global.add(int(value))
                    except (TypeError, ValueError):
                        continue

        self._global_drawn_students.clear()
        self._global_drawn_students.update(restored_global)
        self._group_drawn_history["全部"] = self._global_drawn_students

        # 先记录一份备份，稍后重新计算所有集合时需要与持久化信息交叉验证
        existing_global = set(self._global_drawn_students)

        # 从头构建全局集合，避免旧对象上的引用导致状态被意外清空
        self._global_drawn_students = set()
        self._group_drawn_history["全部"] = self._global_drawn_students

        for group, indices in remaining_data.items():
            if group not in self._group_all_indices:
                continue
            base_list = self._group_all_indices[group]
            base_set = set(base_list)
            restored: List[int] = []
            if isinstance(indices, list):
                seen: set[int] = set()
                for value in indices:
                    try:
                        idx = int(value)
                    except (TypeError, ValueError):
                        continue
                    if idx not in base_set or idx in seen:
                        continue
                    restored.append(idx)
                    seen.add(idx)
            self._group_remaining_indices[group] = restored

        for group, value in last_data.items():
            if group not in self._group_all_indices:
                continue
            if value is None:
                self._group_last_student[group] = None
                continue
            try:
                idx = int(value)
            except (TypeError, ValueError):
                continue
            if idx in self._group_all_indices[group]:
                self._group_last_student[group] = idx

        # 根据恢复后的剩余名单推导出每个分组已点名的学生集合
        # 重新整理所有分组的已点名学生，并同步更新全局集合
        for group, base_indices in self._group_all_indices.items():
            normalized_base: List[int] = []
            for value in base_indices:
                try:
                    normalized_base.append(int(value))
                except (TypeError, ValueError):
                    continue
            remaining_set: set[int] = set()
            for value in self._group_remaining_indices.get(group, []):
                try:
                    remaining_set.add(int(value))
                except (TypeError, ValueError):
                    continue
            drawn = {idx for idx in normalized_base if idx not in remaining_set}
            if group != "全部" and existing_global:
                # 在恢复时合并先前记录的全局名单，防止由于意外写入丢失导致遗漏
                drawn.update(idx for idx in existing_global if idx in normalized_base)
            seq = list(self._group_remaining_indices.get(group, []))
            seq.extend(idx for idx in normalized_base if idx not in seq)
            self._group_initial_sequences[group] = seq
            if group == "全部":
                # “全部”分组的已点名集合以全局集合为准
                self._global_drawn_students.update(drawn)
            else:
                self._group_drawn_history[group] = drawn
                self._global_drawn_students.update(drawn)

        # 合并持久化阶段记录的全局集合，防止遗漏尚未恢复的记录
        if existing_global:
            self._global_drawn_students.update(existing_global)

        # 最后重新指定“全部”分组引用当前全局集合，保持一致性
        self._group_drawn_history["全部"] = self._global_drawn_students
        self._refresh_all_group_pool()

    def _ensure_group_pool(self, group_name: str, force_reset: bool = False) -> None:
        """确保指定分组仍有待抽取的学生，必要时重新洗牌。"""

        if group_name not in self._group_all_indices:
            if self.student_data.empty:
                base_list: List[int] = []
            elif group_name == "全部":
                base_list = list(self.student_data.index)
            else:
                group_series = self.student_data["分组"].astype(str).str.strip().str.upper()
                base_list = list(self.student_data[group_series == group_name].index)
            self._group_all_indices[group_name] = base_list
            self._group_remaining_indices[group_name] = []
            self._group_last_student.setdefault(group_name, None)
            if group_name == "全部":
                self._group_drawn_history[group_name] = self._global_drawn_students
            else:
                self._group_drawn_history.setdefault(group_name, set())
            for idx in base_list:
                entry = self._student_groups.setdefault(int(idx), set())
                entry.add(group_name)
                entry.add("全部")
            # 新增分组时同步生成初始顺序
            shuffled = list(base_list)
            random.shuffle(shuffled)
            self._group_initial_sequences[group_name] = shuffled

        base_indices: List[int] = []
        for value in self._group_all_indices.get(group_name, []):
            try:
                base_indices.append(int(value))
            except (TypeError, ValueError):
                continue
        if group_name == "全部":
            drawn_history = self._group_drawn_history.setdefault("全部", self._global_drawn_students)
            reference_drawn = self._global_drawn_students
        else:
            drawn_history = self._group_drawn_history.setdefault(group_name, set())
            reference_drawn = drawn_history

        if group_name == "全部":
            # “全部”分组直接依据全局集合生成剩余名单，避免与各子分组脱节
            if group_name not in self._group_initial_sequences:
                shuffled = list(base_indices)
                random.shuffle(shuffled)
                self._group_initial_sequences[group_name] = shuffled
            self._refresh_all_group_pool()
            self._group_last_student.setdefault(group_name, None)
            return

        if force_reset or group_name not in self._group_remaining_indices:
            drawn_history.clear()
            pool = list(base_indices)
            random.shuffle(pool)
            self._group_remaining_indices[group_name] = pool
            self._group_last_student.setdefault(group_name, None)
            self._group_initial_sequences[group_name] = list(pool)
            self._refresh_all_group_pool()
            return

        raw_pool = self._group_remaining_indices.get(group_name, [])
        normalized_pool: List[int] = []
        seen: set[int] = set()
        for value in raw_pool:
            try:
                idx = int(value)
            except (TypeError, ValueError):
                continue
            if idx in base_indices and idx not in seen and idx not in reference_drawn:
                normalized_pool.append(idx)
                seen.add(idx)

        source_order = self._group_initial_sequences.get(group_name)
        if source_order is None:
            # 如果未记录初始顺序，则退回数据原有顺序
            source_order = list(base_indices)
            self._group_initial_sequences[group_name] = list(source_order)

        for idx in source_order:
            if idx in reference_drawn or idx in seen or idx not in base_indices:
                continue
            normalized_pool.append(idx)
            seen.add(idx)

        self._group_remaining_indices[group_name] = normalized_pool
        self._group_last_student.setdefault(group_name, None)
        self._refresh_all_group_pool()

    def _mark_student_drawn(self, student_index: int) -> None:
        """抽中学生后，从所有关联分组的候选列表中移除该学生。"""

        student_key = None
        try:
            student_key = int(student_index)
        except (TypeError, ValueError):
            return

        groups = self._student_groups.get(student_key)
        if not groups:
            return
        self._global_drawn_students.add(student_key)
        for group in groups:
            if group == "全部":
                history = self._group_drawn_history.setdefault("全部", self._global_drawn_students)
            else:
                history = self._group_drawn_history.setdefault(group, set())
            history.add(student_key)
            pool = self._group_remaining_indices.get(group)
            if not pool:
                continue
            cleaned: List[int] = []
            for value in pool:
                try:
                    idx = int(value)
                except (TypeError, ValueError):
                    continue
                if idx != student_key:
                    cleaned.append(idx)
            self._group_remaining_indices[group] = cleaned

        self._refresh_all_group_pool()

    def _refresh_all_group_pool(self) -> None:
        """同步“全部”分组的剩余名单，使其与各子分组保持一致。"""

        base_all = self._group_all_indices.get("全部", [])
        if "全部" not in self._group_initial_sequences:
            shuffled = list(base_all)
            random.shuffle(shuffled)
            self._group_initial_sequences["全部"] = shuffled
        order = list(self._group_initial_sequences.get("全部", []))
        normalized: List[int] = []
        seen: set[int] = set()
        for value in order:
            try:
                idx = int(value)
            except (TypeError, ValueError):
                continue
            if idx in seen:
                continue
            seen.add(idx)
            if idx in self._global_drawn_students:
                continue
            normalized.append(idx)
        for value in base_all:
            try:
                idx = int(value)
            except (TypeError, ValueError):
                continue
            if idx in seen:
                continue
            seen.add(idx)
            if idx in self._global_drawn_students:
                continue
            normalized.append(idx)
        self._group_remaining_indices["全部"] = normalized

    def display_current_student(self) -> None:
        if self.current_student_index is None:
            self.id_label.setText("学号" if self.show_id else "")
            self.name_label.setText("学生" if self.show_name else "")
        else:
            stu = self.student_data.loc[self.current_student_index]
            sid = str(stu["学号"]) if pd.notna(stu["学号"]) else ""; name = str(stu["姓名"]) if pd.notna(stu["姓名"]) else ""
            self.id_label.setText(sid if self.show_id else ""); self.name_label.setText(name if self.show_name else "")
            if not self.show_id: self.id_label.setText("")
            if not self.show_name: self.name_label.setText("")
        self.update_display_layout()
        self.schedule_font_update()

    def update_display_layout(self) -> None:
        self.id_label.setVisible(self.show_id); self.name_label.setVisible(self.show_name)
        layout: QGridLayout = self.roll_call_frame.layout()
        layout.setColumnStretch(0, 1); layout.setColumnStretch(1, 1)
        if not self.show_id: layout.setColumnStretch(0, 0)
        if not self.show_name: layout.setColumnStretch(1, 0)
        self.schedule_font_update()

    def schedule_font_update(self) -> None:
        QTimer.singleShot(0, self.update_dynamic_fonts)

    def update_dynamic_fonts(self) -> None:
        for lab in (self.id_label, self.name_label):
            if not lab.isVisible(): continue
            w = max(40, lab.width()); h = max(40, lab.height()); text = lab.text()
            size = self._calc_font_size(w, h, text)
            if lab is self.name_label:
                weight = QFont.Weight.Normal if self.name_font_family in {"楷体", "KaiTi"} else QFont.Weight.Bold
                lab.setFont(QFont(self.name_font_family, size, weight))
                self.last_name_font_size = size
            else:
                lab.setFont(QFont("Microsoft YaHei UI", size, QFont.Weight.Bold))
                self.last_id_font_size = size
        if self.timer_frame.isVisible():
            text = self.time_display_label.text()
            w = max(60, self.time_display_label.width())
            h = max(60, self.time_display_label.height())
            size = self._calc_font_size(w, h, text, monospace=True)
            self.time_display_label.setFont(QFont("Consolas", size, QFont.Weight.Bold))
            self.last_timer_font_size = size

    def _calc_font_size(self, w: int, h: int, text: str, monospace: bool = False) -> int:
        if not text or w < 20 or h < 20:
            return self.MIN_FONT_SIZE
        w_eff = max(1, w - 16)
        h_eff = max(1, h - 16)
        is_cjk = any("\u4e00" <= c <= "\u9fff" for c in text)
        length = max(1, len(text))
        width_char_factor = 1.0 if is_cjk else (0.58 if monospace else 0.6)
        size_by_width = w_eff / (length * width_char_factor)
        size_by_height = h_eff * 0.70
        final_size = int(min(size_by_width, size_by_height))
        return max(self.MIN_FONT_SIZE, min(self.MAX_FONT_SIZE, final_size))

    def showEvent(self, e) -> None:
        super().showEvent(e)
        if self.mode == "roll_call" and self._placeholder_on_show:
            self.current_student_index = None
            self.display_current_student()
            self._placeholder_on_show = False
        self.visibility_changed.emit(True)
        self.schedule_font_update()
        ensure_widget_within_screen(self)

    def resizeEvent(self, e: QResizeEvent) -> None:
        super().resizeEvent(e)
        self.schedule_font_update()

    def hideEvent(self, e) -> None:
        super().hideEvent(e)
        self._placeholder_on_show = True
        self.save_settings()
        self.visibility_changed.emit(False)

    def closeEvent(self, e) -> None:
        self.save_settings()
        self.count_timer.stop()
        self.clock_timer.stop()
        if self.tts_manager: self.tts_manager.shutdown()
        self.window_closed.emit()
        super().closeEvent(e)

    def save_settings(self) -> None:
        settings = self.settings_manager.load_settings()
        sec = settings.get("RollCallTimer", {})
        sec["geometry"] = geometry_to_text(self)
        sec["show_id"] = bool_to_str(self.show_id)
        sec["show_name"] = bool_to_str(self.show_name)
        sec["speech_enabled"] = bool_to_str(self.speech_enabled)
        sec["speech_voice_id"] = self.selected_voice_id
        sec["current_group"] = self.current_group_name
        sec["timer_countdown_minutes"] = str(self.timer_countdown_minutes)
        sec["timer_countdown_seconds"] = str(self.timer_countdown_seconds)
        sec["timer_sound_enabled"] = bool_to_str(self.timer_sound_enabled)
        sec["mode"] = self.mode
        sec["timer_mode"] = self.timer_modes[self.timer_mode_index]
        sec["timer_seconds_left"] = str(self.timer_seconds_left)
        sec["timer_stopwatch_seconds"] = str(self.timer_stopwatch_seconds)
        sec["timer_running"] = bool_to_str(self.timer_running)
        sec["id_font_size"] = str(self.last_id_font_size)
        sec["name_font_size"] = str(self.last_name_font_size)
        sec["timer_font_size"] = str(self.last_timer_font_size)
        remaining_payload: Dict[str, List[int]] = {}
        for group, indices in self._group_remaining_indices.items():
            cleaned: List[int] = []
            for idx in indices:
                try:
                    cleaned.append(int(idx))
                except (TypeError, ValueError):
                    continue
            remaining_payload[group] = cleaned
        last_payload: Dict[str, Optional[int]] = {}
        all_groups = set(self._group_all_indices.keys()) | set(self._group_last_student.keys())
        for group in all_groups:
            value = self._group_last_student.get(group)
            if value is None:
                last_payload[group] = None
            else:
                try:
                    last_payload[group] = int(value)
                except (TypeError, ValueError):
                    last_payload[group] = None
        try:
            sec["group_remaining"] = json.dumps(remaining_payload, ensure_ascii=False)
        except TypeError:
            sec["group_remaining"] = json.dumps({}, ensure_ascii=False)
        try:
            sec["group_last"] = json.dumps(last_payload, ensure_ascii=False)
        except TypeError:
            sec["group_last"] = json.dumps({}, ensure_ascii=False)
        try:
            global_drawn_payload = sorted(int(idx) for idx in self._global_drawn_students)
            sec["global_drawn"] = json.dumps(global_drawn_payload, ensure_ascii=False)
        except TypeError:
            sec["global_drawn"] = json.dumps([], ensure_ascii=False)
        settings["RollCallTimer"] = sec
        self.settings_manager.save_settings(settings)


# ---------- 关于 ----------
class AboutDialog(QDialog):
    def __init__(self, parent: Optional[QWidget] = None) -> None:
        super().__init__(parent)
        self.setWindowTitle("关于")
        self.setWindowFlag(Qt.WindowType.WindowStaysOnTopHint, True)
        layout = QVBoxLayout(self)
        layout.setContentsMargins(18, 18, 18, 18)
        layout.setSpacing(12)
        info = QLabel(
            "<b>ClassroomTools</b><br>"
            "作者：广州番禺王耀强<br>"
            "知乎主页：<a href='https://www.zhihu.com/people/sciman/columns'>sciman</a><br>"
            "公众号：sciman逸居<br>"
            "“初中物理教研”Q群：323728546"
        )
        info.setOpenExternalLinks(True)
        info.setTextFormat(Qt.TextFormat.RichText)
        layout.addWidget(info)
        btn = QPushButton("确定")
        btn.clicked.connect(self.accept)
        btn.setCursor(Qt.CursorShape.PointingHandCursor)
        layout.addWidget(btn, alignment=Qt.AlignmentFlag.AlignCenter)
        self.setFixedSize(self.sizeHint())


# ---------- 数据 ----------
def load_student_data(parent: Optional[QWidget]) -> Optional[pd.DataFrame]:
    """从 students.xlsx 读取点名所需的数据，不存在时自动生成模板。"""
    if not (PANDAS_AVAILABLE and OPENPYXL_AVAILABLE):
        QMessageBox.warning(parent, "提示", "未安装 pandas/openpyxl，点名功能不可用。")
        return None
    file_path = RollCallTimerWindow.STUDENT_FILE
    if not os.path.exists(file_path):
        try:
            df = pd.DataFrame({"学号": [101, 102, 103], "姓名": ["张三", "李四", "王五"], "分组": ["A", "B", "A"]})
            df.to_excel(file_path, index=False)
            show_quiet_information(parent, f"未找到学生名单，已为您创建模板文件：{file_path}")
        except Exception as exc:
            QMessageBox.critical(parent, "错误", f"创建模板文件失败：{exc}")
            return None
    try:
        df = pd.read_excel(file_path, usecols=["学号", "姓名", "分组"])
        df["学号"] = pd.to_numeric(df["学号"], errors="coerce").astype("Int64")
        df["姓名"] = df["姓名"].astype(str).str.strip()
        df["分组"] = df["分组"].astype(str).str.strip().str.upper()
        df.dropna(subset=["学号", "姓名"], inplace=True)
        return df
    except Exception as exc:
        QMessageBox.critical(parent, "错误", f"无法加载学生名单，请检查文件格式。\n错误：{exc}")
        return None


# ---------- 启动器 ----------
class LauncherBubble(QWidget):
    """启动器缩小时显示的悬浮圆球，负责发出恢复指令。"""

    restore_requested = pyqtSignal()
    position_changed = pyqtSignal(QPoint)

    def __init__(self, diameter: int = 42) -> None:
        super().__init__(
            None,
            Qt.WindowType.Tool
            | Qt.WindowType.FramelessWindowHint
            | Qt.WindowType.WindowStaysOnTopHint,
        )
        self.setAttribute(Qt.WidgetAttribute.WA_TranslucentBackground, True)
        self.setAttribute(Qt.WidgetAttribute.WA_NoSystemBackground, True)
        self.setAttribute(Qt.WidgetAttribute.WA_ShowWithoutActivating, True)
        self.setCursor(Qt.CursorShape.PointingHandCursor)
        self.setWindowTitle("ClassroomTools Bubble")
        self._diameter = max(32, diameter)
        self.setFixedSize(self._diameter, self._diameter)
        self.setWindowOpacity(0.74)
        self._dragging = False
        self._drag_offset = QPoint()
        self._moved = False

    def place_near(self, target: QPoint, screen: Optional[QScreen]) -> None:
        """将气泡吸附到距离 target 最近的屏幕边缘。"""

        if screen is None:
            screen = QApplication.screenAt(target) or QApplication.primaryScreen()
        if screen is None:
            return
        available = screen.availableGeometry()
        margin = 6
        bubble_size = self.size()
        center = QPoint(int(target.x()), int(target.y()))
        center.setX(max(available.left(), min(center.x(), available.right())))
        center.setY(max(available.top(), min(center.y(), available.bottom())))

        distances = {
            "left": abs(center.x() - available.left()),
            "right": abs(available.right() - center.x()),
            "top": abs(center.y() - available.top()),
            "bottom": abs(available.bottom() - center.y()),
        }
        nearest_edge = min(distances, key=distances.get)
        if nearest_edge == "left":
            x = available.left() + margin
            y = center.y() - bubble_size.height() // 2
        elif nearest_edge == "right":
            x = available.right() - bubble_size.width() - margin
            y = center.y() - bubble_size.height() // 2
        elif nearest_edge == "top":
            y = available.top() + margin
            x = center.x() - bubble_size.width() // 2
        else:
            y = available.bottom() - bubble_size.height() - margin
            x = center.x() - bubble_size.width() // 2

        x = max(available.left() + margin, min(x, available.right() - bubble_size.width() - margin))
        y = max(available.top() + margin, min(y, available.bottom() - bubble_size.height() - margin))
        self.move(int(x), int(y))
        self.position_changed.emit(self.pos())

    def snap_to_edge(self) -> None:
        screen = self.screen() or QApplication.screenAt(self.frameGeometry().center()) or QApplication.primaryScreen()
        if screen is None:
            return
        self.place_near(self.frameGeometry().center(), screen)

    def paintEvent(self, event) -> None:
        painter = QPainter(self)
        painter.setRenderHint(QPainter.RenderHint.Antialiasing, True)
        rect = self.rect()
        color = QColor(32, 33, 36, 150)
        highlight = QColor(138, 180, 248, 160)
        painter.setBrush(QBrush(color))
        painter.setPen(Qt.PenStyle.NoPen)
        painter.drawEllipse(rect)
        painter.setBrush(QBrush(highlight))
        painter.drawEllipse(rect.adjusted(rect.width() // 3, rect.height() // 3, -rect.width() // 6, -rect.height() // 6))

    def mousePressEvent(self, event) -> None:
        if event.button() == Qt.MouseButton.LeftButton:
            self._dragging = True
            self._drag_offset = event.position().toPoint()
            self._moved = False
        super().mousePressEvent(event)

    def mouseMoveEvent(self, event) -> None:
        if self._dragging and event.buttons() & Qt.MouseButton.LeftButton:
            new_pos = event.globalPosition().toPoint() - self._drag_offset
            self.move(new_pos)
            self._moved = True
        super().mouseMoveEvent(event)

    def mouseReleaseEvent(self, event) -> None:
        if event.button() == Qt.MouseButton.LeftButton:
            if not self._moved:
                self.restore_requested.emit()
            else:
                self.snap_to_edge()
                self.position_changed.emit(self.pos())
            self._dragging = False
        super().mouseReleaseEvent(event)


class LauncherWindow(QWidget):
    def __init__(self, settings_manager: SettingsManager, student_data: Optional[pd.DataFrame]) -> None:
        super().__init__(None, Qt.WindowType.Tool | Qt.WindowType.FramelessWindowHint | Qt.WindowType.WindowStaysOnTopHint)
        self.settings_manager = settings_manager
        self.student_data = student_data
        self.overlay: Optional[OverlayWindow] = None
        self.roll_call_window: Optional[RollCallTimerWindow] = None
        self._dragging = False; self._drag_offset = QPoint()
        self.bubble: Optional[LauncherBubble] = None
        self._last_position = QPoint()
        self._bubble_position = QPoint()
        self._minimized = False
        self._minimized_on_start = False

        self.setAttribute(Qt.WidgetAttribute.WA_StyledBackground, True)
        self.setStyleSheet(
            """
            QWidget#launcherContainer {
                background-color: rgba(28, 29, 32, 232);
                border-radius: 9px;
                border: 1px solid rgba(255, 255, 255, 40);
            }
            QPushButton {
                color: #f1f3f4;
                background-color: rgba(60, 64, 67, 230);
                border: 1px solid rgba(255, 255, 255, 35);
                border-radius: 6px;
                padding: 3px 9px;
                min-height: 26px;
            }
            QPushButton:hover {
                background-color: rgba(138, 180, 248, 240);
                border-color: rgba(138, 180, 248, 255);
                color: #202124;
            }
            QCheckBox {
                color: #f1f3f4;
                spacing: 4px;
            }
            QCheckBox::indicator {
                width: 14px;
                height: 14px;
                border-radius: 4px;
                border: 1px solid rgba(255, 255, 255, 60);
                background: rgba(32, 33, 36, 240);
            }
            QCheckBox::indicator:checked {
                background-color: #8ab4f8;
                border-color: transparent;
            }
            """
        )
        container = QWidget(self); container.setObjectName("launcherContainer")
        layout = QVBoxLayout(self); layout.setContentsMargins(0, 0, 0, 0); layout.addWidget(container)
        v = QVBoxLayout(container); v.setContentsMargins(8, 8, 8, 8); v.setSpacing(5)

        # 通过三段可伸缩空白保证“画笔”“点名/计时”两侧及中间留白一致
        row = QGridLayout(); row.setContentsMargins(0, 0, 0, 0); row.setHorizontalSpacing(0)
        for col in (0, 2, 4):
            row.setColumnMinimumWidth(col, 12)
            row.setColumnStretch(col, 1)
        self.paint_button = QPushButton("画笔")
        self.paint_button.clicked.connect(self.toggle_paint)
        row.addItem(QSpacerItem(0, 0, QSizePolicy.Policy.Expanding, QSizePolicy.Policy.Minimum), 0, 0)
        row.addWidget(self.paint_button, 0, 1)
        row.addItem(QSpacerItem(0, 0, QSizePolicy.Policy.Expanding, QSizePolicy.Policy.Minimum), 0, 2)
        self.roll_call_button = QPushButton("点名/计时")
        self.roll_call_button.clicked.connect(self.toggle_roll_call)
        row.addWidget(self.roll_call_button, 0, 3)
        row.addItem(QSpacerItem(0, 0, QSizePolicy.Policy.Expanding, QSizePolicy.Policy.Minimum), 0, 4)
        unified_width = self._action_button_width()
        self.paint_button.setFixedWidth(unified_width)
        self.roll_call_button.setFixedWidth(unified_width)
        v.addLayout(row)

        bottom = QHBoxLayout(); bottom.setSpacing(3)
        self.minimize_button = QPushButton("缩小"); self.minimize_button.clicked.connect(self.minimize_launcher)
        bottom.addWidget(self.minimize_button)
<<<<<<< HEAD

        self.autostart_check = QCheckBox("开机启动"); self.autostart_check.stateChanged.connect(self.toggle_autostart); bottom.addWidget(self.autostart_check)
        bottom.addStretch(1)

        self.about_button = QPushButton("关于"); self.about_button.clicked.connect(self.show_about); bottom.addWidget(self.about_button)
        self.exit_button = QPushButton("退出")
        self.exit_button.clicked.connect(self.request_exit)
=======

        self.autostart_check = QCheckBox("开机启动"); self.autostart_check.stateChanged.connect(self.toggle_autostart); bottom.addWidget(self.autostart_check)
        bottom.addStretch(1)

        self.about_button = QPushButton("关于"); self.about_button.clicked.connect(self.show_about); bottom.addWidget(self.about_button)
        self.exit_button = QPushButton("退出")
        self.exit_button.clicked.connect(QApplication.instance().quit)
>>>>>>> cccf9aa8
        bottom.addWidget(self.exit_button)
        v.addLayout(bottom)

        aux_width = max(self.minimize_button.sizeHint().width(), 52)
        self.minimize_button.setFixedWidth(aux_width)
        about_width = max(self.about_button.sizeHint().width(), 52)
        exit_width = max(self.exit_button.sizeHint().width(), 52)
        self.about_button.setFixedWidth(about_width)
        self.exit_button.setFixedWidth(exit_width)

        button_height = max(
            self.paint_button.sizeHint().height(),
            self.roll_call_button.sizeHint().height(),
            self.minimize_button.sizeHint().height(),
            self.about_button.sizeHint().height(),
            self.exit_button.sizeHint().height(),
        )
        for btn in (self.paint_button, self.roll_call_button, self.minimize_button, self.about_button, self.exit_button):
            btn.setFixedHeight(button_height)

        s = self.settings_manager.load_settings().get("Launcher", {})
        x = int(s.get("x", "120")); y = int(s.get("y", "120"))
        self.move(x, y)
        self._last_position = QPoint(x, y)
        bubble_x = int(s.get("bubble_x", str(x)))
        bubble_y = int(s.get("bubble_y", str(y)))
        self._bubble_position = QPoint(bubble_x, bubble_y)
        minimized = str_to_bool(s.get("minimized", "False"), False)
        self._minimized = minimized
        self._minimized_on_start = minimized

        startup = self.settings_manager.load_settings().get("Startup", {})
        autostart_enabled = str_to_bool(startup.get("autostart_enabled", "False"), False)
        self.autostart_check.setChecked(autostart_enabled and WINREG_AVAILABLE)
        self.autostart_check.setEnabled(WINREG_AVAILABLE)

        if not PANDAS_AVAILABLE or not OPENPYXL_AVAILABLE or self.student_data is None:
            self.roll_call_button.setEnabled(False)

        for w in (self, container, self.paint_button, self.roll_call_button, self.minimize_button, self.autostart_check):
            w.installEventFilter(self)

        # 锁定启动器的推荐尺寸，避免误拖拽造成遮挡
        self.adjustSize()
        self.setFixedSize(self.sizeHint())
        self._base_minimum_width = self.minimumWidth()
        self._base_minimum_height = self.minimumHeight()

    def _action_button_width(self) -> int:
        """计算“画笔”与“点名/计时”按钮的统一宽度，保证观感一致。"""

        paint_metrics = QFontMetrics(self.paint_button.font())
        roll_metrics = QFontMetrics(self.roll_call_button.font())
        paint_texts = ["画笔", "隐藏画笔"]
        roll_texts = ["点名/计时", "显示点名", "隐藏点名"]
        max_width = max(
            max(paint_metrics.horizontalAdvance(text) for text in paint_texts),
            max(roll_metrics.horizontalAdvance(text) for text in roll_texts),
        )
        return max_width + 28

    def showEvent(self, e) -> None:
        super().showEvent(e)
        ensure_widget_within_screen(self)
        self._last_position = self.pos()
        if self._minimized_on_start:
            QTimer.singleShot(0, self._restore_minimized_state)

    def eventFilter(self, obj, e) -> bool:
        if e.type() == QEvent.Type.MouseButtonPress and e.button() == Qt.MouseButton.LeftButton:
            self._dragging = True; self._drag_offset = e.globalPosition().toPoint() - self.pos()
        elif e.type() == QEvent.Type.MouseMove and self._dragging and e.buttons() & Qt.MouseButton.LeftButton:
            self.move(e.globalPosition().toPoint() - self._drag_offset)
        elif e.type() == QEvent.Type.MouseButtonRelease and e.button() == Qt.MouseButton.LeftButton:
            self._dragging = False
            self._last_position = self.pos()
            self.save_position()
        return super().eventFilter(obj, e)

    def save_position(self) -> None:
        settings = self.settings_manager.load_settings()
        pos = self._last_position if (self._minimized and not self._last_position.isNull()) else self.pos()
        launcher = settings.get("Launcher", {})
        launcher["x"] = str(pos.x())
        launcher["y"] = str(pos.y())
        bubble_pos = self._bubble_position if not self._bubble_position.isNull() else pos
        launcher["bubble_x"] = str(bubble_pos.x())
        launcher["bubble_y"] = str(bubble_pos.y())
        launcher["minimized"] = bool_to_str(self._minimized)
        settings["Launcher"] = launcher
        startup = settings.get("Startup", {}); startup["autostart_enabled"] = bool_to_str(self.autostart_check.isChecked()); settings["Startup"] = startup
        self.settings_manager.save_settings(settings)

    def toggle_paint(self) -> None:
        """打开或隐藏屏幕画笔覆盖层。"""
        if self.overlay is None: self.overlay = OverlayWindow(self.settings_manager)
        if self.overlay.isVisible():
            self.overlay.hide_overlay(); self.paint_button.setText("画笔")
        else:
            self.overlay.show_overlay(); self.paint_button.setText("隐藏画笔")

    def toggle_roll_call(self) -> None:
        """切换点名/计时窗口的显示状态，必要时先创建窗口。"""
        if self.student_data is None:
            QMessageBox.warning(self, "提示", "学生数据加载失败，无法打开点名器。"); return
        if self.roll_call_window is None:
            self.roll_call_window = RollCallTimerWindow(self.settings_manager, self.student_data)
            self.roll_call_window.window_closed.connect(self.on_roll_call_window_closed)
            self.roll_call_window.visibility_changed.connect(self.on_roll_call_visibility_changed)
            self.roll_call_window.show()
            self.roll_call_button.setText("隐藏点名")
        else:
            if self.roll_call_window.isVisible():
                self.roll_call_window.hide()
                self.roll_call_button.setText("显示点名")
            else:
                self.roll_call_window.show(); self.roll_call_window.raise_()
                self.roll_call_button.setText("隐藏点名")

    def on_roll_call_window_closed(self) -> None:
        self.roll_call_window = None
        self.roll_call_button.setText("点名/计时")

    def on_roll_call_visibility_changed(self, visible: bool) -> None:
        self.roll_call_button.setText("隐藏点名" if visible else "显示点名")

    def toggle_autostart(self) -> None:
        if not WINREG_AVAILABLE: return
        enabled = self.autostart_check.isChecked()
        self.set_autostart(enabled); self.save_position()

<<<<<<< HEAD
    def request_exit(self) -> None:
        """优雅地关闭应用程序，确保所有窗口在退出前持久化状态。"""

        app = QApplication.instance()
        if not self.close():
            return
        if app is not None:
            QTimer.singleShot(0, app.quit)

    def handle_about_to_quit(self) -> None:
        """在应用退出前的最后一道保险，保证关键状态已经写入配置。"""

        self.save_position()
        window = self.roll_call_window
        if window is not None:
            try:
                window.save_settings()
            except RuntimeError:
                pass

=======
>>>>>>> cccf9aa8
    def minimize_launcher(self, from_settings: bool = False) -> None:
        """将启动器收纳为悬浮圆球。"""

        if self._minimized and not from_settings:
            return
        if self.bubble is None:
            self.bubble = LauncherBubble()
            self.bubble.restore_requested.connect(self.restore_from_bubble)
            self.bubble.position_changed.connect(self._on_bubble_position_changed)
        target_center = self.frameGeometry().center()
        screen = self.screen() or QApplication.screenAt(target_center) or QApplication.primaryScreen()
        if not from_settings:
            self._last_position = self.pos()
        self.hide()
        if from_settings and not self._bubble_position.isNull():
            self.bubble.place_near(self._bubble_position, screen)
        else:
            self.bubble.place_near(target_center, screen)
        self.bubble.setWindowOpacity(0.74)
        self.bubble.show()
        self.bubble.raise_()
        self._minimized = True
        self.save_position()

    def _restore_minimized_state(self) -> None:
        if not self._minimized_on_start:
            return
        self._minimized_on_start = False
        self.minimize_launcher(from_settings=True)

    def restore_from_bubble(self) -> None:
        """从悬浮球恢复主启动器窗口。"""

        self._minimized = False
        target_pos: Optional[QPoint] = None
        screen = None
        if self.bubble:
            self._bubble_position = self.bubble.pos()
            bubble_geom = self.bubble.frameGeometry()
            bubble_center = bubble_geom.center()
            screen = self.bubble.screen() or QApplication.screenAt(bubble_center) or QApplication.primaryScreen()
            margin = 12
            width = self.width() or self.sizeHint().width()
            height = self.height() or self.sizeHint().height()
            if screen is not None:
                available = screen.availableGeometry()
                distances = {
                    "left": abs(bubble_center.x() - available.left()),
                    "right": abs(available.right() - bubble_center.x()),
                    "top": abs(bubble_center.y() - available.top()),
                    "bottom": abs(available.bottom() - bubble_center.y()),
                }
                nearest_edge = min(distances, key=distances.get)
                if nearest_edge == "left":
                    x = bubble_geom.right() + margin
                    y = bubble_center.y() - height // 2
                elif nearest_edge == "right":
                    x = bubble_geom.left() - width - margin
                    y = bubble_center.y() - height // 2
                elif nearest_edge == "top":
                    y = bubble_geom.bottom() + margin
                    x = bubble_center.x() - width // 2
                else:
                    y = bubble_geom.top() - height - margin
                    x = bubble_center.x() - width // 2
                x = max(available.left(), min(int(x), available.right() - width))
                y = max(available.top(), min(int(y), available.bottom() - height))
                target_pos = QPoint(x, y)
            self.bubble.hide()
        if target_pos is None and not self._last_position.isNull():
            target_pos = QPoint(self._last_position)
        if target_pos is not None:
            self.move(target_pos)
        self.show()
        self.raise_()
        self.activateWindow()
        ensure_widget_within_screen(self)
        self._last_position = self.pos()
        self.save_position()

    def _on_bubble_position_changed(self, pos: QPoint) -> None:
        self._bubble_position = QPoint(pos.x(), pos.y())
        if self._minimized:
            self.save_position()

    def set_autostart(self, enabled: bool) -> None:
        if not WINREG_AVAILABLE: return
        key_path = r"Software\\Microsoft\\Windows\\CurrentVersion\\Run"
        try:
            with winreg.OpenKey(winreg.HKEY_CURRENT_USER, key_path, 0, winreg.KEY_SET_VALUE) as key:
                if enabled:
                    script_path = self.get_script_path()
                    if script_path.lower().endswith((".py", ".pyw")):
                        pythonw = os.path.join(sys.prefix, "pythonw.exe")
                        if not os.path.exists(pythonw): pythonw = sys.executable
                        value = f'"{pythonw}" "{script_path}"'
                    else:
                        value = f'"{script_path}"'
                    winreg.SetValueEx(key, "ClassroomTools", 0, winreg.REG_SZ, value)
                else:
                    try: winreg.DeleteValue(key, "ClassroomTools")
                    except FileNotFoundError: pass
        except PermissionError:
            QMessageBox.warning(self, "提示", "写入开机启动失败，请以管理员身份运行。")
        except Exception as exc:
            QMessageBox.warning(self, "提示", f"设置开机启动失败：{exc}")

    def get_script_path(self) -> str:
        if getattr(sys, "frozen", False): return sys.executable
        return os.path.abspath(sys.argv[0])

    def show_about(self) -> None:
        AboutDialog(self).exec()

    def closeEvent(self, e) -> None:
        self.save_position()
        if self.bubble is not None:
            self.bubble.close()
        if self.roll_call_window is not None: self.roll_call_window.close()
        if self.overlay is not None: self.overlay.close()
        # 启动器关闭视为重新开课，清理点名历史以便下次全新开始
        self.settings_manager.clear_roll_call_history()
        super().closeEvent(e)


# ---------- 入口 ----------
def main() -> None:
    """应用程序入口：初始化 DPI、加载设置并启动启动器窗口。"""
    ensure_high_dpi_awareness()
    app = QApplication(sys.argv)
    app.setQuitOnLastWindowClosed(False)
    QToolTip.setFont(QFont("Microsoft YaHei UI", 9))

    settings_manager = SettingsManager()
    # 每次启动器运行时先清空上一轮的点名记录，确保不会延续上一课堂的名单
    settings_manager.clear_roll_call_history()
    student_data = load_student_data(None) if PANDAS_AVAILABLE else None

    window = LauncherWindow(settings_manager, student_data)
    app.aboutToQuit.connect(window.handle_about_to_quit)
    window.show()
    sys.exit(app.exec())


# Nuitka 打包指令（根据当前依赖整理的推荐参数，保持在单行便于复制）：
# 单文件：python -m nuitka --onefile --enable-plugin=pyqt6 --include-qt-plugins=sensible --windows-disable-console --windows-icon-from-ico=icon.ico --include-data-file=students.xlsx=students.xlsx --include-data-file=settings.ini=settings.ini ClassroomTools.py
# 独立目录：python -m nuitka --standalone --enable-plugin=pyqt6 --include-qt-plugins=sensible --windows-disable-console --windows-icon-from-ico=icon.ico --output-dir=dist --include-data-file=students.xlsx=students.xlsx --include-data-file=settings.ini=settings.ini ClassroomTools.py
if __name__ == "__main__":
    main()<|MERGE_RESOLUTION|>--- conflicted
+++ resolved
@@ -541,23 +541,6 @@
         if removed:
             settings["RollCallTimer"] = section
             self.save_settings(settings)
-<<<<<<< HEAD
-=======
-
-    def clear_roll_call_history(self) -> None:
-        """清空点名相关的历史记录，保证新启动时重新开始。"""
-
-        settings = self.load_settings()
-        section = settings.get("RollCallTimer", {})
-        removed = False
-        for key in ("group_remaining", "group_last", "global_drawn"):
-            if key in section:
-                section.pop(key, None)
-                removed = True
-        if removed:
-            settings["RollCallTimer"] = section
-            self.save_settings(settings)
->>>>>>> cccf9aa8
 
 
 # ---------- 自绘置顶 ToolTip ----------
@@ -1644,11 +1627,7 @@
         self.group_stack.setFixedHeight(28)
         self.group_stack.addWidget(self.group_combo)
         self.group_stack.addWidget(self.group_placeholder)
-<<<<<<< HEAD
         combo_hint = max(96, min(126, self.group_combo.sizeHint().width()))
-=======
-        combo_hint = max(108, min(138, self.group_combo.sizeHint().width()))
->>>>>>> cccf9aa8
         self.group_combo.setFixedWidth(combo_hint)
         self.group_placeholder.setFixedWidth(combo_hint)
         self.group_stack.setFixedWidth(combo_hint)
@@ -2714,7 +2693,6 @@
         bottom = QHBoxLayout(); bottom.setSpacing(3)
         self.minimize_button = QPushButton("缩小"); self.minimize_button.clicked.connect(self.minimize_launcher)
         bottom.addWidget(self.minimize_button)
-<<<<<<< HEAD
 
         self.autostart_check = QCheckBox("开机启动"); self.autostart_check.stateChanged.connect(self.toggle_autostart); bottom.addWidget(self.autostart_check)
         bottom.addStretch(1)
@@ -2722,15 +2700,6 @@
         self.about_button = QPushButton("关于"); self.about_button.clicked.connect(self.show_about); bottom.addWidget(self.about_button)
         self.exit_button = QPushButton("退出")
         self.exit_button.clicked.connect(self.request_exit)
-=======
-
-        self.autostart_check = QCheckBox("开机启动"); self.autostart_check.stateChanged.connect(self.toggle_autostart); bottom.addWidget(self.autostart_check)
-        bottom.addStretch(1)
-
-        self.about_button = QPushButton("关于"); self.about_button.clicked.connect(self.show_about); bottom.addWidget(self.about_button)
-        self.exit_button = QPushButton("退出")
-        self.exit_button.clicked.connect(QApplication.instance().quit)
->>>>>>> cccf9aa8
         bottom.addWidget(self.exit_button)
         v.addLayout(bottom)
 
@@ -2862,7 +2831,6 @@
         enabled = self.autostart_check.isChecked()
         self.set_autostart(enabled); self.save_position()
 
-<<<<<<< HEAD
     def request_exit(self) -> None:
         """优雅地关闭应用程序，确保所有窗口在退出前持久化状态。"""
 
@@ -2883,8 +2851,6 @@
             except RuntimeError:
                 pass
 
-=======
->>>>>>> cccf9aa8
     def minimize_launcher(self, from_settings: bool = False) -> None:
         """将启动器收纳为悬浮圆球。"""
 
