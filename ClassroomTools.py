--- conflicted
+++ resolved
@@ -3696,11 +3696,7 @@
         self._nav_restore_timer.timeout.connect(self._check_navigation_restore)
         self._nav_forced_passthrough = False
         self._nav_direct_keys: Set[int] = set()
-<<<<<<< HEAD
         self._interaction_mode = "drawing"
-=======
-        self._interaction_mode = InteractionMode.DRAWING.value
->>>>>>> 470ede6c
         self._interaction_before_navigation: Optional[str] = None
         self._navigation_origin: Optional[NavigationOriginState] = None
         self._navigation_restore_to_cursor = False
@@ -3998,7 +3994,6 @@
         int(Qt.Key.Key_Enter): VK_RETURN,
     }
 
-<<<<<<< HEAD
     _NAVIGATION_WHEEL_MAP: Dict[int, int] = {
         VK_UP: WHEEL_DELTA,
         VK_LEFT: WHEEL_DELTA,
@@ -4010,8 +4005,6 @@
         VK_RETURN: -WHEEL_DELTA,
     }
 
-=======
->>>>>>> 470ede6c
     def _begin_navigation_passthrough(
         self,
         prev_mode: str,
@@ -4026,17 +4019,11 @@
             return
         if not self._nav_passthrough_active:
             self._interaction_before_navigation = self._interaction_mode
-<<<<<<< HEAD
         self._interaction_mode = "navigation"
         self._navigation_origin_mode = prev_mode
         self._navigation_origin_shape = prev_shape if prev_mode == "shape" else None
         self._navigation_origin_inside_toolbar = not restore_on_move
         restore_cursor_passthrough = prev_mode == "cursor" and not self.whiteboard_active
-=======
-        self._set_interaction_mode(InteractionMode.NAVIGATION)
-        self._set_navigation_origin(tool_mode, prev_shape, inside_toolbar=not restore_on_move)
-        restore_cursor_passthrough = tool_mode == ToolMode.CURSOR
->>>>>>> 470ede6c
         self._navigation_restore_to_cursor = restore_cursor_passthrough
         self._nav_passthrough_active = True
         if cursor_reference is not None:
@@ -4044,11 +4031,7 @@
         else:
             pos = self._safe_global_cursor_pos()
             self._nav_restore_cursor_pos = QPoint(pos) if isinstance(pos, QPoint) else pos
-<<<<<<< HEAD
         nav_from_drawing = prev_mode != "cursor"
-=======
-        nav_from_drawing = tool_mode != ToolMode.CURSOR
->>>>>>> 470ede6c
         needs_transparent_state = nav_from_drawing or restore_cursor_passthrough
         was_transparent = False
         if needs_transparent_state:
@@ -4071,11 +4054,7 @@
                     self._apply_input_passthrough(False)
                 if not self._keyboard_grabbed:
                     self._ensure_keyboard_capture()
-<<<<<<< HEAD
         if prev_mode == "cursor":
-=======
-        if tool_mode == ToolMode.CURSOR:
->>>>>>> 470ede6c
             self._pending_tool_restore = None
             self._nav_restore_timer.stop()
         else:
@@ -4130,13 +4109,9 @@
             self._apply_input_passthrough(False)
             self._ensure_keyboard_capture()
         restore_cursor_passthrough = (
-<<<<<<< HEAD
             self._navigation_restore_to_cursor
             and self.mode == "cursor"
             and not self.whiteboard_active
-=======
-            self._navigation_restore_to_cursor and self.mode == ToolMode.CURSOR.value
->>>>>>> 470ede6c
         )
         self._nav_forced_passthrough = False
         previous = self._interaction_before_navigation
@@ -4147,13 +4122,9 @@
         else:
             self._set_interaction_mode(InteractionMode.DRAWING)
         self._interaction_before_navigation = None
-<<<<<<< HEAD
         self._navigation_origin_mode = None
         self._navigation_origin_shape = None
         self._navigation_origin_inside_toolbar = False
-=======
-        self._clear_navigation_origin()
->>>>>>> 470ede6c
         if restore_cursor_passthrough:
             self._apply_input_passthrough(True)
         self._navigation_restore_to_cursor = False
@@ -4199,7 +4170,6 @@
         self._clear_navigation_passthrough()
         self._restore_last_tool(pending.mode, shape_type=pending.shape)
 
-<<<<<<< HEAD
     def _after_navigation_wheel(self, event: QWheelEvent) -> None:
         prev_mode = self.mode
         if prev_mode not in {"brush", "shape", "eraser", "cursor"}:
@@ -4221,8 +4191,6 @@
             cursor_reference=global_pos,
         )
 
-=======
->>>>>>> 470ede6c
     def _after_navigation_key(self, event: QKeyEvent) -> None:
         key_code = int(event.key())
         if key_code not in self._NAVIGATION_KEY_CODES:
@@ -4234,12 +4202,8 @@
             | Qt.KeyboardModifier.MetaModifier
         ):
             return
-<<<<<<< HEAD
         prev_mode = self.mode
         if prev_mode not in {"brush", "shape", "eraser", "cursor"}:
-=======
-        if self._coerce_tool_mode(self.mode) is None:
->>>>>>> 470ede6c
             return
         context = self._build_input_context(event)
         self._engage_navigation_for_context(context)
@@ -4457,7 +4421,6 @@
 
     def toggle_cursor_mode(self) -> None:
         """切换光标模式；再次点击在光标与导航之间切换。"""
-<<<<<<< HEAD
         if self.mode == "cursor":
             pointer = self._safe_global_cursor_pos() or QPoint()
             if (
@@ -4472,17 +4435,6 @@
                     restore_on_move=False,
                     cursor_reference=pointer,
                 )
-=======
-        if self.mode == ToolMode.CURSOR.value:
-            if (
-                self._interaction_mode == InteractionMode.NAVIGATION.value
-                and self._navigation_origin is not None
-                and self._navigation_origin.mode == ToolMode.CURSOR
-            ):
-                self._clear_navigation_passthrough()
-            else:
-                self._handle_navigation_button_trigger()
->>>>>>> 470ede6c
             return
         self._update_last_tool_snapshot()
         self.set_mode(ToolMode.CURSOR.value)
@@ -4565,51 +4517,10 @@
             self._nav_active_vk = None
 
     def _navigation_wheel_delta(self, vk_code: int) -> int:
-<<<<<<< HEAD
         return self._NAVIGATION_WHEEL_MAP.get(vk_code, 0)
 
     def _send_navigation_wheel(self, vk_code: int, delta: int) -> bool:
         if delta == 0:
-=======
-        return _NAVIGATION_WHEEL_DELTAS.get(vk_code, 0)
-
-    def _send_navigation_scroll(self, vk_code: int, wheel_delta: int) -> bool:
-        if wheel_delta == 0:
-            return False
-        if self._forwarder is not None:
-            try:
-                if self._forwarder.send_document_scroll_for_vk(vk_code):
-                    return True
-            except Exception:
-                pass
-        if self._send_wheel_input(wheel_delta):
-            return True
-        return self._fallback_scroll_with_wheel(wheel_delta)
-
-    def _forward_wheel_event(self, event: QWheelEvent) -> bool:
-        if self._forwarder is None:
-            return False
-        handled = False
-        try:
-            handled = self._forwarder.forward_wheel(event)
-        except Exception:
-            handled = False
-        if not handled:
-            try:
-                self._forwarder.clear_cached_target()
-            except Exception:
-                pass
-        return handled
-
-    def _perform_navigation_dispatch(
-        self,
-        vk_code: int,
-        *,
-        wheel_delta: int,
-        prefer_scroll: bool,
-    ) -> bool:
-        if vk_code == 0:
->>>>>>> 470ede6c
             return False
         delivered = False
         if self._forwarder is not None:
@@ -4688,7 +4599,6 @@
                 except Exception:
                     success = False
                 if not success:
-<<<<<<< HEAD
                     self._forwarder.clear_cached_target()
         if not success:
             self._focus_presentation_window_fallback()
@@ -4708,18 +4618,6 @@
         if success and self.mode != "cursor":
             QTimer.singleShot(100, self._ensure_keyboard_capture)
         return success
-=======
-                    try:
-                        self._forwarder.clear_cached_target()
-                    except Exception:
-                        pass
-        if not success and wheel_delta and not prefer_scroll:
-            success = self._send_navigation_scroll(vk_code, wheel_delta)
-        if success:
-            return True
-        self._focus_presentation_window_fallback()
-        return self._fallback_send_virtual_key(vk_code)
->>>>>>> 470ede6c
 
     def cancel_pending_tool_restore(self) -> None:
         self._pending_tool_restore = None
@@ -4784,7 +4682,6 @@
     def _fallback_send_virtual_key(self, vk_code: int) -> bool:
         if vk_code == 0 or _USER32 is None:
             return False
-<<<<<<< HEAD
         if self._forwarder and self._forwarder.get_last_target_role() == "document":
             if self._forwarder.send_document_scroll_for_vk(vk_code):
                 return True
@@ -4795,8 +4692,6 @@
             wheel_delta = -WHEEL_DELTA
         if wheel_delta and self._fallback_scroll_with_wheel(wheel_delta):
             return True
-=======
->>>>>>> 470ede6c
         try:
             scan_code = _USER32.MapVirtualKeyW(vk_code, 0) if hasattr(_USER32, "MapVirtualKeyW") else 0
         except Exception:
@@ -4861,13 +4756,6 @@
     # ---- 系统级穿透 ----
     def _apply_input_passthrough(self, enabled: bool) -> None:
         """Toggle system-level input passthrough for cursor/navigation mode."""
-<<<<<<< HEAD
-=======
-        if self.mode == ToolMode.CURSOR.value:
-            self._set_canvas_hidden(True)
-        else:
-            self._set_canvas_hidden(False)
->>>>>>> 470ede6c
         self.setAttribute(Qt.WidgetAttribute.WA_TransparentForMouseEvents, enabled)
         self.setWindowFlag(Qt.WindowType.WindowTransparentForInput, enabled)
         if enabled:
@@ -5337,15 +5225,9 @@
 
     # ---- 画图事件 ----
     def wheelEvent(self, e: QWheelEvent) -> None:
-<<<<<<< HEAD
         if self.mode in {"brush", "shape", "eraser", "cursor"}:
             self._after_navigation_wheel(e)
         handled = bool(self._forwarder and self._forwarder.forward_wheel(e))
-=======
-        context = self._build_input_context(e)
-        self._prepare_navigation_for_pointer(context, reason="wheel")
-        handled, _ = self._dispatch_navigation_session(wheel_event=e)
->>>>>>> 470ede6c
         if handled:
             e.accept()
             return
