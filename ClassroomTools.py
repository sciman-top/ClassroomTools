﻿# -*- coding: utf-8 -*-
from __future__ import annotations

import base64
import configparser
import contextlib
import ctypes
import importlib
import io
import json
import math
import os
import random
import re
import shutil
import subprocess
import sys
import tempfile
import threading
import time
import traceback
import hashlib
import hmac
from queue import Empty, Queue
from dataclasses import dataclass
from typing import Callable, Dict, List, Optional, Mapping

from PyQt6.QtCore import (
    QByteArray,
    QPoint,
    QPointF,
    QRect,
    QSize,
    Qt,
    QTimer,
    QEvent,
    pyqtSignal,
    QObject,
)
from PyQt6.QtGui import (
    QBrush,
    QColor,
    QCursor,
    QFont,
    QFontDatabase,
    QFontMetrics,
    QIcon,
    QPainter,
    QPainterPath,
    QPainterPathStroker,
    QPen,
    QPixmap,
    QKeyEvent,
    QResizeEvent,
    QScreen,
)
from PyQt6.QtWidgets import (
    QApplication,
    QButtonGroup,
    QCheckBox,
    QDialog,
    QDialogButtonBox,
    QFrame,
    QGridLayout,
    QHBoxLayout,
    QInputDialog,
    QLabel,
    QLineEdit,
    QMenu,
    QMessageBox,
    QPushButton,
    QSpacerItem,
    QSizePolicy,
    QSlider,
    QSpinBox,
    QStackedWidget,
    QToolButton,
    QVBoxLayout,
    QWidget,
    QToolTip,
)

# ---------- 运行环境准备 ----------

def _prepare_windows_tts_environment() -> None:
    """确保 Windows 打包环境下的语音依赖可以写入缓存。"""

    if sys.platform != "win32":
        return
    cache_dir = os.environ.get("COMTYPES_CACHE_DIR", "").strip()
    if cache_dir and os.path.isdir(cache_dir):
        return
    try:
        base = os.environ.get("LOCALAPPDATA")
        if not base:
            base = os.path.join(os.path.expanduser("~"), "AppData", "Local")
        cache_dir = os.path.join(base, "ClassroomTools", "comtypes_cache")
        os.makedirs(cache_dir, exist_ok=True)
        os.environ["COMTYPES_CACHE_DIR"] = cache_dir
    except Exception:
        # 打包环境下若目录创建失败，也不要阻塞主程序。
        pass


_prepare_windows_tts_environment()

# ---------- 图标 ----------
class IconManager:
    """集中管理浮动工具条的 SVG 图标，方便后续统一换肤。"""
    _icons: Dict[str, str] = {
        "cursor": "PHN2ZyB4bWxucz0naHR0cDovL3d3dy53My5vcmcvMjAwMC9zdmcnIHZpZXdCb3g9JzAgMCAyNCAyNCc+CiAgICA8cGF0aCBmaWxsPScjZjFmM2Y0JyBkPSdNNCAzLjMgMTEuNCAyMWwxLjgtNS44IDYuMy0yLjF6Jy8+CiAgICA8cGF0aCBmaWxsPScjOGFiNGY4JyBkPSdtMTIuNiAxNC40IDQuOCA0LjgtMi4xIDIuMS00LjItNC4yeicvPgo8L3N2Zz4=",
        "shape": "PHN2ZyB4bWxucz0naHR0cDovL3d3dy53My5vcmcvMjAwMC9zdmcnIHZpZXdCb3g9JzAgMCAyNCAyNCc+CiAgICA8cmVjdCB4PSczLjUnIHk9JzMuNScgd2lkdGg9JzknIGhlaWdodD0nOScgcng9JzInIGZpbGw9JyNmMWYzZjQnLz4KICAgIDxjaXJjbGUgY3g9JzE2LjUnIGN5PScxNi41JyByPSc1LjUnIGZpbGw9J25vbmUnIHN0cm9rZT0nI2YxZjNmNCcgc3Ryb2tlLXdpZHRoPScxLjgnLz4KICAgIDxjaXJjbGUgY3g9JzE2LjUnIGN5PScxNi41JyByPSczLjUnIGZpbGw9JyM4YWI0ZjgnIGZpbGwtb3BhY2l0eT0nMC4zNScvPgo8L3N2Zz4=",
        "eraser": "PHN2ZyB4bWxucz0iaHR0cDovL3d3dy53My5vcmcvMjAwMC9zdmciIHZpZXdCb3g9IjAgMCAyNCAyNCI+CiAgPHBhdGggZD0iTTQuNiAxNC4yIDExLjMgNy40YTIgMiAwIDAgMSAyLjggMGwzLjUgMy41YTIgMiAwIDAgMSAwIDIuOGwtNC44IDQuOEg5LjRhMiAyIDAgMCAxLTEuNC0uNmwtMy0zYTIgMiAwIDAgMSAwLTIuOHoiIGZpbGw9IiNmNGE5YjciLz4KICA8cGF0aCBkPSJNOS4yIDE5LjZoNi4xYy42IDAgMS4xLS4yIDEuNS0uNmwxLjctMS43IiBmaWxsPSJub25lIiBzdHJva2U9IiM1ZjYzNjgiIHN0cm9rZS13aWR0aD0iMS42IiBzdHJva2UtbGluZWNhcD0icm91bmQiLz4KICA8cGF0aCBkPSJtNy4yIDEyLjMgNC41IDQuNSIgZmlsbD0ibm9uZSIgc3Ryb2tlPSIjZmZmZmZmIiBzdHJva2Utd2lkdGg9IjEuNiIgc3Rya2UtbGluZWNhcD0icm91bmQiLz4KICA8cGF0aCBkPSJNMy42IDE4LjZoNiIgc3Ryb2tlPSIjNWY2MzY4IiBzdHJva2Utd2lkdGg9IjEuNiIgc3Rya2UtbGluZWNhcD0icm91bmQiLz4KPC9zdmc+",
        "clear_all": "PHN2ZyB4bWxucz0iaHR0cDovL3d3dy53My5vcmcvMjAwMC9zdmciIHZpZXdCb3g9IjAgMCAyNCAyNCI+CiAgPGRlZnM+CiAgICA8bGluZWFyR3JhZGllbnQgaWQ9ImciIHgxPSIwIiB4Mj0iMCIgeTE9IjAiIHkyPSIxIj4KICAgICAgPHN0b3Agb2Zmc2V0PSIwIiBzdG9wLWNvbG9yPSIjOGFiNGY4Ii8+CiAgICAgIDxzdG9wIG9mZnNldD0iMSIgc3RvcC1jb2xvcj0iIzFhNzNlOCIvPgogICAgPC9saW5lYXJHcmFkaWVudD4KICA8L2RlZnM+CiAgPHBhdGggZD0iTTUuNSA4aDEzbC0uOSAxMS4yQTIgMiAwIDAgMSAxNS42IDIxSDguNGEyIDIgMCAwIDEtMS45LTEuOEw1LjUgOHoiIGZpbGw9InVybCgjZykiIHN0cm9rZT0iIzFhNzNlOCIgc3Rya2Utd2lkdGg9IjEuMiIvPgogIDxwYXRoIGQ9Ik05LjUgNS41IDEwLjMgNGgzLjRsLjggMS41aDQuNSIgZmlsbD0ibm9uZSIgc3Rya2U9IiM1ZjYzNjgiIHN0cm9rZS13aWR0aD0iMS42IiBzdHJva2UtbGluZWNhcD0icm91bmQiIHN0cm9rZS1saW5lam9pbj0icm91bmQiLz4KICA8cGF0aCBkPSJNNSA1LjVoNCIgc3Ryb2tlPSIjNWY2MzY4IiBzdHJva2Utd2lkdGg9IjEuNiIgc3Rya2UtbGluZWNhcD0icm91bmQiLz4KICA8cGF0aCBkPSJNMTAgMTEuMnY2LjFNMTQgMTEuMnY2LjEiIHN0cm9rZT0iI2ZmZmZmZiIgc3Rya2Utd2lkdGg9IjEuNCIgc3Rya2UtbGluZWNhcD0icm91bmQiLz4KICA8cGF0aCBkPSJNOC4yIDExLjJ2Ni4xIiBzdHJva2U9IiMzYjc4ZTciIHN0cm9rZS13aWR0aD0iMS40IiBzdHJva2UtbGluZWNhcD0icm91bmQiIG9wYWNpdHk9Ii43Ii8+CiAgPHBhdGggZD0iTTE1LjggMTEuMnY2LjEiIHN0cm9rZT0iIzNiNzhlNyIgc3Rya2Utd2lkdGg9IjEuNCIgc3Rya2UtbGluZWNhcD0icm91bmQiIG9wYWNpdHk9Ii43Ii8+CiAgPHBhdGggZD0iTTYuMiAzLjYgNy40IDIuNCIgc3Ryb2tlPSIjZmJiYzA0IiBzdHJva2Utd2lkdGg9IjEuNCIgc3Rya2UtbGluZWNhcD0icm91bmQiLz4KICA8cGF0aCBkPSJtMTguNCAzLjQgMS40LTEuNCIgc3Rya2U9IiMzNGE4NTMiIHN0cm9rZS13aWR0aD0iMS40IiBzdHJva2UtbGluZWNhcD0icm91bmQiLz4KPC9zdmc+",
        "settings": "PHN2ZyB4bWxucz0naHR0cDovL3d3dy53My5vcmcvMjAwMC9zdmcnIHZpZXdCb3g9JzAgMCAyNCAyNCc+CiAgICA8Y2lyY2xlIGN4PScxMicgY3k9JzEyJyByPSczLjUnIGZpbGw9JyM4YWI0ZjgnLz4KICAgIDxwYXRoIGZpbGw9J25vbmUnIHN0cm9rZT0nI2YxZjNmNCcgc3Ryb2tlLXdpZHRoPScxLjYnIHN0cm9rZS1saW5lY2FwPSdyb3VuZCcgc3Ryb2tlLWxpbmVqb2luPSdyb3VuZCcKICAgICAgICBkPSdNMTIgNC41VjIuOG0wIDE4LjR2LTEuN203LjEtNy41SDIwbS0xOCAwaDEuNk0xNy42IDZsMS4yLTEuMk01LjIgMTguNCA2LjQgMTcuMk02LjQgNiA1LjIgNC44bTEzLjYgMTMuNi0xLjItMS4yJy8+Cjwvc3ZnPg==",
        "whiteboard": "PHN2ZyB4bWxucz0naHR0cDovL3d3dy53My5vcmcvMjAwMC9zdmcnIHZpZXdCb3g9JzAgMCAyNCAyNCc+CiAgICA8cmVjdCB4PSczJyB5PSc0JyB3aWR0aD0nMTgnIGhlaWdodD0nMTInIHJ4PScyJyByeT0nMicgZmlsbD0nI2YxZjNmNCcgZmlsbC1vcGFjaXR5PScwLjEyJyBzdHJva2U9JyNmMWYzZjQnIHN0cm9rZS13aWR0aD0nMS42Jy8+CiAgICA8cGF0aCBkPSdtNyAxOCA1LTUgNSA1JyBmaWxsPSdub25lJyBzdHJva2U9JyM4YWI0ZjgnIHN0cm9rZS13aWR0aD0nMS44JyBzdHJva2UtbGluZWNhcD0ncm91bmQnIHN0cm9rZS1saW5lam9pbj0ncm91bmQnLz4KICAgIDxwYXRoIGQ9J004IDloOG0tOCAzaDUnIHN0cm9rZT0nI2YxZjNmNCcgc3Ryb2tlLXdpZHRoPScxLjYnIHN0cm9rZS1saW5lY2FwPSdyb3VuZCcvPgo8L3N2Zz4=",
        "undo": "PHN2ZyB4bWxucz0naHR0cDovL3d3dy53My5vcmcvMjAwMC9zdmcnIHZpZXdCb3g9JzAgMCAyNCAyNCc+CiAgPHBhdGggZmlsbD0nI2YxZjNmNCcgZD0nTTguNCA1LjJMMyAxMC42bDUuNCA1LjQgMS40LTEuNC0yLjMtMi4zaDUuNWMzLjIgMCA1LjggMi42IDUuOCA1LjggMCAuNS0uMSAxLS4yIDEuNWwyLjEuNmMuMi0uNy4zLTEuNC4zLTIuMSAwLTQuNC0zLjYtOC04LThINy41bDIuMy0yLjMtMS40LTEuNHonLz4KPC9zdmc+",
    }
    _cache: Dict[str, QIcon] = {}

    @classmethod
    def get_brush_icon(cls, color_hex: str) -> QIcon:
        key = f"brush_{color_hex.lower()}"
        if key in cls._cache:
            return cls._cache[key]
        pixmap = QPixmap(28, 28)
        pixmap.fill(Qt.GlobalColor.transparent)
        painter = QPainter(pixmap)
        painter.setRenderHint(QPainter.RenderHint.Antialiasing)
        brush_color = QColor(color_hex)
        if not brush_color.isValid():
            brush_color = QColor("#999999")
        painter.setBrush(QBrush(brush_color))
        painter.setPen(QPen(QColor(0, 0, 0, 140), 1.4))
        painter.drawEllipse(5, 6, 18, 18)
        painter.setPen(QPen(QColor(255, 255, 255, 230), 3, Qt.PenStyle.SolidLine, Qt.PenCapStyle.RoundCap))
        painter.drawLine(9, 10, 18, 19)
        painter.setPen(QPen(QColor(0, 0, 0, 90), 2, Qt.PenStyle.SolidLine, Qt.PenCapStyle.RoundCap))
        painter.drawLine(10, 9, 19, 18)
        painter.end()
        icon = QIcon(pixmap)
        cls._cache[key] = icon
        return icon

    @classmethod
    def get_icon(cls, name: str) -> QIcon:
        """返回缓存的图标，如果未缓存则即时加载。"""
        if name == "clear":
            name = "clear_all"  # 兼容旧配置
        if name in cls._cache:
            return cls._cache[name]
        data = cls._icons.get(name)
        if not data:
            return QIcon()
        try:
            pixmap = QPixmap()
            pixmap.loadFromData(QByteArray.fromBase64(data.encode("ascii")), "SVG")
            icon = QIcon(pixmap)
            cls._cache[name] = icon
            return icon
        except Exception:
            return QIcon()


# ---------- 可选依赖 ----------
try:
    import pandas as pd
    PANDAS_AVAILABLE = True
except ImportError:
    pd = None
    PANDAS_AVAILABLE = False

try:
    import openpyxl  # noqa: F401
    OPENPYXL_AVAILABLE = True
except ImportError:
    OPENPYXL_AVAILABLE = False

try:
    import pyttsx3
    PYTTSX3_AVAILABLE = True
except ImportError:
    pyttsx3 = None
    PYTTSX3_AVAILABLE = False

try:
    import sounddevice as sd
    import numpy as np
    SOUNDDEVICE_AVAILABLE = True
except ImportError:
    sd = None
    np = None
    SOUNDDEVICE_AVAILABLE = False

if sys.platform == "win32":
    try:
        import winreg
        WINREG_AVAILABLE = True
    except ImportError:
        WINREG_AVAILABLE = False
else:
    WINREG_AVAILABLE = False


_SESSION_STUDENT_PASSWORD: Optional[str] = None
_SESSION_STUDENT_FILE_ENCRYPTED: bool = False


def _set_session_student_encryption(encrypted: bool, password: Optional[str]) -> None:
    global _SESSION_STUDENT_PASSWORD, _SESSION_STUDENT_FILE_ENCRYPTED
    _SESSION_STUDENT_FILE_ENCRYPTED = bool(encrypted)
    _SESSION_STUDENT_PASSWORD = password if encrypted else None


def _get_session_student_encryption() -> tuple[bool, Optional[str]]:
    return _SESSION_STUDENT_FILE_ENCRYPTED, _SESSION_STUDENT_PASSWORD


# ---------- DPI ----------
def ensure_high_dpi_awareness() -> None:
    if sys.platform != "win32":
        return
    os.environ.setdefault("QT_ENABLE_HIGHDPI_SCALING", "1")
    os.environ.setdefault("QT_SCALE_FACTOR_ROUNDING_POLICY", "PassThrough")
    try:
        ctypes.windll.shcore.SetProcessDpiAwareness(2)
    except Exception:
        try:
            ctypes.windll.user32.SetProcessDPIAware()
        except Exception:
            pass


# ---------- 工具 ----------
def geometry_to_text(widget: QWidget) -> str:
    """以不含边框的尺寸记录窗口几何信息，避免重复放大。"""

    frame = widget.frameGeometry()
    inner = widget.geometry()
    width = inner.width() or frame.width()
    height = inner.height() or frame.height()
    return f"{width}x{height}+{frame.x()}+{frame.y()}"


def apply_geometry_from_text(widget: QWidget, geometry: str) -> None:
    if not geometry:
        return
    parts = geometry.split("+")
    if len(parts) != 3:
        return
    size_part, x_str, y_str = parts
    if "x" not in size_part:
        return
    width_str, height_str = size_part.split("x", 1)
    try:
        width = int(width_str)
        height = int(height_str)
        x = int(x_str)
        y = int(y_str)
    except ValueError:
        return

    base_min_width = getattr(widget, "_base_minimum_width", widget.minimumWidth())
    base_min_height = getattr(widget, "_base_minimum_height", widget.minimumHeight())

    custom_min_width = getattr(widget, "_ensure_min_width", 160)
    custom_min_height = getattr(widget, "_ensure_min_height", 120)

    min_width = max(base_min_width, custom_min_width)
    min_height = max(base_min_height, custom_min_height)

    screen = QApplication.screenAt(QPoint(x, y))
    if screen is None:
        try:
            screen = widget.screen() or QApplication.primaryScreen()
        except Exception:
            screen = QApplication.primaryScreen()
    if screen is not None:
        available = screen.availableGeometry()
        max_width = max(min_width, 320, int(available.width() * 0.9))
        max_height = max(min_height, 240, int(available.height() * 0.9))
        width = max(min_width, min(width, max_width))
        height = max(min_height, min(height, max_height))
        x = max(available.left(), min(x, available.right() - width))
        y = max(available.top(), min(y, available.bottom() - height))
    target_width = max(min_width, width)
    target_height = max(min_height, height)
    widget.resize(target_width, target_height)
    widget.move(x, y)


def ensure_widget_within_screen(widget: QWidget) -> None:
    screen = None
    try:
        screen = widget.screen()
    except Exception:
        screen = None
    if screen is None:
        screen = QApplication.primaryScreen()
    if screen is None:
        return
    base_min_width = getattr(widget, "_base_minimum_width", widget.minimumWidth())
    base_min_height = getattr(widget, "_base_minimum_height", widget.minimumHeight())

    custom_min_width = getattr(widget, "_ensure_min_width", 160)
    custom_min_height = getattr(widget, "_ensure_min_height", 120)

    min_width = max(base_min_width, custom_min_width)
    min_height = max(base_min_height, custom_min_height)

    available = screen.availableGeometry()
    geom = widget.frameGeometry()
    width = widget.width() or geom.width() or widget.sizeHint().width()
    height = widget.height() or geom.height() or widget.sizeHint().height()
    max_width = min(available.width(), max(min_width, int(available.width() * 0.9)))
    max_height = min(available.height(), max(min_height, int(available.height() * 0.9)))
    width = max(min_width, min(width, max_width))
    height = max(min_height, min(height, max_height))
    left_limit = available.x()
    top_limit = available.y()
    right_limit = max(left_limit, available.x() + available.width() - width)
    bottom_limit = max(top_limit, available.y() + available.height() - height)
    x = geom.x() if geom.width() else widget.x()
    y = geom.y() if geom.height() else widget.y()
    x = max(left_limit, min(x, right_limit))
    y = max(top_limit, min(y, bottom_limit))
    widget.resize(width, height)
    widget.move(x, y)


def str_to_bool(value: str, default: bool = False) -> bool:
    if isinstance(value, str):
        return value.strip().lower() in {"1", "true", "yes", "on"}
    return default


def bool_to_str(value: bool) -> str:
    return "True" if value else "False"


def dedupe_strings(values: List[str]) -> List[str]:
    seen: set[str] = set()
    unique: List[str] = []
    for value in values:
        normalized = value.strip() if isinstance(value, str) else ""
        if not normalized or normalized in seen:
            continue
        seen.add(normalized)
        unique.append(normalized)
    return unique


def _try_import_module(module: str) -> bool:
    try:
        importlib.import_module(module)
        return True
    except Exception:
        return False


def _count_windows_voice_tokens() -> tuple[int, Optional[str]]:
    if not WINREG_AVAILABLE:
        return -1, "无法访问 Windows 注册表"
    token_names: set[str] = set()
    path = r"SOFTWARE\\Microsoft\\Speech\\Voices\\Tokens"
    flags = {0}
    for attr in ("KEY_WOW64_32KEY", "KEY_WOW64_64KEY"):
        flag = getattr(winreg, attr, 0) if WINREG_AVAILABLE else 0  # type: ignore[name-defined]
        if flag:
            flags.add(flag)
    try:
        for hive in (winreg.HKEY_LOCAL_MACHINE, winreg.HKEY_CURRENT_USER):  # type: ignore[name-defined]
            for flag in flags:
                access = getattr(winreg, "KEY_READ", 0) | flag  # type: ignore[name-defined]
                try:
                    handle = winreg.OpenKey(hive, path, 0, access)  # type: ignore[name-defined]
                except FileNotFoundError:
                    continue
                except OSError as exc:
                    return 0, str(exc)
                with contextlib.closing(handle):
                    index = 0
                    while True:
                        try:
                            name = winreg.EnumKey(handle, index)  # type: ignore[name-defined]
                        except OSError:
                            break
                        token_names.add(str(name))
                        index += 1
    except Exception as exc:
        return 0, str(exc)
    return len(token_names), None


def detect_speech_environment_issues() -> tuple[str, List[str]]:
    issues: List[str] = []
    suggestions: List[str] = []
    if sys.platform == "win32":
        missing: List[str] = []
        module_hints = (
            ("pyttsx3", "请安装 pyttsx3（pip install pyttsx3）后重新启动程序。"),
            ("comtypes.client", "请安装 comtypes（pip install comtypes）后重新启动程序。"),
            ("win32com.client", "请安装 pywin32（pip install pywin32）后重新启动程序。"),
        )
        for module_name, hint in module_hints:
            if not _try_import_module(module_name):
                base_name = module_name.split(".")[0]
                if base_name not in missing:
                    missing.append(base_name)
                suggestions.append(hint)
        if missing:
            issues.append(f"缺少语音依赖：{'、'.join(sorted(missing))}")
        token_count, token_error = _count_windows_voice_tokens()
        if token_error:
            issues.append(f"无法读取语音包：{token_error}")
        elif token_count == 0:
            issues.append("系统未检测到任何语音包")
            suggestions.append("请在 Windows 的“设置 -> 时间和语言 -> 语音”中下载并启用语音包。")
        powershell = shutil.which("pwsh") or shutil.which("powershell")
        if not powershell:
            issues.append("未检测到 PowerShell，可用的语音播报方式受限")
            suggestions.append("请确认系统已安装 PowerShell 5+ 或 PowerShell 7，并在环境变量中可用。")
        if getattr(sys, "frozen", False):
            suggestions.append("若为打包版本，请在打包配置中包含 pyttsx3、comtypes、pywin32 等语音依赖或在目标电脑上单独安装它们。")
        suggestions.append("如已安装语音组件，请尝试以管理员权限首次运行程序以初始化语音服务。")
    else:
        suggestions.append("请确保系统已配置可用的语音引擎后重新启动程序。")
    return "；".join(issues), dedupe_strings(suggestions)


class QuietInfoPopup(QWidget):
    """提供一个静音的小型提示窗口，避免系统提示音干扰课堂。"""

    _active_popups: List["QuietInfoPopup"] = []

    def __init__(self, parent: Optional[QWidget], text: str, title: str) -> None:
        flags = (
            Qt.WindowType.Tool
            | Qt.WindowType.WindowTitleHint
            | Qt.WindowType.WindowCloseButtonHint
            | Qt.WindowType.CustomizeWindowHint
        )
        super().__init__(parent, flags)
        self.setWindowTitle(title)
        self.setAttribute(Qt.WidgetAttribute.WA_DeleteOnClose, True)
        self.setWindowModality(Qt.WindowModality.ApplicationModal)
        self.setMinimumWidth(240)

        layout = QVBoxLayout(self)
        layout.setContentsMargins(18, 18, 18, 12)
        layout.setSpacing(12)

        self.message_label = QLabel(text, self)
        self.message_label.setWordWrap(True)
        self.message_label.setAlignment(Qt.AlignmentFlag.AlignLeft | Qt.AlignmentFlag.AlignTop)
        layout.addWidget(self.message_label)

        button_row = QHBoxLayout()
        button_row.addStretch(1)
        self.ok_button = QPushButton("确定", self)
        self.ok_button.setDefault(True)
        apply_button_style(
            self.ok_button,
            ButtonStyles.PRIMARY,
            height=recommended_control_height(self.ok_button.font(), extra=12, minimum=34),
        )
        self.ok_button.clicked.connect(self.close)
        button_row.addWidget(self.ok_button)
        layout.addLayout(button_row)

        QuietInfoPopup._active_popups.append(self)
        self.destroyed.connect(self._cleanup)

    def showEvent(self, event) -> None:  # type: ignore[override]
        super().showEvent(event)
        self.adjustSize()
        self._relocate()
        self.activateWindow()
        self.ok_button.setFocus(Qt.FocusReason.ActiveWindowFocusReason)

    def _relocate(self) -> None:
        target_rect: Optional[QRect] = None
        parent = self.parentWidget()
        if parent and parent.isVisible():
            target_rect = parent.frameGeometry()
        else:
            screen = QApplication.primaryScreen()
            if screen:
                target_rect = screen.availableGeometry()
        if not target_rect:
            return
        geo = self.frameGeometry()
        geo.moveCenter(target_rect.center())
        self.move(geo.topLeft())

    def _cleanup(self, *_args) -> None:
        try:
            QuietInfoPopup._active_popups.remove(self)
        except ValueError:
            pass


def show_quiet_information(parent: Optional[QWidget], text: str, title: str = "提示") -> None:
    popup = QuietInfoPopup(parent, text, title)
    popup.show()


class QuietQuestionDialog(QDialog):
    """静音确认对话框，避免系统默认的提示音。"""

    def __init__(self, parent: Optional[QWidget], text: str, title: str) -> None:
        super().__init__(parent)
        self.setWindowTitle(title)
        self.setModal(True)
        self.setWindowFlag(Qt.WindowType.WindowStaysOnTopHint, True)
        self.setAttribute(Qt.WidgetAttribute.WA_DeleteOnClose, True)
        self.setMinimumWidth(320)

        layout = QVBoxLayout(self)
        layout.setContentsMargins(24, 18, 24, 18)
        layout.setSpacing(12)

        label = QLabel(text, self)
        label.setWordWrap(True)
        label.setAlignment(Qt.AlignmentFlag.AlignLeft | Qt.AlignmentFlag.AlignVCenter)
        layout.addWidget(label)

        buttons = QHBoxLayout()
        buttons.addStretch(1)

        cancel = QPushButton("取消", self)
<<<<<<< HEAD
        control_height = recommended_control_height(cancel.font(), extra=12, minimum=34)
        apply_button_style(cancel, ButtonStyles.TOOLBAR, height=control_height)
=======
        cancel.setCursor(Qt.CursorShape.PointingHandCursor)
>>>>>>> 2816ceb7
        cancel.clicked.connect(self.reject)
        buttons.addWidget(cancel)

        ok = QPushButton("确定", self)
<<<<<<< HEAD
        ok.setDefault(True)
        apply_button_style(ok, ButtonStyles.PRIMARY, height=control_height)
=======
        ok.setCursor(Qt.CursorShape.PointingHandCursor)
        ok.setDefault(True)
>>>>>>> 2816ceb7
        ok.clicked.connect(self.accept)
        buttons.addWidget(ok)

        layout.addLayout(buttons)
        self._ok_button = ok

    def showEvent(self, event) -> None:  # type: ignore[override]
        super().showEvent(event)
        self._ok_button.setFocus(Qt.FocusReason.ActiveWindowFocusReason)


def ask_quiet_confirmation(parent: Optional[QWidget], text: str, title: str = "确认") -> bool:
    dialog = QuietQuestionDialog(parent, text, title)
    return dialog.exec() == QDialog.DialogCode.Accepted


<<<<<<< HEAD
def recommended_control_height(font: QFont, *, extra: int = 12, minimum: int = 32) -> int:
    """Return a DPI-aware button height based on the supplied font metrics."""

    metrics = QFontMetrics(font)
    return max(minimum, metrics.height() + extra)


class ButtonStyles:
    """Centralised QPushButton样式，避免各窗口重复定义造成视觉不一致。"""

    TOOLBAR = (
        "QPushButton {\n"
        "    padding: 4px 14px;\n"
        "    border-radius: 12px;\n"
        "    border: 1px solid #c4c8d0;\n"
        "    background-color: #ffffff;\n"
        "    color: #202124;\n"
        "}\n"
        "QPushButton:disabled {\n"
        "    color: rgba(32, 33, 36, 0.45);\n"
        "    background-color: #f3f5f9;\n"
        "    border-color: #d9dde3;\n"
        "}\n"
        "QPushButton:hover {\n"
        "    border-color: #1a73e8;\n"
        "    background-color: #eaf2ff;\n"
        "}\n"
        "QPushButton:pressed {\n"
        "    background-color: #d7e7ff;\n"
        "}\n"
        "QPushButton:checked {\n"
        "    background-color: #1a73e8;\n"
        "    border-color: #1a73e8;\n"
        "    color: #ffffff;\n"
        "}\n"
    )

    GRID = (
        "QPushButton {\n"
        "    padding: 6px 14px;\n"
        "    border-radius: 10px;\n"
        "    border: 1px solid #c4c8d0;\n"
        "    background-color: #ffffff;\n"
        "    color: #202124;\n"
        "}\n"
        "QPushButton:hover {\n"
        "    border-color: #1a73e8;\n"
        "    background-color: #eaf2ff;\n"
        "}\n"
        "QPushButton:pressed {\n"
        "    background-color: #d7e7ff;\n"
        "}\n"
    )

    PRIMARY = (
        "QPushButton {\n"
        "    padding: 6px 22px;\n"
        "    border-radius: 20px;\n"
        "    background-color: #1a73e8;\n"
        "    color: #ffffff;\n"
        "    border: 1px solid #1a73e8;\n"
        "}\n"
        "QPushButton:hover {\n"
        "    background-color: #185abc;\n"
        "    border-color: #185abc;\n"
        "}\n"
        "QPushButton:pressed {\n"
        "    background-color: #174ea6;\n"
        "}\n"
        "QPushButton:disabled {\n"
        "    background-color: #aac6ff;\n"
        "    border-color: #aac6ff;\n"
        "    color: rgba(255, 255, 255, 0.8);\n"
        "}\n"
    )

    ORDER_TOGGLE = (
        "QPushButton {\n"
        "    padding: 4px 18px;\n"
        "    border-radius: 22px;\n"
        "    border: 1px solid rgba(16, 61, 115, 0.28);\n"
        "    background-color: rgba(255, 255, 255, 0.96);\n"
        "    color: #0b3d91;\n"
        "}\n"
        "QPushButton:hover {\n"
        "    border-color: #1a73e8;\n"
        "    background-color: rgba(26, 115, 232, 0.16);\n"
        "}\n"
        "QPushButton:checked {\n"
        "    background-color: #1a73e8;\n"
        "    border-color: #1a73e8;\n"
        "    color: #ffffff;\n"
        "}\n"
    )


def apply_button_style(button: QPushButton, style: str, *, height: Optional[int] = None) -> None:
    """Apply a reusable QPushButton stylesheet and pointer cursor."""

    button.setCursor(Qt.CursorShape.PointingHandCursor)
    if height is not None:
        button.setMinimumHeight(height)
        button.setMaximumHeight(height)
    button.setStyleSheet(style)


=======
>>>>>>> 2816ceb7
# ---------- 配置 ----------
class SettingsManager:
    """负责读取/写入配置文件的轻量封装。"""

    def __init__(self, filename: str = "settings.ini") -> None:
        # 统一维护配置文件的存放路径，优先使用用户配置目录，保证跨次启动仍能读取到历史点名状态。
        self._mirror_targets: set[str] = set()
        self.filename = self._prepare_storage_path(filename)
        self._mirror_targets.add(self.filename)
        self.config = configparser.ConfigParser()
        self.config.optionxform = str
        self._settings_cache: Optional[Dict[str, Dict[str, str]]] = None
        self.defaults: Dict[str, Dict[str, str]] = {
            "Launcher": {
                "x": "120",
                "y": "120",
                "minimized": "False",
                "bubble_x": "120",
                "bubble_y": "120",
            },
            "Startup": {"autostart_enabled": "False"},
            "RollCallTimer": {
                "geometry": "480x280+180+180",
                "show_id": "True",
                "show_name": "True",
                "speech_enabled": "False",
                "speech_voice_id": "",
                "current_group": "全部",
                "timer_countdown_minutes": "5",
                "timer_countdown_seconds": "0",
                "timer_sound_enabled": "True",
                "mode": "roll_call",
                "timer_mode": "countdown",
                "timer_seconds_left": "300",
                "timer_stopwatch_seconds": "0",
                "timer_running": "False",
                "id_font_size": "48",
                "name_font_size": "60",
                "timer_font_size": "56",
                "scoreboard_order": "rank",
            },
            "Paint": {"x": "260", "y": "260", "brush_size": "12", "brush_color": "#ff0000"},
        }

    def _get_config_dir(self) -> str:
        """返回当前系统下建议的配置目录。"""

        home = os.path.expanduser("~")
        if sys.platform.startswith("win"):
            base = os.environ.get("APPDATA") or os.path.join(home, "AppData", "Roaming")
            return os.path.join(base, "ClassroomTools")
        if sys.platform == "darwin":
            return os.path.join(home, "Library", "Application Support", "ClassroomTools")
        base = os.environ.get("XDG_CONFIG_HOME") or os.path.join(home, ".config")
        return os.path.join(base, "ClassroomTools")

    def _prepare_storage_path(self, filename: str) -> str:
        """根据平台选择合适的设置文件路径，并在需要时迁移旧文件。"""

        base_name = os.path.basename(filename) or "settings.ini"
        legacy_path = os.path.abspath(filename)
        config_dir = self._get_config_dir()
        try:
            os.makedirs(config_dir, exist_ok=True)
        except OSError:
            config_dir = os.path.dirname(legacy_path) or os.getcwd()
        target_path = os.path.join(config_dir, base_name)

        if os.path.exists(legacy_path):
            same_file = False
            try:
                same_file = os.path.samefile(legacy_path, target_path)
            except (OSError, FileNotFoundError):
                same_file = False
            if not same_file and not os.path.exists(target_path):
                try:
                    shutil.copy2(legacy_path, target_path)
                except Exception:
                    target_path = legacy_path
            if not same_file:
                legacy_dir = os.path.dirname(legacy_path) or os.getcwd()
                if os.access(legacy_dir, os.W_OK):
                    self._mirror_targets.add(legacy_path)

        try:
            with open(target_path, "a", encoding="utf-8"):
                pass
        except OSError:
            target_path = legacy_path

        return target_path

    def get_defaults(self) -> Dict[str, Dict[str, str]]:
        return {section: values.copy() for section, values in self.defaults.items()}

    def load_settings(self) -> Dict[str, Dict[str, str]]:
        if self._settings_cache is not None:
            return {section: values.copy() for section, values in self._settings_cache.items()}

        settings = self.get_defaults()
        if os.path.exists(self.filename):
            try:
                self.config.read(self.filename, encoding="utf-8")
                for section in self.config.sections():
                    if section not in settings:
                        settings[section] = {}
                    for key, value in self.config.items(section):
                        settings[section][key] = value
            except configparser.Error:
                settings = self.get_defaults()

        self._settings_cache = {section: values.copy() for section, values in settings.items()}
        return {section: values.copy() for section, values in self._settings_cache.items()}

    def _write_atomic(self, path: str, data: str) -> None:
        directory = os.path.dirname(path)
        if directory and not os.path.exists(directory):
            os.makedirs(directory, exist_ok=True)
        target_dir = directory or os.getcwd()
        fd, tmp_path = tempfile.mkstemp(prefix="ctools_", suffix=".tmp", dir=target_dir)
        try:
            with os.fdopen(fd, "w", encoding="utf-8") as handle:
                handle.write(data)
            os.replace(tmp_path, path)
        except Exception:
            try:
                os.remove(tmp_path)
            except OSError:
                pass
            raise

    def save_settings(self, settings: Dict[str, Dict[str, str]]) -> None:
        config = configparser.ConfigParser()
        config.optionxform = str
        snapshot: Dict[str, Dict[str, str]] = {}
        for section, options in settings.items():
            snapshot[section] = {key: str(value) for key, value in options.items()}
            config[section] = snapshot[section]

        buffer = io.StringIO()
        config.write(buffer)
        data = buffer.getvalue()
        buffer.close()

        failed: List[str] = []
        for path in sorted(self._mirror_targets):
            try:
                self._write_atomic(path, data)
            except Exception:
                failed.append(path)
        if failed and self.filename not in failed:
            print(f"无法写入备用配置文件: {failed}")

        self._settings_cache = {section: values.copy() for section, values in snapshot.items()}

    def clear_roll_call_history(self) -> None:
        """清除点名历史信息，仅在用户主动重置时调用。"""

        settings = self.load_settings()
        section = settings.get("RollCallTimer", {})
        removed = False
        for key in ("group_remaining", "group_last", "global_drawn"):
            if key in section:
                section.pop(key, None)
                removed = True
        if removed:
            settings["RollCallTimer"] = section
            self.save_settings(settings)


# ---------- 自绘置顶 ToolTip ----------
class TipWindow(QWidget):
    """一个轻量的自绘 ToolTip，确保位于所有置顶窗之上。"""
    def __init__(self) -> None:
        super().__init__(None, Qt.WindowType.Tool | Qt.WindowType.FramelessWindowHint | Qt.WindowType.WindowStaysOnTopHint)
        self.setAttribute(Qt.WidgetAttribute.WA_TransparentForMouseEvents, True)
        self.setAttribute(Qt.WidgetAttribute.WA_ShowWithoutActivating, True)
        self.setStyleSheet(
            """
            QLabel {
                color: #f1f3f4;
                background: rgba(32, 33, 36, 230);
                border: 1px solid rgba(255, 255, 255, 45);
                border-radius: 6px;
                padding: 4px 8px;
                font-size: 12px;
            }
            """
        )
        self._label = QLabel("", self)
        self._label.setAlignment(Qt.AlignmentFlag.AlignLeft | Qt.AlignmentFlag.AlignVCenter)
        self._hide_timer = QTimer(self); self._hide_timer.setSingleShot(True); self._hide_timer.timeout.connect(self.hide)

    def show_tip(self, text: str, pos: QPoint, duration_ms: int = 2500) -> None:
        self._label.setText(text or "")
        self._label.adjustSize()
        self.resize(self._label.size())
        self.move(pos + QPoint(12, 16))
        self.show()
        self.raise_()
        self._hide_timer.start(duration_ms)

    def hide_tip(self) -> None:
        self._hide_timer.stop()
        self.hide()


# ---------- 对话框 ----------
class PenSettingsDialog(QDialog):
    """画笔粗细与颜色选择对话框。"""
    COLORS = {
        "#FFFF00": "黄",
        "#FFA500": "橙",
        "#24B47E": "绿",
        "#800080": "紫",
        "#FFFFFF": "白",
    }

    def __init__(self, parent: Optional[QWidget] = None, initial_size: int = 12, initial_color: str = "#FF0000") -> None:
        super().__init__(parent)
        self.setWindowTitle("画笔设置")
        self.setWindowFlag(Qt.WindowType.WindowStaysOnTopHint, True)
        self.pen_color = QColor(initial_color)

        layout = QVBoxLayout(self)
        layout.setContentsMargins(8, 8, 8, 8)
        layout.setSpacing(6)

        size_layout = QHBoxLayout()
        size_label = QLabel("粗细:")
        self.size_slider = QSlider(Qt.Orientation.Horizontal)
        self.size_slider.setRange(2, 40)
        self.size_slider.setValue(int(initial_size))
        self.size_slider.setMinimumWidth(120)
        self.size_value = QLabel(str(initial_size))
        self.size_slider.valueChanged.connect(lambda value: self.size_value.setText(str(value)))

        size_layout.addWidget(size_label)
        size_layout.addWidget(self.size_slider, 1)
        size_layout.addWidget(self.size_value)
        layout.addLayout(size_layout)

        layout.addWidget(QLabel("颜色:"))
        color_layout = QGridLayout()
        color_layout.setContentsMargins(0, 0, 0, 0)
        color_layout.setSpacing(6)
        for index, (color_hex, name) in enumerate(self.COLORS.items()):
            button = QPushButton()
            button.setFixedSize(24, 24)
            button.setCursor(Qt.CursorShape.PointingHandCursor)
            button.setStyleSheet(
                f"background-color: {color_hex}; border: 1px solid rgba(0, 0, 0, 60); border-radius: 12px;"
            )
            button.setToolTip(name)
            button.clicked.connect(lambda _checked, c=color_hex: self._select_color(c))
            color_layout.addWidget(button, index // 3, index % 3)
        layout.addLayout(color_layout)

        buttons = QDialogButtonBox(QDialogButtonBox.StandardButton.Ok | QDialogButtonBox.StandardButton.Cancel)
        buttons.accepted.connect(self.accept)
        buttons.rejected.connect(self.reject)
        for standard, style in (
            (QDialogButtonBox.StandardButton.Ok, ButtonStyles.PRIMARY),
            (QDialogButtonBox.StandardButton.Cancel, ButtonStyles.TOOLBAR),
        ):
            button = buttons.button(standard)
            if button is not None:
                apply_button_style(
                    button,
                    style,
                    height=recommended_control_height(button.font(), extra=10, minimum=32),
                )
        layout.addWidget(buttons)

        self.setFixedSize(self.sizeHint())

    def _select_color(self, color_hex: str) -> None:
        self.pen_color = QColor(color_hex)

    def get_settings(self) -> tuple[int, QColor]:
        return self.size_slider.value(), self.pen_color

    def showEvent(self, event) -> None:  # type: ignore[override]
        super().showEvent(event)
        ensure_widget_within_screen(self)


class ShapeSettingsDialog(QDialog):
    """图形工具的快捷选择窗口。"""
    SHAPES = {"line": "直线", "dashed_line": "虚线", "rect": "矩形", "circle": "圆形"}

    def __init__(self, parent: Optional[QWidget] = None) -> None:
        super().__init__(parent)
        self.setWindowTitle("选择图形")
        self.setWindowFlag(Qt.WindowType.WindowStaysOnTopHint, True)
        self.selected_shape: Optional[str] = None

        layout = QGridLayout(self)
        layout.setContentsMargins(10, 10, 10, 10)
        layout.setHorizontalSpacing(6)
        layout.setVerticalSpacing(6)

        for index, (shape_key, name) in enumerate(self.SHAPES.items()):
            button = QPushButton(name)
            button.setMinimumWidth(68)
            apply_button_style(
                button,
                ButtonStyles.TOOLBAR,
                height=recommended_control_height(button.font(), extra=10, minimum=32),
            )
            button.clicked.connect(lambda _checked, key=shape_key: self._select_shape(key))
            layout.addWidget(button, index // 2, index % 2)

        self.setFixedSize(self.sizeHint())

    def _select_shape(self, shape: str) -> None:
        self.selected_shape = shape
        self.accept()

    def get_shape(self) -> Optional[str]:
        return self.selected_shape

    def showEvent(self, event) -> None:  # type: ignore[override]
        super().showEvent(event)
        ensure_widget_within_screen(self)


class BoardColorDialog(QDialog):
    """白板背景颜色选择对话框。"""
    COLORS = {"#FFFFFF": "白板", "#000000": "黑板", "#0E4020": "绿板"}

    def __init__(self, parent: Optional[QWidget] = None) -> None:
        super().__init__(parent)
        self.setWindowTitle("选择颜色")
        self.setWindowFlag(Qt.WindowType.WindowStaysOnTopHint, True)
        self.selected_color: Optional[QColor] = None

        layout = QHBoxLayout(self)
        layout.setContentsMargins(10, 10, 10, 10)
        layout.setSpacing(6)

        for color_hex, name in self.COLORS.items():
            button = QPushButton(name)
            button.setCursor(Qt.CursorShape.PointingHandCursor)
            button.setFixedSize(72, 28)
            button.clicked.connect(lambda _checked, c=color_hex: self._select_color(c))
            layout.addWidget(button)

        self.setFixedSize(self.sizeHint())

    def _select_color(self, color_hex: str) -> None:
        self.selected_color = QColor(color_hex)
        self.accept()

    def get_color(self) -> Optional[QColor]:
        return self.selected_color

    def showEvent(self, event) -> None:  # type: ignore[override]
        super().showEvent(event)
        ensure_widget_within_screen(self)


# ---------- 标题栏 ----------
class TitleBar(QWidget):
    """浮动工具条的标题栏，负责拖拽移动。"""

    def __init__(self, toolbar: "FloatingToolbar") -> None:
        super().__init__(toolbar)
        self.toolbar = toolbar
        self._dragging = False
        self._drag_offset = QPoint()
        self.setCursor(Qt.CursorShape.OpenHandCursor)

        self.setAutoFillBackground(True)
        palette = self.palette()
        palette.setColor(self.backgroundRole(), QColor(36, 37, 41, 235))
        self.setPalette(palette)
        self.setFixedHeight(22)

        layout = QHBoxLayout(self)
        layout.setContentsMargins(6, 0, 6, 0)
        title = QLabel("屏幕画笔")
        font = title.font()
        font.setBold(True)
        title.setFont(font)
        title.setStyleSheet("color: #f1f3f4; font-size: 10.5px;")
        layout.addWidget(title)
        layout.addStretch()

    def mousePressEvent(self, event) -> None:
        if event.button() == Qt.MouseButton.LeftButton:
            self._dragging = True
            self._drag_offset = event.globalPosition().toPoint() - self.toolbar.pos()
            self.setCursor(Qt.CursorShape.ClosedHandCursor)
            event.accept()
        super().mousePressEvent(event)

    def mouseMoveEvent(self, event) -> None:
        if self._dragging:
            self.toolbar.move(event.globalPosition().toPoint() - self._drag_offset)
            event.accept()
        super().mouseMoveEvent(event)

    def mouseReleaseEvent(self, event) -> None:
        if self._dragging:
            self.toolbar.overlay.save_window_position()
        self._dragging = False
        self.setCursor(Qt.CursorShape.OpenHandCursor)
        try:
            self.toolbar.overlay.raise_toolbar()
        except Exception:
            pass
        event.accept()
        super().mouseReleaseEvent(event)


# ---------- 浮动工具条（画笔/白板） ----------
class FloatingToolbar(QWidget):
    """悬浮工具条：提供画笔、图形、白板等常用按钮。"""

    def __init__(self, overlay: "OverlayWindow", settings_manager: SettingsManager) -> None:
        super().__init__(
            None,
            Qt.WindowType.Tool | Qt.WindowType.FramelessWindowHint | Qt.WindowType.WindowStaysOnTopHint,
        )
        self.overlay = overlay
        self.settings_manager = settings_manager
        self.setAttribute(Qt.WidgetAttribute.WA_TranslucentBackground)
        self.setAttribute(Qt.WidgetAttribute.WA_AlwaysShowToolTips, True)
        self.setWindowFlag(Qt.WindowType.WindowDoesNotAcceptFocus, True)
        self._tip = TipWindow()
        self._build_ui()

        settings = self.settings_manager.load_settings().get("Paint", {})
        self.move(int(settings.get("x", "260")), int(settings.get("y", "260")))
        self.adjustSize()
        self.setFixedSize(self.sizeHint())
        self._base_minimum_width = self.width()
        self._base_minimum_height = self.height()
        self._ensure_min_width = self.width()
        self._ensure_min_height = self.height()

    def _build_ui(self) -> None:
        self.setStyleSheet(
            """
            #container {
                background-color: rgba(28, 29, 32, 235);
                border-radius: 10px;
                border: 1px solid rgba(255, 255, 255, 45);
            }
            QPushButton {
                color: #f1f3f4;
                background: rgba(60, 64, 67, 240);
                border: 1px solid rgba(255, 255, 255, 45);
                border-radius: 6px;
                padding: 3px;
                min-width: 28px;
                min-height: 28px;
            }
            QPushButton:hover {
                background: rgba(138, 180, 248, 245);
                border-color: rgba(138, 180, 248, 255);
                color: #202124;
            }
            QPushButton:checked {
                background: rgba(138, 180, 248, 255);
                color: #202124;
            }
            QPushButton#eraserButton {
                background: rgba(241, 243, 244, 235);
                color: #3c4043;
                border-color: rgba(138, 180, 248, 170);
            }
            QPushButton#eraserButton:hover,
            QPushButton#eraserButton:checked {
                background: rgba(202, 225, 255, 255);
                border-color: #1a73e8;
                color: #174ea6;
            }
            QPushButton#clearButton {
                background: rgba(255, 236, 232, 240);
                color: #a03a1e;
                border-color: rgba(255, 173, 153, 230);
            }
            QPushButton#clearButton:hover,
            QPushButton#clearButton:checked {
                background: rgba(255, 210, 204, 255);
                border-color: rgba(255, 138, 101, 255);
                color: #5f2121;
            }
            #whiteboardButtonActive {
                background: rgba(255, 214, 102, 240);
                border-color: rgba(251, 188, 5, 255);
                color: #202124;
            }
            """
        )

        root = QVBoxLayout(self)
        root.setContentsMargins(0, 0, 0, 0)
        container = QWidget(self)
        container.setObjectName("container")
        root.addWidget(container)

        layout = QVBoxLayout(container)
        layout.setContentsMargins(6, 5, 6, 6)
        layout.setSpacing(5)
        self.title_bar = TitleBar(self)
        layout.addWidget(self.title_bar)

        button_row = QHBoxLayout()
        button_row.setContentsMargins(0, 0, 0, 0)
        button_row.setSpacing(3)

        self.btn_cursor = QPushButton(IconManager.get_icon("cursor"), "")
        self.brush_color_buttons: Dict[str, QPushButton] = {}
        brush_configs = [
            ("#000000", "黑色画笔"),
            ("#FF0000", "红色画笔"),
            ("#1E90FF", "蓝色画笔"),
        ]  # 预设的高频画笔颜色
        brush_buttons = []
        for color_hex, name in brush_configs:
            button = QPushButton(IconManager.get_brush_icon(color_hex), "")
            button.setToolTip(name)
            self.brush_color_buttons[color_hex.lower()] = button
            brush_buttons.append(button)
        self.btn_shape = QPushButton(IconManager.get_icon("shape"), "")
        self.btn_undo = QPushButton(IconManager.get_icon("undo"), "")
        self.btn_eraser = QPushButton(IconManager.get_icon("eraser"), "")
        self.btn_eraser.setObjectName("eraserButton")
        self.btn_clear_all = QPushButton(IconManager.get_icon("clear_all"), "")
        self.btn_clear_all.setObjectName("clearButton")
        self.btn_whiteboard = QPushButton(IconManager.get_icon("whiteboard"), "")
        self.btn_settings = QPushButton(IconManager.get_icon("settings"), "")

        buttons = (
            [self.btn_cursor]
            + brush_buttons
            + [
                self.btn_shape,
                self.btn_undo,
                self.btn_eraser,
                self.btn_clear_all,
                self.btn_whiteboard,
                self.btn_settings,
            ]
        )
        for btn in buttons:
            btn.setIconSize(QSize(18, 18))
            btn.setCursor(Qt.CursorShape.PointingHandCursor)
            btn.setFocusPolicy(Qt.FocusPolicy.NoFocus)
            button_row.addWidget(btn)
        layout.addLayout(button_row)

        tooltip_text = {
            self.btn_cursor: "光标",
            self.btn_shape: "图形",
            self.btn_undo: "撤销",
            self.btn_eraser: "橡皮（再次点击恢复画笔）",
            self.btn_clear_all: "清除（并恢复画笔）",
            self.btn_whiteboard: "白板（单击开关 / 双击换色）",
            self.btn_settings: "画笔设置",
        }
        for button in brush_buttons:
            tooltip_text[button] = button.toolTip() or "画笔"
        for btn, tip_text in tooltip_text.items():
            btn.setToolTip(tip_text)
            btn.installEventFilter(self)

        self.tool_buttons = QButtonGroup(self)
        for btn in (self.btn_cursor, *brush_buttons, self.btn_shape, self.btn_eraser):
            btn.setCheckable(True)
            self.tool_buttons.addButton(btn)
        self.tool_buttons.setExclusive(True)

        self.btn_cursor.clicked.connect(self.overlay.toggle_cursor_mode)
        for color_hex, button in zip([c for c, _ in brush_configs], brush_buttons):
            button.clicked.connect(lambda _checked, c=color_hex: self.overlay.use_brush_color(c))
        self.btn_shape.clicked.connect(self._select_shape)
        self.btn_undo.clicked.connect(self.overlay.undo_last_action)
        self.btn_eraser.clicked.connect(self.overlay.toggle_eraser_mode)
        self.btn_clear_all.clicked.connect(self.overlay.clear_all)
        self.btn_settings.clicked.connect(self.overlay.open_pen_settings)
        self.btn_whiteboard.clicked.connect(self._handle_whiteboard_click)

        self._wb_click_timer = QTimer(self)
        self._wb_click_timer.setInterval(QApplication.instance().doubleClickInterval())
        self._wb_click_timer.setSingleShot(True)
        # 使用单次定时器来区分白板按钮的单击与双击行为
        self._wb_click_timer.timeout.connect(self.overlay.toggle_whiteboard)

        self.btn_undo.setEnabled(False)

        for widget in (self, container, self.title_bar):
            widget.installEventFilter(self)

    def update_tool_states(self, mode: str, pen_color: QColor) -> None:
        color_key = pen_color.name().lower()
        for hex_key, button in self.brush_color_buttons.items():
            prev = button.blockSignals(True)
            button.setChecked(mode == "brush" and hex_key == color_key)
            button.blockSignals(prev)
        for tool, button in (
            ("cursor", self.btn_cursor),
            ("shape", self.btn_shape),
            ("eraser", self.btn_eraser),
        ):
            prev = button.blockSignals(True)
            button.setChecked(mode == tool)
            button.blockSignals(prev)
        if mode == "brush" and color_key not in self.brush_color_buttons:
            for button in (self.btn_cursor, self.btn_shape, self.btn_eraser):
                prev = button.blockSignals(True)
                button.setChecked(False)
                button.blockSignals(prev)

    def update_undo_state(self, enabled: bool) -> None:
        self.btn_undo.setEnabled(enabled)

    def eventFilter(self, obj, event):
        event_type = event.type()
        if isinstance(obj, QPushButton) and event_type == QEvent.Type.ToolTip:
            try:
                self.overlay.raise_toolbar()
            except Exception:
                pass
            self._tip.show_tip(obj.toolTip(), QCursor.pos())
            return True
        if event_type in (
            QEvent.Type.Leave,
            QEvent.Type.MouseButtonPress,
            QEvent.Type.MouseButtonDblClick,
        ):
            self._tip.hide_tip()
        return super().eventFilter(obj, event)

    def _select_shape(self) -> None:
        dialog = ShapeSettingsDialog(self)
        if dialog.exec():
            shape = dialog.get_shape()
            if shape:
                self.overlay.set_mode("shape", shape_type=shape)
        else:
            self.overlay.update_toolbar_state()

    def _handle_whiteboard_click(self) -> None:
        if self._wb_click_timer.isActive():
            self._wb_click_timer.stop()
            self.overlay.open_board_color_dialog()
        else:
            self._wb_click_timer.start()

    def update_whiteboard_button_state(self, active: bool) -> None:
        self.btn_whiteboard.setObjectName("whiteboardButtonActive" if active else "")
        self.style().polish(self.btn_whiteboard)

    def enterEvent(self, event) -> None:
        self.overlay.raise_toolbar()
        super().enterEvent(event)

    def showEvent(self, event) -> None:  # type: ignore[override]
        super().showEvent(event)
        ensure_widget_within_screen(self)


# ---------- 叠加层（画笔/白板） ----------
class OverlayWindow(QWidget):
    def __init__(self, settings_manager: SettingsManager) -> None:
        super().__init__(None, Qt.WindowType.FramelessWindowHint | Qt.WindowType.WindowStaysOnTopHint)
        self.setAttribute(Qt.WidgetAttribute.WA_TranslucentBackground)
        self.settings_manager = settings_manager
        s = self.settings_manager.load_settings().get("Paint", {})
        self.pen_size = int(s.get("brush_size", "12"))
        self.pen_color = QColor(s.get("brush_color", "#ff0000"))
        self.mode = "brush"
        self.current_shape: Optional[str] = None
        self.shape_start_point: Optional[QPoint] = None
        self.drawing = False
        self.last_point = QPointF(); self.prev_point = QPointF()
        self.last_width = float(self.pen_size); self.last_time = time.time()
        self._last_brush_color = QColor(self.pen_color)
        self._last_brush_size = max(1, self.pen_size)
        self._last_draw_mode = "brush"
        self._last_shape_type: Optional[str] = None
        self._restoring_tool = False
        self._eraser_last_point: Optional[QPoint] = None
        self._stroke_points: List[QPointF] = []
        self._stroke_timestamps: List[float] = []
        self._stroke_speed: float = 0.0
        self._stroke_last_midpoint: Optional[QPointF] = None
        self.whiteboard_active = False
        self.whiteboard_color = QColor(0, 0, 0, 0); self.last_board_color = QColor("#ffffff")
        self.cursor_pixmap = QPixmap()
        self.setFocusPolicy(Qt.FocusPolicy.StrongFocus)
        self.setMouseTracking(True)

        self._build_scene()
        self.history: List[QPixmap] = []
        self._history_limit = 30
        self.toolbar = FloatingToolbar(self, self.settings_manager)
        self.set_mode("brush", initial=True)
        self.toolbar.update_undo_state(False)

    def raise_toolbar(self) -> None:
        if getattr(self, "toolbar", None) is not None:
            self.toolbar.show()
            self.toolbar.raise_()

    def _build_scene(self) -> None:
        virtual = QRect()
        for screen in QApplication.screens():
            virtual = virtual.united(screen.geometry())
        self.setGeometry(virtual)
        self.canvas = QPixmap(self.size()); self.canvas.fill(Qt.GlobalColor.transparent)
        self.temp_canvas = QPixmap(self.size()); self.temp_canvas.fill(Qt.GlobalColor.transparent)

    def show_overlay(self) -> None:
        self.show(); self.toolbar.show(); self.raise_toolbar()
        self.set_mode(self.mode, self.current_shape)

    def hide_overlay(self) -> None:
        self.hide(); self.toolbar.hide()
        self.save_settings(); self.save_window_position()

    def open_pen_settings(self) -> None:
        pm, ps = self.mode, self.current_shape
        d = PenSettingsDialog(self.toolbar, self.pen_size, self.pen_color.name())
        if d.exec():
            self.pen_size, self.pen_color = d.get_settings()
            self.update_cursor()
        self.set_mode(pm, ps)
        self.raise_toolbar()

    def open_board_color_dialog(self) -> None:
        d = BoardColorDialog(self.toolbar)
        if d.exec():
            c = d.get_color()
            if c:
                self.last_board_color = c
                self.whiteboard_color = c
                self.whiteboard_active = True
                self.toolbar.update_whiteboard_button_state(True)
                self._update_visibility_for_mode(initial=False)
                self.raise_toolbar()
                self.update()

    def toggle_whiteboard(self) -> None:
        self.whiteboard_active = not self.whiteboard_active
        self.whiteboard_color = self.last_board_color if self.whiteboard_active else QColor(0, 0, 0, 0)
        self._update_visibility_for_mode(initial=False)
        self.raise_toolbar()
        self.toolbar.update_whiteboard_button_state(self.whiteboard_active)
        self.update()

    def set_mode(self, mode: str, shape_type: Optional[str] = None, *, initial: bool = False) -> None:
        prev_mode = getattr(self, "mode", None)
        self.mode = mode
        if shape_type is not None or mode != "shape":
            self.current_shape = shape_type
        if mode != "shape":
            self.shape_start_point = None
        if self.mode != "eraser":
            self._eraser_last_point = None
        if self.mode in {"brush", "shape"} and not self._restoring_tool:
            self._update_last_tool_snapshot()
        self._update_visibility_for_mode(initial=initial)
        if not initial:
            self.raise_toolbar()
        self.update_toolbar_state()
        self.update_cursor()

    def update_toolbar_state(self) -> None:
        if not getattr(self, 'toolbar', None):
            return
        self.toolbar.update_tool_states(self.mode, self.pen_color)

    def _update_last_tool_snapshot(self) -> None:
        if self.pen_color.isValid():
            self._last_brush_color = QColor(self.pen_color)
        if self.pen_size > 0:
            self._last_brush_size = max(1, int(self.pen_size))
        if self.mode in {"brush", "shape"}:
            self._last_draw_mode = self.mode
            if self.mode == "shape":
                self._last_shape_type = self.current_shape

    def _restore_last_tool(self) -> None:
        if isinstance(self._last_brush_color, QColor) and self._last_brush_color.isValid():
            self.pen_color = QColor(self._last_brush_color)
        if isinstance(self._last_brush_size, int) and self._last_brush_size > 0:
            self.pen_size = max(1, int(self._last_brush_size))
        target_mode = self._last_draw_mode if self._last_draw_mode in {"brush", "shape"} else "brush"
        target_shape = self._last_shape_type if target_mode == "shape" else None
        self._restoring_tool = True
        try:
            self.set_mode(target_mode, shape_type=target_shape)
        finally:
            self._restoring_tool = False
        self._update_last_tool_snapshot()

    def toggle_eraser_mode(self) -> None:
        """切换橡皮模式；再次点击会恢复上一次的画笔配置。"""
        if self.mode == "eraser":
            self._restore_last_tool()
        else:
            self._update_last_tool_snapshot()
            self.set_mode("eraser")

    def toggle_cursor_mode(self) -> None:
        """切换光标模式；再次点击恢复最近的画笔或图形设置。"""
        if self.mode == "cursor":
            self._restore_last_tool()
            return
        self._update_last_tool_snapshot()
        self.set_mode("cursor")

    def update_cursor(self) -> None:
        if self.mode == "cursor":
            self.setCursor(Qt.CursorShape.ArrowCursor); return
        if self.mode == "shape":
            self.setCursor(Qt.CursorShape.CrossCursor); return
        d = max(10, int(self.pen_size * (3.2 if self.mode == "eraser" else 2.2)))
        self.cursor_pixmap = QPixmap(d, d); self.cursor_pixmap.fill(Qt.GlobalColor.transparent)
        p = QPainter(self.cursor_pixmap); p.setRenderHint(QPainter.RenderHint.Antialiasing)
        if self.mode == "eraser":
            p.setBrush(QBrush(Qt.GlobalColor.white)); p.setPen(QPen(QColor("#555"), 2))
        else:
            p.setBrush(QBrush(self.pen_color)); p.setPen(QPen(Qt.GlobalColor.black, 2))
        p.drawEllipse(1, 1, d - 2, d - 2); p.end()
        self.setCursor(QCursor(self.cursor_pixmap, d // 2, d // 2))

    # ---- 系统级穿透 ----
    def _apply_input_passthrough(self, enabled: bool) -> None:
        # 开启后可让鼠标穿透画布，方便回到课件操作
        self.setAttribute(Qt.WidgetAttribute.WA_TransparentForMouseEvents, enabled)
        self.setWindowFlag(Qt.WindowType.WindowTransparentForInput, enabled)
        if self.isVisible():
            super().show()  # 立即生效

    def _update_visibility_for_mode(self, *, initial: bool = False) -> None:
        passthrough = (self.mode == "cursor") and (not self.whiteboard_active)
        self._apply_input_passthrough(passthrough)
        if initial:
            return
        if not passthrough:
            self.show(); self.raise_()
            self.setFocus(Qt.FocusReason.ActiveWindowFocusReason)
        else:
            if not self.isVisible():
                self.show()

    def _push_history(self) -> None:
        if not isinstance(self.canvas, QPixmap):
            return
        self.history.append(self.canvas.copy())
        if len(self.history) > self._history_limit:
            self.history.pop(0)
        self._update_undo_button()

    def _update_undo_button(self) -> None:
        if getattr(self, "toolbar", None):
            self.toolbar.update_undo_state(bool(self.history))

    def clear_all(self) -> None:
        """清除整块画布，同时根据需要恢复画笔模式。"""
        restore_needed = self.mode not in {"brush", "shape"}
        self._push_history()
        self.canvas.fill(Qt.GlobalColor.transparent)
        self.temp_canvas.fill(Qt.GlobalColor.transparent)
        self.update()
        self._eraser_last_point = None
        if restore_needed:
            self._restore_last_tool()
        else:
            if self.mode in {"brush", "shape"}:
                self._update_last_tool_snapshot()
            self.raise_toolbar()
        self._update_undo_button()

    def use_brush_color(self, color_hex: str) -> None:
        """根据传入的十六进制颜色值启用画笔模式。"""
        color = QColor(color_hex)
        if not color.isValid():
            return
        self.pen_color = color
        self.set_mode("brush")

    def undo_last_action(self) -> None:
        if not self.history:
            return
        last = self.history.pop()
        if isinstance(last, QPixmap):
            self.canvas = last
        else:
            self._update_undo_button()
            return
        self.temp_canvas.fill(Qt.GlobalColor.transparent)
        self.drawing = False
        self.update()
        self.raise_toolbar()
        self._update_undo_button()

    def save_settings(self) -> None:
        settings = self.settings_manager.load_settings()
        paint = settings.get("Paint", {})
        paint["brush_size"] = str(self.pen_size)
        paint["brush_color"] = self.pen_color.name()
        settings["Paint"] = paint
        self.settings_manager.save_settings(settings)

    def save_window_position(self) -> None:
        settings = self.settings_manager.load_settings()
        paint = settings.get("Paint", {})
        pos = self.toolbar.pos()
        paint["x"] = str(pos.x()); paint["y"] = str(pos.y())
        settings["Paint"] = paint
        self.settings_manager.save_settings(settings)

    # ---- 画图事件 ----
    def mousePressEvent(self, e) -> None:
        if e.button() == Qt.MouseButton.LeftButton and self.mode != "cursor":
            self._push_history()
            self.drawing = True
            pointf = e.position(); self.last_point = pointf; self.prev_point = pointf
            now = time.time()
            self.last_time = now
            self._stroke_points = [QPointF(pointf)]
            self._stroke_timestamps = [now]
            self._stroke_speed = 0.0
            self._stroke_last_midpoint = QPointF(pointf)
            self.last_width = max(1.0, float(self.pen_size) * 0.4)
            self.shape_start_point = e.pos() if self.mode == "shape" else None
            self._eraser_last_point = e.pos() if self.mode == "eraser" else None
            self.raise_toolbar()
            e.accept()
        super().mousePressEvent(e)

    def mouseMoveEvent(self, e) -> None:
        if self.drawing and self.mode != "cursor":
            p = e.pos(); pf = e.position()
            if self.mode == "brush": self._draw_brush_line(pf)
            elif self.mode == "eraser": self._erase_at(p)
            elif self.mode == "shape" and self.current_shape: self._draw_shape_preview(p)
            self.update()
            self.raise_toolbar()
        super().mouseMoveEvent(e)

    def mouseReleaseEvent(self, e) -> None:
        if e.button() == Qt.MouseButton.LeftButton and self.drawing:
            if self.mode == "shape" and self.current_shape: self._draw_shape_final(e.pos())
            self.drawing = False; self.shape_start_point = None; self.update()
            if self.mode == "eraser":
                self._eraser_last_point = None
            if self.mode == "brush":
                self._stroke_points.clear(); self._stroke_timestamps.clear()
                self._stroke_last_midpoint = None; self._stroke_speed = 0.0
            self.raise_toolbar()
        super().mouseReleaseEvent(e)

    def keyPressEvent(self, e: QKeyEvent) -> None:
        if e.key() == Qt.Key.Key_Escape:
            self.set_mode("cursor"); return
        super().keyPressEvent(e)

    def _draw_brush_line(self, cur: QPointF) -> None:
        now = time.time()
        cur_point = QPointF(cur)
        if not self._stroke_points:
            self._stroke_points = [QPointF(cur_point)]
            self._stroke_timestamps = [now]
            self.prev_point = QPointF(cur_point)
            self.last_point = QPointF(cur_point)
            self._stroke_last_midpoint = QPointF(cur_point)
            self.last_time = now
            return

        last_point = QPointF(self._stroke_points[-1])
        self._stroke_points.append(cur_point)
        self._stroke_timestamps.append(now)
        if len(self._stroke_points) > 5:
            self._stroke_points.pop(0)
            self._stroke_timestamps.pop(0)

        elapsed = max(1e-4, now - self._stroke_timestamps[-2])
        distance = math.hypot(cur_point.x() - last_point.x(), cur_point.y() - last_point.y())
        speed = distance / elapsed
        self._stroke_speed = self._stroke_speed * 0.65 + speed * 0.35

        curvature = 0.0
        if len(self._stroke_points) >= 3:
            p0 = self._stroke_points[-3]
            p1 = self._stroke_points[-2]
            p2 = self._stroke_points[-1]
            v1x, v1y = p1.x() - p0.x(), p1.y() - p0.y()
            v2x, v2y = p2.x() - p1.x(), p2.y() - p1.y()
            denom = math.hypot(v1x, v1y) * math.hypot(v2x, v2y)
            if denom > 1e-5:
                curvature = abs(v1x * v2y - v1y * v2x) / denom

        pressure = min(1.0, (now - self.last_time) * 4.5)
        self.last_time = now

        base_size = float(max(1, self.pen_size))
        speed_scale = 1.0 / (1.0 + self._stroke_speed / (base_size * 18.0 + 36.0))
        curve_scale = min(1.0, curvature * base_size * 0.65)
        target_w = base_size * (0.42 + 0.45 * speed_scale + 0.25 * curve_scale)
        target_w *= 1.0 + 0.3 * pressure
        cur_w = self.last_width * 0.55 + target_w * 0.45

        last_mid = QPointF(self._stroke_last_midpoint) if self._stroke_last_midpoint else QPointF(last_point)
        current_mid = (last_point + cur_point) / 2.0

        path = QPainterPath(last_mid)
        path.quadTo(last_point, current_mid)
        painter = QPainter(self.canvas)
        painter.setRenderHint(QPainter.RenderHint.Antialiasing)
        fade = QColor(self.pen_color)
        fade_alpha = int(max(30, min(200, 200 * speed_scale)))
        fade.setAlpha(fade_alpha)
        painter.setPen(QPen(fade, cur_w * 1.35, Qt.PenStyle.SolidLine, Qt.PenCapStyle.RoundCap, Qt.PenJoinStyle.RoundJoin))
        painter.drawPath(path)
        painter.setPen(QPen(self.pen_color, cur_w, Qt.PenStyle.SolidLine, Qt.PenCapStyle.RoundCap, Qt.PenJoinStyle.RoundJoin))
        painter.drawPath(path)
        painter.end()

        self.prev_point = QPointF(last_point)
        self.last_point = QPointF(cur_point)
        self._stroke_last_midpoint = QPointF(current_mid)
        self.last_width = cur_w

    def _erase_at(self, pos) -> None:
        current = QPointF(pos) if isinstance(pos, QPointF) else QPointF(QPoint(pos))
        if not isinstance(self._eraser_last_point, QPoint):
            self._eraser_last_point = current.toPoint()
        start_point = QPointF(self._eraser_last_point)
        path = QPainterPath(start_point)
        path.lineTo(current)

        radius = max(8.0, float(self.pen_size) * 1.6)
        stroker = QPainterPathStroker()
        stroker.setWidth(max(12.0, radius * 2.0))
        stroker.setCapStyle(Qt.PenCapStyle.RoundCap)
        stroker.setJoinStyle(Qt.PenJoinStyle.RoundJoin)
        erase_path = stroker.createStroke(path)
        erase_path.addEllipse(current, radius, radius)

        painter = QPainter(self.canvas)
        painter.setRenderHint(QPainter.RenderHint.Antialiasing)
        painter.setCompositionMode(QPainter.CompositionMode.CompositionMode_Clear)
        painter.fillPath(erase_path, QColor(0, 0, 0, 0))
        painter.end()

        self._eraser_last_point = current.toPoint()

    def _draw_shape_preview(self, end_point) -> None:
        if not self.shape_start_point: return
        self.temp_canvas.fill(Qt.GlobalColor.transparent)
        p = QPainter(self.temp_canvas); p.setRenderHint(QPainter.RenderHint.Antialiasing)
        pen = QPen(self.pen_color, self.pen_size)
        if self.current_shape and "dashed" in self.current_shape: pen.setStyle(Qt.PenStyle.DashLine)
        p.setPen(pen); self._draw_shape(p, self.shape_start_point, end_point); p.end()
        self.raise_toolbar()

    def _draw_shape_final(self, end_point) -> None:
        if not self.shape_start_point: return
        p = QPainter(self.canvas); p.setRenderHint(QPainter.RenderHint.Antialiasing)
        pen = QPen(self.pen_color, self.pen_size)
        if self.current_shape and "dashed" in self.current_shape: pen.setStyle(Qt.PenStyle.DashLine)
        p.setPen(pen); self._draw_shape(p, self.shape_start_point, end_point); p.end()
        self.temp_canvas.fill(Qt.GlobalColor.transparent)
        self.raise_toolbar()

    def _draw_shape(self, painter: QPainter, start_point, end_point) -> None:
        rect = QRect(start_point, end_point)
        shape = (self.current_shape or "line").replace("dashed_", "")
        if shape == "rect": painter.drawRect(rect.normalized())
        elif shape == "circle": painter.drawEllipse(rect.normalized())
        else: painter.drawLine(start_point, end_point)

    def paintEvent(self, e) -> None:
        p = QPainter(self)
        if self.whiteboard_active:
            p.fillRect(self.rect(), self.whiteboard_color)
        else:
            p.fillRect(self.rect(), QColor(0, 0, 0, 1))
        p.drawPixmap(0, 0, self.canvas)
        if self.drawing and self.mode == "shape": p.drawPixmap(0, 0, self.temp_canvas)
        p.end()

    def showEvent(self, e) -> None:
        super().showEvent(e)
        self.raise_toolbar()

    def closeEvent(self, e) -> None:
        self.save_settings(); self.save_window_position()
        super().closeEvent(e)


# ---------- 语音 ----------
class TTSManager(QObject):
    """简单封装语音播报，优先使用 pyttsx3，必要时回退到 PowerShell。"""

    def __init__(self, preferred_voice_id: str = "", parent: Optional[QObject] = None) -> None:
        super().__init__(parent)
        self.engine = None
        self.voice_ids: List[str] = []
        self.default_voice_id = ""
        self.current_voice_id = ""
        self.failure_reason = ""
        self.failure_suggestions: List[str] = []
        self.supports_voice_selection = False
        self._mode: str = "none"
        self._powershell_path = ""
        self._powershell_busy = False
        self._queue: Queue[str] = Queue()
        self._timer = QTimer(self)
        self._timer.timeout.connect(self._pump)
        if pyttsx3 is not None:
            try:
                init_kwargs = {"driverName": "sapi5"} if sys.platform == "win32" else {}
                self.engine = pyttsx3.init(**init_kwargs)
                voices = self.engine.getProperty("voices") or []
                self.voice_ids = [v.id for v in voices if getattr(v, "id", None)]
                if not self.voice_ids:
                    self._record_failure("未检测到任何可用的发音人")
                    self.engine = None
                else:
                    self.default_voice_id = self.voice_ids[0]
                    self.current_voice_id = (
                        preferred_voice_id if preferred_voice_id in self.voice_ids else self.default_voice_id
                    )
                    if self.current_voice_id:
                        try:
                            self.engine.setProperty("voice", self.current_voice_id)
                        except Exception as exc:
                            self._record_failure("无法设置默认发音人", exc)
                            self.engine = None
                    if self.engine is not None:
                        self.supports_voice_selection = True
                        self._mode = "pyttsx3"
                        self.engine.startLoop(False)
                        self._timer.start(100)
                        return
            except Exception as exc:
                self._record_failure("初始化语音引擎失败", exc)
                self.engine = None
        self._init_powershell_fallback()

    @property
    def available(self) -> bool:
        return self._mode in {"pyttsx3", "powershell"}

    def diagnostics(self) -> tuple[str, List[str]]:
        return self.failure_reason, list(self.failure_suggestions)

    def _init_powershell_fallback(self) -> None:
        if sys.platform != "win32":
            return
        path = shutil.which("pwsh") or shutil.which("powershell")
        if not path:
            system_root = os.environ.get("SystemRoot") or os.environ.get("WINDIR")
            candidate_paths: List[str] = []
            if system_root:
                candidate_paths.extend(
                    [
                        os.path.join(system_root, "System32", "WindowsPowerShell", "v1.0", "pwsh.exe"),
                        os.path.join(system_root, "System32", "WindowsPowerShell", "v1.0", "powershell.exe"),
                        os.path.join(system_root, "SysWOW64", "WindowsPowerShell", "v1.0", "powershell.exe"),
                    ]
                )
            candidate_paths.extend(
                [
                    os.path.join("C:\\Program Files\\PowerShell\\7", "pwsh.exe"),
                    os.path.join("C:\\Program Files\\PowerShell\\6", "pwsh.exe"),
                ]
            )
            for candidate in candidate_paths:
                if candidate and os.path.exists(candidate):
                    path = candidate
                    break
        if not path:
            if not self.failure_reason:
                self._record_failure("未检测到 PowerShell，可用的语音播报方式受限")
            return
        self._powershell_path = os.path.abspath(path)
        self.engine = object()
        self.voice_ids = []
        self.default_voice_id = ""
        self.current_voice_id = ""
        self.supports_voice_selection = False
        self.failure_reason = ""
        self.failure_suggestions = []
        self._mode = "powershell"
        self._timer.start(120)

    def _record_failure(self, fallback: str, exc: Optional[Exception] = None) -> None:
        message = ""
        if exc is not None:
            message = str(exc).strip()
        if message and message not in fallback:
            reason = f"{fallback}：{message}"
        else:
            reason = fallback
        self.failure_reason = reason
        suggestions: List[str] = []
        lower = message.lower()
        if "comtypes" in lower:
            suggestions.append("请安装 comtypes（pip install comtypes）后重新启动程序。")
        if "pywin32" in lower or "win32" in lower:
            suggestions.append("请安装 pywin32（pip install pywin32）后重新启动程序。")
        platform_hint = []
        if sys.platform == "win32":
            platform_hint.append("请确认 Windows 已启用 SAPI5 中文语音包。")
        elif sys.platform == "darwin":
            platform_hint.append("请在系统“辅助功能 -> 语音”中启用所需的语音包。")
        else:
            platform_hint.append("请确保系统已安装可用的语音引擎（如 espeak）并重新启动程序。")
        platform_hint.append("可尝试重新安装 pyttsx3 或检查语音服务状态后重启软件。")
        for hint in platform_hint:
            if hint not in suggestions:
                suggestions.append(hint)
        self.failure_suggestions = suggestions

    def set_voice(self, voice_id: str) -> None:
        if not self.supports_voice_selection:
            return
        if voice_id in self.voice_ids:
            self.current_voice_id = voice_id
            if self.engine:
                try:
                    self.engine.setProperty("voice", voice_id)
                except Exception:
                    pass

    def speak(self, text: str) -> None:
        if not self.available:
            return
        while not self._queue.empty():
            try:
                self._queue.get_nowait()
            except Empty:
                break
        self._queue.put(text)

    def _pump(self) -> None:
        if self._mode == "pyttsx3":
            if not self.engine:
                return
            try:
                text = self._queue.get_nowait()
                self.engine.stop()
                if self.current_voice_id:
                    self.engine.setProperty("voice", self.current_voice_id)
                self.engine.say(text)
            except Empty:
                pass
            try:
                self.engine.iterate()
            except Exception as exc:
                self._record_failure("语音引擎运行异常", exc)
                self.shutdown()
        elif self._mode == "powershell":
            if self._powershell_busy:
                return
            try:
                text = self._queue.get_nowait()
            except Empty:
                return
            self._powershell_busy = True
            worker = threading.Thread(target=self._run_powershell_speech, args=(text,), daemon=True)
            worker.start()

    def _run_powershell_speech(self, text: str) -> None:
        try:
            if not text or not self._powershell_path:
                return
            payload = base64.b64encode(text.encode("utf-8")).decode("ascii")
            script = (
                "$msg = [System.Text.Encoding]::UTF8.GetString([System.Convert]::FromBase64String('" + payload + "'));"
                "Add-Type -AssemblyName System.Speech;"
                "$sp = New-Object System.Speech.Synthesis.SpeechSynthesizer;"
                "$sp.Speak($msg);"
            )
            startupinfo = None
            if os.name == "nt":
                startupinfo = subprocess.STARTUPINFO()
                startupinfo.dwFlags |= subprocess.STARTF_USESHOWWINDOW
            subprocess.run(
                [self._powershell_path, "-NoLogo", "-NonInteractive", "-NoProfile", "-Command", script],
                check=True,
                timeout=30,
                startupinfo=startupinfo,
            )
        except Exception as exc:
            self._record_failure("PowerShell 语音播报失败", exc)
            QTimer.singleShot(0, self.shutdown)
        finally:
            self._powershell_busy = False

    def shutdown(self) -> None:
        if self._mode == "pyttsx3" and self.engine:
            try:
                self.engine.endLoop()
            except Exception:
                pass
            try:
                self.engine.stop()
            except Exception:
                pass
        self.engine = None
        self._mode = "none"
        self._powershell_busy = False
        self._timer.stop()


# ---------- 点名/计时 ----------
class CountdownSettingsDialog(QDialog):
    """设置倒计时分钟和秒数的小窗口。"""

    def __init__(self, parent: Optional[QWidget], minutes: int, seconds: int) -> None:
        super().__init__(parent)
        self.setWindowTitle("设置倒计时")
        self.setWindowFlag(Qt.WindowType.WindowStaysOnTopHint, True)
        self.result: Optional[tuple[int, int]] = None

        layout = QVBoxLayout(self); layout.setContentsMargins(10, 10, 10, 10); layout.setSpacing(6)

        ml = QHBoxLayout(); ml.addWidget(QLabel("分钟 (0-25):"))
        self.minutes_spin = QSpinBox(); self.minutes_spin.setRange(0, 300); self.minutes_spin.setValue(max(0, min(300, minutes)))
        minute_slider = QSlider(Qt.Orientation.Horizontal); minute_slider.setRange(0, 25)
        minute_slider.setValue(min(self.minutes_spin.value(), minute_slider.maximum()))
        minute_slider.valueChanged.connect(self.minutes_spin.setValue)

        def sync(v: int, slider=minute_slider):
            if v <= slider.maximum():
                prev = slider.blockSignals(True); slider.setValue(v); slider.blockSignals(prev)
        self.minutes_spin.valueChanged.connect(sync)
        ml.addWidget(self.minutes_spin); layout.addLayout(ml); layout.addWidget(minute_slider)

        sl = QHBoxLayout(); sl.addWidget(QLabel("秒 (0-59):"))
        self.seconds_spin = QSpinBox(); self.seconds_spin.setRange(0, 59); self.seconds_spin.setValue(max(0, min(59, seconds)))
        second_slider = QSlider(Qt.Orientation.Horizontal); second_slider.setRange(0, 59)
        second_slider.setValue(self.seconds_spin.value())
        second_slider.valueChanged.connect(self.seconds_spin.setValue); self.seconds_spin.valueChanged.connect(second_slider.setValue)
        sl.addWidget(self.seconds_spin); layout.addLayout(sl); layout.addWidget(second_slider)

        buttons = QDialogButtonBox(QDialogButtonBox.StandardButton.Ok | QDialogButtonBox.StandardButton.Cancel)
        buttons.accepted.connect(self._accept); buttons.rejected.connect(self.reject)
        for standard, style in (
            (QDialogButtonBox.StandardButton.Ok, ButtonStyles.PRIMARY),
            (QDialogButtonBox.StandardButton.Cancel, ButtonStyles.TOOLBAR),
        ):
            button = buttons.button(standard)
            if button is not None:
                apply_button_style(
                    button,
                    style,
                    height=recommended_control_height(button.font(), extra=12, minimum=34),
                )
        layout.addWidget(buttons)
        self.setFixedSize(self.sizeHint())

    def _accept(self) -> None:
        self.result = (self.minutes_spin.value(), self.seconds_spin.value()); self.accept()

    def showEvent(self, event) -> None:  # type: ignore[override]
        super().showEvent(event)
        ensure_widget_within_screen(self)


class ClickableFrame(QFrame):
    clicked = pyqtSignal()
    def mousePressEvent(self, e) -> None:
        if e.button() == Qt.MouseButton.LeftButton: self.clicked.emit()
        super().mousePressEvent(e)


def preferred_calligraphy_font(default: str = "Microsoft YaHei UI") -> str:
    """返回系统中更具书法风格的字体，若不可用则回退到默认字体。"""

    try:
        families = set(QFontDatabase().families())
    except Exception:
        return default
    for candidate in ("楷体", "KaiTi", "Kaiti SC", "STKaiti", "DFKai-SB", "FZKai-Z03S"):
        if candidate in families:
            return candidate
    return default


class StudentListDialog(QDialog):
    def __init__(self, parent: Optional[QWidget], students: List[tuple[str, str, int]]) -> None:
        super().__init__(parent)
        self.setWindowTitle("学生名单")
        self.setModal(True)
        self._selected_index: Optional[int] = None

        layout = QVBoxLayout(self)
        layout.setContentsMargins(12, 12, 12, 12)
        layout.setSpacing(12)

        grid = QGridLayout()
        grid.setContentsMargins(0, 0, 0, 0)
        grid.setHorizontalSpacing(6)
        grid.setVerticalSpacing(6)
        grid.setAlignment(Qt.AlignmentFlag.AlignTop | Qt.AlignmentFlag.AlignHCenter)

        button_font = QFont("Microsoft YaHei UI", 10, QFont.Weight.Medium)
        metrics = QFontMetrics(button_font)
        max_text = max((metrics.horizontalAdvance(f"{sid} {name}") for sid, name, _ in students), default=120)
        min_button_width = max(120, max_text + 24)
<<<<<<< HEAD
        button_height = recommended_control_height(button_font, extra=16, minimum=38)
=======
        button_height = max(36, metrics.height() + 14)
>>>>>>> 2816ceb7

        screen = QApplication.primaryScreen()
        available_width = screen.availableGeometry().width() if screen else 1280
        max_width_per_button = max(96, int((available_width * 0.9 - 40) / 10))
        button_width = min(min_button_width, max_width_per_button)
        button_size = QSize(button_width, button_height)

        total_rows = max(1, math.ceil(len(students) / 10))

        for column in range(10):
            grid.setColumnStretch(column, 0)
            grid.setColumnMinimumWidth(column, button_width)

        for row in range(total_rows):
            grid.setRowStretch(row, 0)
            grid.setRowMinimumHeight(row, button_height)

        for position, (sid, name, data_index) in enumerate(students):
            row = position // 10
            column = position % 10
            button = QPushButton(f"{sid} {name}")
            button.setFont(button_font)
<<<<<<< HEAD
            button.setFixedSize(button_size)
            button.setSizePolicy(QSizePolicy.Policy.Fixed, QSizePolicy.Policy.Fixed)
            apply_button_style(button, ButtonStyles.GRID, height=button_height)
=======
            button.setCursor(Qt.CursorShape.PointingHandCursor)
            button.setFixedSize(button_size)
            button.setSizePolicy(QSizePolicy.Policy.Fixed, QSizePolicy.Policy.Fixed)
            button.setStyleSheet(
                "QPushButton {"
                "    padding: 4px 12px;"
                "    border-radius: 10px;"
                "    border: 1px solid #c3c7cf;"
                "    background-color: #ffffff;"
                "    color: #1a1c1f;"
                "}"
                "QPushButton:hover {"
                "    border-color: #1a73e8;"
                "    background-color: #eaf2ff;"
                "}"
                "QPushButton:pressed {"
                "    background-color: #d7e7ff;"
                "}"
            )
>>>>>>> 2816ceb7
            button.clicked.connect(lambda _checked=False, value=data_index: self._select_student(value))
            grid.addWidget(button, row, column, Qt.AlignmentFlag.AlignCenter)

        layout.addLayout(grid)

        box = QDialogButtonBox(QDialogButtonBox.StandardButton.Close, parent=self)
        box.rejected.connect(self.reject)
        close_button = box.button(QDialogButtonBox.StandardButton.Close)
        if close_button is not None:
            close_button.setText("关闭")
            apply_button_style(
                close_button,
                ButtonStyles.PRIMARY,
                height=recommended_control_height(close_button.font(), extra=12, minimum=36),
            )
        layout.addWidget(box)

        if screen is not None:
            available = screen.availableGeometry()
            rows = total_rows
            h_spacing = grid.horizontalSpacing() if grid.horizontalSpacing() is not None else 6
            v_spacing = grid.verticalSpacing() if grid.verticalSpacing() is not None else 6
            preferred_width = min(int(available.width() * 0.9), button_width * 10 + h_spacing * 9 + 40)
            preferred_height = min(
                int(available.height() * 0.85),
                rows * button_height + max(0, rows - 1) * v_spacing + box.sizeHint().height() + 48,
            )
            self.resize(preferred_width, preferred_height)

    def _select_student(self, index: int) -> None:
        self._selected_index = index
        self.accept()

    @property
    def selected_index(self) -> Optional[int]:
        return self._selected_index


class ScoreboardDialog(QDialog):
    ORDER_RANK = "rank"
    ORDER_ID = "id"

    @dataclass
    class _CardMetrics:
        count: int
        columns: int
        rows: int
        card_width: int
        card_height: int
        padding_h: int
        padding_v: int
        inner_spacing: int
        font_size: int
        horizontal_spacing: int
        vertical_spacing: int

    def __init__(
        self,
        parent: Optional[QWidget],
        students: List[tuple[str, str, int]],
        order: str = "rank",
        order_changed: Optional[Callable[[str], None]] = None,
    ) -> None:
        super().__init__(parent)
        self.setWindowTitle("成绩展示")
        self.setModal(True)
        self.setObjectName("ScoreboardDialog")
        self._pending_maximize = True

        self.students = list(students)
        self._order_changed_callback = order_changed
        self._order = order if order in {self.ORDER_RANK, self.ORDER_ID} else self.ORDER_RANK
        self._grid_row_count = 0
        self._grid_column_count = 0
        self._card_metrics: Optional[ScoreboardDialog._CardMetrics] = None
        self._card_metrics_key: Optional[tuple[int, int, int]] = None

        calligraphy_font = preferred_calligraphy_font()
        self._calligraphy_font = calligraphy_font

        layout = QVBoxLayout(self)
        layout.setContentsMargins(32, 32, 32, 32)
        layout.setSpacing(24)

        title = QLabel("成绩展示")
        title.setObjectName("ScoreboardHeader")
        title.setAlignment(Qt.AlignmentFlag.AlignCenter)
        title.setFont(QFont(calligraphy_font, 44, QFont.Weight.Bold))
        layout.addWidget(title)

        order_layout = QHBoxLayout()
        order_layout.setContentsMargins(0, 0, 0, 0)
        order_layout.setSpacing(12)
        order_label = QLabel("排序方式：")
        order_label.setFont(QFont(calligraphy_font, 28, QFont.Weight.Bold))
        order_layout.addWidget(order_label, 0, Qt.AlignmentFlag.AlignLeft)

        button_font = QFont(calligraphy_font, 22, QFont.Weight.Bold)
        self.order_button_group = QButtonGroup(self)
        self.order_button_group.setExclusive(True)
        self.order_buttons: Dict[str, QPushButton] = {}
        for key, text in ((self.ORDER_RANK, "按排名"), (self.ORDER_ID, "按学号")):
            button = QPushButton(text)
            button.setCheckable(True)
<<<<<<< HEAD
            button.setFont(button_font)
            height = recommended_control_height(button_font, extra=16, minimum=44)
            apply_button_style(button, ButtonStyles.ORDER_TOGGLE, height=height)
            button.setMinimumWidth(140)
            button.setSizePolicy(QSizePolicy.Policy.Fixed, QSizePolicy.Policy.Fixed)
=======
            button.setCursor(Qt.CursorShape.PointingHandCursor)
            button.setProperty("class", "orderButton")
            button.setFont(button_font)
            button.setFixedSize(140, 44)
>>>>>>> 2816ceb7
            self.order_button_group.addButton(button)
            button.clicked.connect(lambda _checked=False, value=key: self._on_order_button_clicked(value))
            order_layout.addWidget(button, 0, Qt.AlignmentFlag.AlignLeft)
            self.order_buttons[key] = button
        order_layout.addStretch(1)
        layout.addLayout(order_layout)

        grid_container = QWidget()
        grid_container.setObjectName("ScoreboardGridContainer")
        grid_container.setSizePolicy(QSizePolicy.Policy.Expanding, QSizePolicy.Policy.Expanding)
        self.grid_layout = QGridLayout(grid_container)
        self.grid_layout.setContentsMargins(18, 18, 18, 18)
        self.grid_layout.setHorizontalSpacing(20)
        self.grid_layout.setVerticalSpacing(20)
        layout.addWidget(grid_container, 1)

        box = QDialogButtonBox(QDialogButtonBox.StandardButton.Close, parent=self)
        box.setFont(QFont(calligraphy_font, 22, QFont.Weight.Bold))
        close_button = box.button(QDialogButtonBox.StandardButton.Close)
        if close_button is not None:
            close_button.setText("关闭")
<<<<<<< HEAD
            close_button.setFont(QFont(calligraphy_font, 22, QFont.Weight.Bold))
            apply_button_style(
                close_button,
                ButtonStyles.PRIMARY,
                height=recommended_control_height(close_button.font(), extra=18, minimum=46),
            )
=======
            close_button.setMinimumHeight(42)
            close_button.setCursor(Qt.CursorShape.PointingHandCursor)
            close_button.setFont(QFont(calligraphy_font, 22, QFont.Weight.Bold))
        box.setStyleSheet(
            "QDialogButtonBox QPushButton {"
            "    padding: 6px 24px;"
            "    border-radius: 22px;"
            "    border: 1px solid #1a73e8;"
            "    background-color: #1a73e8;"
            "    color: #ffffff;"
            "}"
            "QDialogButtonBox QPushButton:hover {"
            "    background-color: #185abc;"
            "}"
            "QDialogButtonBox QPushButton:pressed {"
            "    background-color: #174ea6;"
            "}"
        )
>>>>>>> 2816ceb7
        box.rejected.connect(self.reject)
        layout.addWidget(box)

        self.setStyleSheet(
            "#ScoreboardDialog {"
            "    background-color: qlineargradient(x1:0, y1:0, x2:0, y2:1,"
            "        stop:0 #f7f9fc, stop:1 #e3edff);"
            "}"
            "#ScoreboardGridContainer {"
            "    background-color: rgba(255, 255, 255, 0.85);"
            "    border-radius: 24px;"
            "}"
            "QLabel#ScoreboardHeader {"
            "    color: #0b3d91;"
            "}"
            "QLabel[class=\"scoreboardName\"] {"
            "    color: #103d73;"
            "}"
            "QLabel[class=\"scoreboardScore\"] {"
            "    color: #103d73;"
            "}"
            "QWidget[class=\"scoreboardWrapper\"] {"
            "    background-color: rgba(255, 255, 255, 0.95);"
            "    border-radius: 18px;"
            "    border: 1px solid rgba(16, 61, 115, 0.12);"
            "}"
            "QPushButton[class=\"orderButton\"] {"
            "    background-color: rgba(255, 255, 255, 0.88);"
            "    border-radius: 22px;"
            "    border: 1px solid rgba(16, 61, 115, 0.24);"
            "    padding: 4px 18px;"
            "    color: #0b3d91;"
            "}"
            "QPushButton[class=\"orderButton\"]:hover {"
            "    border-color: #1a73e8;"
            "    background-color: rgba(26, 115, 232, 0.12);"
            "}"
            "QPushButton[class=\"orderButton\"]:checked {"
            "    background-color: #1a73e8;"
            "    border-color: #1a73e8;"
            "    color: #ffffff;"
            "}"
        )

        screen = QApplication.primaryScreen()
        self._available_geometry = screen.availableGeometry() if screen is not None else QRect(0, 0, 1920, 1080)

        self._update_order_buttons()
        self._populate_grid()

        if screen is not None:
            self.setGeometry(self._available_geometry)

    def _update_order_buttons(self) -> None:
        for key, button in self.order_buttons.items():
            block = button.blockSignals(True)
            button.setChecked(key == self._order)
            button.blockSignals(block)

    def _on_order_button_clicked(self, order: str) -> None:
        if order not in {self.ORDER_RANK, self.ORDER_ID}:
            self._update_order_buttons()
            return
        if order == self._order:
            self._update_order_buttons()
            return
        self._order = order
        if callable(self._order_changed_callback):
            try:
                self._order_changed_callback(order)
            except Exception:
                pass
        self._update_order_buttons()
        self._populate_grid()

    def _clear_grid(self) -> None:
        while self.grid_layout.count():
            item = self.grid_layout.takeAt(0)
            widget = item.widget()
            if widget is not None:
                widget.deleteLater()
        for row in range(self._grid_row_count):
            self.grid_layout.setRowStretch(row, 0)
            self.grid_layout.setRowMinimumHeight(row, 0)
        for column in range(self._grid_column_count):
            self.grid_layout.setColumnStretch(column, 0)
            self.grid_layout.setColumnMinimumWidth(column, 0)
        self._grid_row_count = 0
        self._grid_column_count = 0

    def _collect_display_candidates(self) -> tuple[List[tuple[int, str, str]], List[str], List[str]]:
        sorted_students = self._sort_students()
        alternate_order = (
            self.ORDER_ID if self._order == self.ORDER_RANK else self.ORDER_RANK
        )
        alternate_students = self._sort_students(alternate_order)

        display_entries: List[tuple[int, str, str]] = []
        display_candidates: List[str] = []
        score_candidates: List[str] = []

        for idx, (sid, name, score) in enumerate(sorted_students):
            display_text = self._format_display_text(idx, sid, name)
            score_text = self._format_score_text(score)
            display_entries.append((idx, display_text, score_text))
            display_candidates.append(display_text)
            score_candidates.append(score_text)

        for idx, (sid, name, score) in enumerate(alternate_students):
            display_candidates.append(
                self._format_display_text_for_order(
                    alternate_order, idx, sid, name
                )
            )
            score_candidates.append(self._format_score_text(score))

        return display_entries, display_candidates, score_candidates

    def _compute_card_metrics(self) -> Optional[_CardMetrics]:
        count = len(self.students)
        if count == 0:
            return None

        available = self._available_geometry
        key = (count, available.width(), available.height())
        if self._card_metrics is not None and self._card_metrics_key == key:
            return self._card_metrics

        columns = 10
        rows = max(1, math.ceil(count / columns))

        usable_width = max(available.width() - 160, 640)
        usable_height = max(available.height() - 240, 520)

        margins = self.grid_layout.contentsMargins()
        horizontal_spacing = max(14, int(usable_width * 0.01))
        vertical_spacing = max(18, int(usable_height * 0.035 / rows))

        spacing_total_x = horizontal_spacing * max(0, columns - 1)
        spacing_total_y = vertical_spacing * max(0, rows - 1)

        available_width_for_cards = (
            usable_width - margins.left() - margins.right() - spacing_total_x
        )
        available_height_for_cards = (
            usable_height - margins.top() - margins.bottom() - spacing_total_y
        )

        per_card_width = max(1.0, available_width_for_cards / columns)
        per_card_height = max(1.0, available_height_for_cards / rows)

        card_width = int(math.floor(per_card_width))
        card_height = int(math.floor(per_card_height))

        if per_card_width >= 120:
            card_width = max(card_width, 120)
        if per_card_height >= 180:
            card_height = max(card_height, 180)

        padding_h = max(12, int(card_width * 0.08))
        padding_v = max(14, int(card_height * 0.1))
        inner_spacing = max(6, int(card_height * 0.045))

        display_entries, display_candidates, score_candidates = self._collect_display_candidates()

        if not display_candidates:
            return None

        calligraphy_font = self._calligraphy_font or QApplication.font().family()
        if not calligraphy_font:
            calligraphy_font = QFont().family()

        try:
            probe_font = QFont(calligraphy_font, 64, QFont.Weight.Bold)
            metrics = QFontMetrics(probe_font)
        except Exception:
            probe_font = QFont()
            metrics = QFontMetrics(probe_font)

        widest_display = max(
            display_candidates,
            key=lambda text: metrics.tightBoundingRect(text).width(),
        )
        widest_score = max(
            score_candidates,
            key=lambda text: metrics.tightBoundingRect(text).width(),
        )

        usable_name_width = max(60, card_width - 2 * padding_h)
        content_height = max(80, card_height - 2 * padding_v - inner_spacing)
        name_height = int(content_height * 0.58)
        score_height = max(32, content_height - name_height)

        font_upper_bound = int(min(card_width * 0.28, card_height * 0.36))
        font_upper_bound = max(20, font_upper_bound)
        fit_minimum = 14

        name_fit = self._fit_font_size(
            widest_display,
            calligraphy_font,
            QFont.Weight.Bold,
            usable_name_width,
            name_height,
            fit_minimum,
            font_upper_bound,
        )
        score_fit = self._fit_font_size(
            widest_score,
            calligraphy_font,
            QFont.Weight.Bold,
            usable_name_width,
            score_height,
            fit_minimum,
            font_upper_bound,
        )

        final_font_size = max(fit_minimum, min(name_fit, score_fit, font_upper_bound))

        self._card_metrics = ScoreboardDialog._CardMetrics(
            count=count,
            columns=columns,
            rows=rows,
            card_width=card_width,
            card_height=card_height,
            padding_h=padding_h,
            padding_v=padding_v,
            inner_spacing=inner_spacing,
            font_size=final_font_size,
            horizontal_spacing=horizontal_spacing,
            vertical_spacing=vertical_spacing,
        )
        self._card_metrics_key = key
        return self._card_metrics

    def _ensure_metrics(self) -> Optional[_CardMetrics]:
        metrics = self._compute_card_metrics()
        if metrics is not None:
            return metrics
        self._card_metrics = None
        self._card_metrics_key = None
        return None

    def _sort_students(self, order: Optional[str] = None) -> List[tuple[str, str, int]]:
        data = list(self.students)
        current_order = self._order if order is None else order
        if current_order == self.ORDER_ID:
            def _id_key(item: tuple[str, str, int]) -> tuple[int, str, str]:
                sid_text = str(item[0]).strip()
                try:
                    sid_value = int(sid_text)
                except (TypeError, ValueError):
                    sid_value = sys.maxsize
                return (sid_value, sid_text, item[1])

            data.sort(key=_id_key)
        else:
            def _rank_key(item: tuple[str, str, int]) -> tuple[int, int, str]:
                sid_text = str(item[0]).strip()
                try:
                    sid_value = int(sid_text)
                except (TypeError, ValueError):
                    sid_value = sys.maxsize
                return (-item[2], sid_value, item[1])

            data.sort(key=_rank_key)
        return data

    def _create_card(
        self,
        display_text: str,
        score_text: str,
        card_width: int,
        card_height: int,
        font_size: int,
        padding_h: int,
        padding_v: int,
        inner_spacing: int,
    ) -> QWidget:
        calligraphy_font = self._calligraphy_font
        wrapper = QWidget()
        wrapper.setProperty("class", "scoreboardWrapper")
        wrapper.setFixedSize(card_width, card_height)
        wrapper.setSizePolicy(QSizePolicy.Policy.Fixed, QSizePolicy.Policy.Fixed)

        layout = QVBoxLayout(wrapper)
        layout.setContentsMargins(padding_h, padding_v, padding_h, padding_v)
        layout.setSpacing(inner_spacing)

        name_label = QLabel(display_text or "未命名")
        name_label.setProperty("class", "scoreboardName")
        name_label.setAlignment(Qt.AlignmentFlag.AlignCenter)
        name_label.setWordWrap(False)
        name_label.setSizePolicy(
            QSizePolicy.Policy.Expanding, QSizePolicy.Policy.Fixed
        )
        name_label.setFont(QFont(calligraphy_font, font_size, QFont.Weight.Bold))
        name_label.setStyleSheet("margin: 0px; padding: 0px;")
        layout.addWidget(name_label)

        score_label = QLabel(score_text)
        score_label.setProperty("class", "scoreboardScore")
        score_label.setAlignment(Qt.AlignmentFlag.AlignCenter)
        score_label.setWordWrap(False)
        score_label.setSizePolicy(
            QSizePolicy.Policy.Expanding, QSizePolicy.Policy.Fixed
        )
        score_label.setFont(QFont(calligraphy_font, font_size, QFont.Weight.Bold))
        score_label.setStyleSheet(f"margin-top: {max(6, inner_spacing // 2)}px;")
        layout.addWidget(score_label)

        layout.addStretch(1)
        return wrapper

    def _format_display_text(self, index: int, sid: str, name: str) -> str:
        return self._format_display_text_for_order(self._order, index, sid, name)

    def _format_display_text_for_order(
        self, order: str, index: int, sid: str, name: str
    ) -> str:
        clean_name = (name or "").strip() or "未命名"
        if order == self.ORDER_ID:
            sid_display = str(sid).strip() or "—"
            return f"{sid_display}.{clean_name}"
        return f"{index + 1}.{clean_name}"

    @staticmethod
    def _format_score_text(score: int | float | str) -> str:
        text = "—"
        try:
            value = float(score)
        except (TypeError, ValueError):
            score_str = str(score).strip()
            if score_str and score_str.lower() != "none":
                text = score_str
        else:
            if math.isfinite(value):
                if abs(value - int(value)) < 1e-6:
                    text = str(int(round(value)))
                else:
                    text = f"{value:.2f}".rstrip("0").rstrip(".")
        return f"{text} 分"

    @staticmethod
    def _fit_font_size(
        text: str,
        family: str,
        weight: QFont.Weight,
        max_width: int,
        max_height: int,
        minimum: int,
        maximum: int,
    ) -> int:
        if not text:
            return max(6, min(minimum, maximum))
        if max_width <= 0 or max_height <= 0:
            return max(6, min(minimum, maximum))
        lower = max(6, min(minimum, maximum))
        upper = max(6, max(minimum, maximum))
        for size in range(upper, lower - 1, -1):
            font = QFont(family, size, weight)
            metrics = QFontMetrics(font)
            rect = metrics.tightBoundingRect(text)
            if rect.width() <= max_width and rect.height() <= max_height:
                return size
        return lower

    def _populate_grid(self) -> None:
        self._clear_grid()
        count = len(self.students)
        layout = self.grid_layout
        calligraphy_font = self._calligraphy_font

<<<<<<< HEAD
        screen = QApplication.primaryScreen()
        self._available_geometry = screen.availableGeometry() if screen is not None else QRect(0, 0, 1920, 1080)

        self._update_order_buttons()
        self._populate_grid()

        if screen is not None:
            self.setGeometry(self._available_geometry)

    def _update_order_buttons(self) -> None:
        for key, button in self.order_buttons.items():
            block = button.blockSignals(True)
            button.setChecked(key == self._order)
            button.blockSignals(block)

    def _on_order_button_clicked(self, order: str) -> None:
        if order not in {self.ORDER_RANK, self.ORDER_ID}:
            self._update_order_buttons()
            return
        if order == self._order:
            self._update_order_buttons()
            return
        self._order = order
        if callable(self._order_changed_callback):
            try:
                self._order_changed_callback(order)
            except Exception:
                pass
        self._update_order_buttons()
        self._populate_grid()

    def _clear_grid(self) -> None:
        while self.grid_layout.count():
            item = self.grid_layout.takeAt(0)
            widget = item.widget()
            if widget is not None:
                widget.deleteLater()
        for row in range(self._grid_row_count):
            self.grid_layout.setRowStretch(row, 0)
            self.grid_layout.setRowMinimumHeight(row, 0)
        for column in range(self._grid_column_count):
            self.grid_layout.setColumnStretch(column, 0)
            self.grid_layout.setColumnMinimumWidth(column, 0)
        self._grid_row_count = 0
        self._grid_column_count = 0

    def _collect_display_candidates(self) -> tuple[List[tuple[int, str, str]], List[str], List[str]]:
        sorted_students = self._sort_students()
        alternate_order = (
            self.ORDER_ID if self._order == self.ORDER_RANK else self.ORDER_RANK
        )
        alternate_students = self._sort_students(alternate_order)

        display_entries: List[tuple[int, str, str]] = []
        display_candidates: List[str] = []
        score_candidates: List[str] = []

        for idx, (sid, name, score) in enumerate(sorted_students):
            display_text = self._format_display_text(idx, sid, name)
            score_text = self._format_score_text(score)
            display_entries.append((idx, display_text, score_text))
            display_candidates.append(display_text)
            score_candidates.append(score_text)

        for idx, (sid, name, score) in enumerate(alternate_students):
            display_candidates.append(
                self._format_display_text_for_order(
                    alternate_order, idx, sid, name
                )
            )
            score_candidates.append(self._format_score_text(score))

        return display_entries, display_candidates, score_candidates

    def _compute_card_metrics(self) -> Optional[_CardMetrics]:
        count = len(self.students)
        if count == 0:
            return None

        available = self._available_geometry
        key = (count, available.width(), available.height())
        if self._card_metrics is not None and self._card_metrics_key == key:
            return self._card_metrics

        columns = 10
        rows = max(1, math.ceil(count / columns))

        usable_width = max(available.width() - 160, 640)
        usable_height = max(available.height() - 240, 520)

        margins = self.grid_layout.contentsMargins()
        horizontal_spacing = max(14, int(usable_width * 0.01))
        vertical_spacing = max(18, int(usable_height * 0.035 / rows))

        spacing_total_x = horizontal_spacing * max(0, columns - 1)
        spacing_total_y = vertical_spacing * max(0, rows - 1)

        available_width_for_cards = (
            usable_width - margins.left() - margins.right() - spacing_total_x
        )
        available_height_for_cards = (
            usable_height - margins.top() - margins.bottom() - spacing_total_y
        )

        per_card_width = max(1.0, available_width_for_cards / columns)
        per_card_height = max(1.0, available_height_for_cards / rows)

        card_width = int(math.floor(per_card_width))
        card_height = int(math.floor(per_card_height))

        if per_card_width >= 120:
            card_width = max(card_width, 120)
        if per_card_height >= 180:
            card_height = max(card_height, 180)

        padding_h = max(12, int(card_width * 0.08))
        padding_v = max(14, int(card_height * 0.1))
        inner_spacing = max(6, int(card_height * 0.045))

        display_entries, display_candidates, score_candidates = self._collect_display_candidates()

        if not display_candidates:
            return None

        calligraphy_font = self._calligraphy_font or QApplication.font().family()
        if not calligraphy_font:
            calligraphy_font = QFont().family()

        try:
            probe_font = QFont(calligraphy_font, 64, QFont.Weight.Bold)
            metrics = QFontMetrics(probe_font)
        except Exception:
            probe_font = QFont()
            metrics = QFontMetrics(probe_font)

        widest_display = max(
            display_candidates,
            key=lambda text: metrics.tightBoundingRect(text).width(),
        )
        widest_score = max(
            score_candidates,
            key=lambda text: metrics.tightBoundingRect(text).width(),
        )

        usable_name_width = max(60, card_width - 2 * padding_h)
        content_height = max(80, card_height - 2 * padding_v - inner_spacing)
        name_height = int(content_height * 0.58)
        score_height = max(32, content_height - name_height)

        font_upper_bound = int(min(card_width * 0.28, card_height * 0.36))
        font_upper_bound = max(20, font_upper_bound)
        fit_minimum = 14

        name_fit = self._fit_font_size(
            widest_display,
            calligraphy_font,
            QFont.Weight.Bold,
            usable_name_width,
            name_height,
            fit_minimum,
            font_upper_bound,
        )
        score_fit = self._fit_font_size(
            widest_score,
            calligraphy_font,
            QFont.Weight.Bold,
            usable_name_width,
            score_height,
            fit_minimum,
            font_upper_bound,
        )

        final_font_size = max(fit_minimum, min(name_fit, score_fit, font_upper_bound))

        self._card_metrics = ScoreboardDialog._CardMetrics(
            count=count,
            columns=columns,
            rows=rows,
            card_width=card_width,
            card_height=card_height,
            padding_h=padding_h,
            padding_v=padding_v,
            inner_spacing=inner_spacing,
            font_size=final_font_size,
            horizontal_spacing=horizontal_spacing,
            vertical_spacing=vertical_spacing,
        )
        self._card_metrics_key = key
        return self._card_metrics

    def _ensure_metrics(self) -> Optional[_CardMetrics]:
        metrics = self._compute_card_metrics()
        if metrics is not None:
            return metrics
        self._card_metrics = None
        self._card_metrics_key = None
        return None

    def _sort_students(self, order: Optional[str] = None) -> List[tuple[str, str, int]]:
        data = list(self.students)
        current_order = self._order if order is None else order
        if current_order == self.ORDER_ID:
            def _id_key(item: tuple[str, str, int]) -> tuple[int, str, str]:
                sid_text = str(item[0]).strip()
                try:
                    sid_value = int(sid_text)
                except (TypeError, ValueError):
                    sid_value = sys.maxsize
                return (sid_value, sid_text, item[1])

            data.sort(key=_id_key)
        else:
            def _rank_key(item: tuple[str, str, int]) -> tuple[int, int, str]:
                sid_text = str(item[0]).strip()
                try:
                    sid_value = int(sid_text)
                except (TypeError, ValueError):
                    sid_value = sys.maxsize
                return (-item[2], sid_value, item[1])

            data.sort(key=_rank_key)
        return data

    def _create_card(
        self,
        display_text: str,
        score_text: str,
        card_width: int,
        card_height: int,
        font_size: int,
        padding_h: int,
        padding_v: int,
        inner_spacing: int,
    ) -> QWidget:
        calligraphy_font = self._calligraphy_font
        wrapper = QWidget()
        wrapper.setProperty("class", "scoreboardWrapper")
        wrapper.setFixedSize(card_width, card_height)
        wrapper.setSizePolicy(QSizePolicy.Policy.Fixed, QSizePolicy.Policy.Fixed)

        layout = QVBoxLayout(wrapper)
        layout.setContentsMargins(padding_h, padding_v, padding_h, padding_v)
        layout.setSpacing(inner_spacing)

        name_label = QLabel(display_text or "未命名")
        name_label.setProperty("class", "scoreboardName")
        name_label.setAlignment(Qt.AlignmentFlag.AlignCenter)
        name_label.setWordWrap(False)
        name_label.setSizePolicy(
            QSizePolicy.Policy.Expanding, QSizePolicy.Policy.Fixed
        )
        name_label.setFont(QFont(calligraphy_font, font_size, QFont.Weight.Bold))
        name_label.setStyleSheet("margin: 0px; padding: 0px;")
        layout.addWidget(name_label)

        score_label = QLabel(score_text)
        score_label.setProperty("class", "scoreboardScore")
        score_label.setAlignment(Qt.AlignmentFlag.AlignCenter)
        score_label.setWordWrap(False)
        score_label.setSizePolicy(
            QSizePolicy.Policy.Expanding, QSizePolicy.Policy.Fixed
        )
        score_label.setFont(QFont(calligraphy_font, font_size, QFont.Weight.Bold))
        score_label.setStyleSheet(f"margin-top: {max(6, inner_spacing // 2)}px;")
        layout.addWidget(score_label)

        layout.addStretch(1)
        return wrapper

    def _format_display_text(self, index: int, sid: str, name: str) -> str:
        return self._format_display_text_for_order(self._order, index, sid, name)

    def _format_display_text_for_order(
        self, order: str, index: int, sid: str, name: str
    ) -> str:
        clean_name = (name or "").strip() or "未命名"
        if order == self.ORDER_ID:
            sid_display = str(sid).strip() or "—"
            return f"{sid_display}.{clean_name}"
        return f"{index + 1}.{clean_name}"

    @staticmethod
    def _format_score_text(score: int | float | str) -> str:
        text = "—"
        try:
            value = float(score)
        except (TypeError, ValueError):
            score_str = str(score).strip()
            if score_str and score_str.lower() != "none":
                text = score_str
        else:
            if math.isfinite(value):
                if abs(value - int(value)) < 1e-6:
                    text = str(int(round(value)))
                else:
                    text = f"{value:.2f}".rstrip("0").rstrip(".")
        return f"{text} 分"

    @staticmethod
    def _fit_font_size(
        text: str,
        family: str,
        weight: QFont.Weight,
        max_width: int,
        max_height: int,
        minimum: int,
        maximum: int,
    ) -> int:
        if not text:
            return max(6, min(minimum, maximum))
        if max_width <= 0 or max_height <= 0:
            return max(6, min(minimum, maximum))
        lower = max(6, min(minimum, maximum))
        upper = max(6, max(minimum, maximum))
        for size in range(upper, lower - 1, -1):
            font = QFont(family, size, weight)
            metrics = QFontMetrics(font)
            rect = metrics.tightBoundingRect(text)
            if rect.width() <= max_width and rect.height() <= max_height:
                return size
        return lower

    def _populate_grid(self) -> None:
        self._clear_grid()
        count = len(self.students)
        layout = self.grid_layout
        calligraphy_font = self._calligraphy_font

=======
>>>>>>> 2816ceb7
        if count == 0:
            empty = QLabel("暂无成绩数据")
            empty.setAlignment(Qt.AlignmentFlag.AlignCenter)
            empty.setFont(QFont(calligraphy_font, 28, QFont.Weight.Bold))
            empty.setStyleSheet("color: #103d73;")
            layout.addWidget(empty, 0, 0, Qt.AlignmentFlag.AlignCenter)
            layout.setRowStretch(0, 1)
            layout.setColumnStretch(0, 1)
            self._grid_row_count = 1
            self._grid_column_count = 1
            return

        metrics = self._ensure_metrics()
        if metrics is None:
            return

        layout.setHorizontalSpacing(metrics.horizontal_spacing)
        layout.setVerticalSpacing(metrics.vertical_spacing)

        for column in range(metrics.columns):
            layout.setColumnStretch(column, 1)
            layout.setColumnMinimumWidth(column, metrics.card_width)
        for row in range(metrics.rows):
            layout.setRowStretch(row, 1)
            layout.setRowMinimumHeight(row, metrics.card_height)

        self._grid_row_count = metrics.rows
        self._grid_column_count = metrics.columns

        container = layout.parentWidget()
        if container is not None:
            margins = layout.contentsMargins()
            total_width = (
                metrics.columns * metrics.card_width
                + metrics.horizontal_spacing * max(0, metrics.columns - 1)
                + margins.left()
                + margins.right()
            )
            total_height = (
                metrics.rows * metrics.card_height
                + metrics.vertical_spacing * max(0, metrics.rows - 1)
                + margins.top()
                + margins.bottom()
            )
            container.setMinimumSize(total_width, total_height)

        display_entries, _, _ = self._collect_display_candidates()

        for idx, display_text, score_text in display_entries:
            row = idx // metrics.columns
            column = idx % metrics.columns
            card = self._create_card(
                display_text,
                score_text,
                metrics.card_width,
                metrics.card_height,
                metrics.font_size,
                metrics.padding_h,
                metrics.padding_v,
                metrics.inner_spacing,
            )
            layout.addWidget(card, row, column, Qt.AlignmentFlag.AlignCenter)

    def showEvent(self, event) -> None:  # type: ignore[override]
        super().showEvent(event)
        if self._pending_maximize:
            self._pending_maximize = False
            self.setWindowState(self.windowState() | Qt.WindowState.WindowMaximized)


class RollCallTimerWindow(QWidget):
    """集成点名与计时的主功能窗口。"""
    window_closed = pyqtSignal()
    visibility_changed = pyqtSignal(bool)

    STUDENT_FILE = "students.xlsx"
    ENCRYPTED_STUDENT_FILE = "students.xlsx.enc"
    MIN_FONT_SIZE = 5
    MAX_FONT_SIZE = 220

    def __init__(
        self,
        settings_manager: SettingsManager,
        student_data,
        parent: Optional[QWidget] = None,
        *,
        defer_password_prompt: bool = False,
    ) -> None:
        super().__init__(parent)
        self.setWindowTitle("点名 / 计时")
        flags = (
            Qt.WindowType.Window
            | Qt.WindowType.WindowTitleHint
            | Qt.WindowType.WindowCloseButtonHint
            | Qt.WindowType.WindowStaysOnTopHint
            | Qt.WindowType.CustomizeWindowHint
        )
        self.setWindowFlags(flags)
        self.setAttribute(Qt.WidgetAttribute.WA_DeleteOnClose)
        self.settings_manager = settings_manager
        self._encrypted_file_path = self.ENCRYPTED_STUDENT_FILE
        base_dataframe = student_data
        if isinstance(base_dataframe, pd.DataFrame):
            pass
        elif base_dataframe is None and PANDAS_AVAILABLE and pd is not None:
            base_dataframe = pd.DataFrame(columns=["学号", "姓名", "分组", "成绩"])
        self.student_data = base_dataframe
        self._student_data_pending_load = False
        encrypted_state, encrypted_password = _get_session_student_encryption()
        self._student_file_encrypted = bool(encrypted_state)
        self._student_password = encrypted_password
        if defer_password_prompt:
            base_empty = not isinstance(self.student_data, pd.DataFrame) or getattr(self.student_data, "empty", True)
            if base_empty:
                has_plain = os.path.exists(self.STUDENT_FILE)
                has_encrypted = os.path.exists(self._encrypted_file_path)
                if has_plain or has_encrypted:
                    self._student_data_pending_load = True
                    if not isinstance(self.student_data, pd.DataFrame) and PANDAS_AVAILABLE and pd is not None:
                        self.student_data = pd.DataFrame(columns=["学号", "姓名", "分组", "成绩"])
        try:
            self._rng = random.SystemRandom()
        except NotImplementedError:
            self._rng = random.Random()

        s = self.settings_manager.load_settings().get("RollCallTimer", {})
        def _get_int(key: str, default: int) -> int:
            try:
                return int(s.get(key, str(default)))
            except (TypeError, ValueError):
                return default
        apply_geometry_from_text(self, s.get("geometry", "420x240+180+180"))
        self.setMinimumSize(260, 160)
        # 记录初始最小宽高，供后续还原窗口尺寸时使用
        self._base_minimum_width = self.minimumWidth()
        self._base_minimum_height = self.minimumHeight()
        self._ensure_min_width = self._base_minimum_width
        self._ensure_min_height = self._base_minimum_height

        self.mode = s.get("mode", "roll_call") if s.get("mode", "roll_call") in {"roll_call", "timer"} else "roll_call"
        self.timer_modes = ["countdown", "stopwatch", "clock"]
        self.timer_mode_index = self.timer_modes.index(s.get("timer_mode", "countdown")) if s.get("timer_mode", "countdown") in self.timer_modes else 0
        self._active_timer_mode: Optional[str] = None

        self.timer_countdown_minutes = _get_int("timer_countdown_minutes", 5)
        self.timer_countdown_seconds = _get_int("timer_countdown_seconds", 0)
        self.timer_sound_enabled = str_to_bool(s.get("timer_sound_enabled", "True"), True)

        self.show_id = str_to_bool(s.get("show_id", "True"), True)
        self.show_name = str_to_bool(s.get("show_name", "True"), True)
        if not self.show_id and not self.show_name: self.show_id = True

        self.current_group_name = s.get("current_group", "全部")
        self.groups = ["全部"]

        self.current_student_index: Optional[int] = None
        self._placeholder_on_show = True
        self._group_all_indices: Dict[str, List[int]] = {}
        self._group_remaining_indices: Dict[str, List[int]] = {}
        self._group_last_student: Dict[str, Optional[int]] = {}
        # 记录各分组初始的随机顺序，便于在界面切换时保持未点名名单不被重新洗牌
        self._group_initial_sequences: Dict[str, List[int]] = {}
        # 记录每个分组已点过名的学生索引，便于核对剩余名单
        self._group_drawn_history: Dict[str, set[int]] = {}
        # 统一维护一个全局已点名集合，确保“全部”分组与子分组状态一致
        self._global_drawn_students: set[int] = set()
        self._student_groups: Dict[int, set[str]] = {}
        self.timer_seconds_left = max(0, _get_int("timer_seconds_left", self.timer_countdown_minutes * 60 + self.timer_countdown_seconds))
        self.timer_stopwatch_seconds = max(0, _get_int("timer_stopwatch_seconds", 0))
        self.timer_running = str_to_bool(s.get("timer_running", "False"), False)

        order_value = str(s.get("scoreboard_order", "rank")).strip().lower()
        self.scoreboard_order = order_value if order_value in {"rank", "id"} else "rank"
        saved_encrypted = str_to_bool(s.get("students_encrypted", bool_to_str(self._student_file_encrypted)), self._student_file_encrypted)
        disk_encrypted = os.path.exists(self._encrypted_file_path) and not os.path.exists(self.STUDENT_FILE)
        if disk_encrypted:
            self._student_file_encrypted = True
        elif not saved_encrypted:
            self._student_file_encrypted = False
            self._student_password = None

        self.last_id_font_size = max(self.MIN_FONT_SIZE, _get_int("id_font_size", 48))
        self.last_name_font_size = max(self.MIN_FONT_SIZE, _get_int("name_font_size", 60))
        self.last_timer_font_size = max(self.MIN_FONT_SIZE, _get_int("timer_font_size", 56))

        self.count_timer = QTimer(self); self.count_timer.setInterval(1000); self.count_timer.timeout.connect(self._on_count_timer)
        self.clock_timer = QTimer(self); self.clock_timer.setInterval(1000); self.clock_timer.timeout.connect(self._update_clock)

        self.tts_manager: Optional[TTSManager] = None
        self.speech_enabled = str_to_bool(s.get("speech_enabled", "False"), False)
        self.selected_voice_id = s.get("speech_voice_id", "")
        manager = TTSManager(self.selected_voice_id, parent=self)
        self.tts_manager = manager
        if not manager.available:
            self.speech_enabled = False
        self._speech_issue_reported = False
        self._speech_check_scheduled = False
        self._pending_passive_student: Optional[int] = None
        self._score_persist_failed = False
        self._score_write_lock = threading.Lock()

        # QFontDatabase 在 Qt 6 中以静态方法为主，这里直接调用类方法避免实例化失败
        families_list = []
        get_families = getattr(QFontDatabase, "families", None)
        if callable(get_families):
            try:
                families_list = list(get_families())
            except TypeError:
                # 个别绑定版本可能要求显式写入枚举参数
                try:
                    families_list = list(get_families(QFontDatabase.WritingSystem.Any))  # type: ignore[arg-type]
                except Exception:
                    families_list = []
        families = set(families_list)
        self.name_font_family = "楷体" if "楷体" in families else ("KaiTi" if "KaiTi" in families else "Microsoft YaHei UI")

        # 使用轻量级的延迟写入机制，避免频繁操作磁盘。
        self._save_timer = QTimer(self)
        self._save_timer.setSingleShot(True)
        self._save_timer.setInterval(250)
        self._save_timer.timeout.connect(self.save_settings)

        self._build_ui()
        self._set_student_dataframe(self.student_data, propagate=False)
        self._apply_saved_fonts()
        self._update_menu_state()
        self._restore_group_state(s)
        self.update_mode_ui(force_timer_reset=self.mode == "timer")
        self.on_group_change(initial=True)
        self.display_current_student()
        self._update_encryption_button()

    def _build_ui(self) -> None:
        self.setStyleSheet("background-color: #f4f5f7;")
        layout = QVBoxLayout(self)
        layout.setContentsMargins(8, 8, 8, 8)
        layout.setSpacing(6)

        toolbar_layout = QVBoxLayout()
        toolbar_layout.setContentsMargins(0, 0, 0, 0)
        toolbar_layout.setSpacing(2)

        top = QHBoxLayout()
        top.setContentsMargins(0, 0, 0, 0)
        top.setSpacing(4)
        self.title_label = QLabel("点名"); f = QFont("Microsoft YaHei UI", 10, QFont.Weight.Bold)
        self.title_label.setFont(f); self.title_label.setStyleSheet("color: #202124;")
        self.title_label.setSizePolicy(QSizePolicy.Policy.Fixed, QSizePolicy.Policy.Fixed)
        top.addWidget(self.title_label, 0, Qt.AlignmentFlag.AlignLeft)

        self.mode_button = QPushButton("切换到计时")
        mode_font = QFont("Microsoft YaHei UI", 9, QFont.Weight.Medium)
        self.mode_button.setFont(mode_font)
        fm = self.mode_button.fontMetrics()
        max_text = max(("切换到计时", "切换到点名"), key=lambda t: fm.horizontalAdvance(t))
        target_width = fm.horizontalAdvance(max_text) + 24
        self.mode_button.setFixedWidth(target_width)  # 固定宽度，避免文本切换导致按钮位置跳动
        self.mode_button.setSizePolicy(QSizePolicy.Policy.Fixed, QSizePolicy.Policy.Fixed)
        control_height = recommended_control_height(mode_font, extra=12, minimum=34)
        apply_button_style(self.mode_button, ButtonStyles.TOOLBAR, height=control_height)
        self.mode_button.clicked.connect(self.toggle_mode)
        top.addWidget(self.mode_button, 0, Qt.AlignmentFlag.AlignLeft)

        compact_font = QFont("Microsoft YaHei UI", 9, QFont.Weight.Medium)
<<<<<<< HEAD
        toolbar_height = recommended_control_height(compact_font, extra=12, minimum=34)

        def _setup_secondary_button(button: QPushButton) -> None:
            apply_button_style(button, ButtonStyles.TOOLBAR, height=toolbar_height)
            button.setSizePolicy(QSizePolicy.Policy.Fixed, QSizePolicy.Policy.Fixed)
            button.setFont(compact_font)
=======
        button_style = (
            "QPushButton {"
            "    padding: 2px 10px;"
            "    min-height: 28px;"
            "    border-radius: 11px;"
            "    border: 1px solid #c3c7cf;"
            "    background-color: #ffffff;"
            "    color: #1a1c1f;"
            "}"
            "QPushButton:disabled {"
            "    color: rgba(26, 28, 31, 0.45);"
            "    background-color: #f3f5f9;"
            "    border-color: #d9dde3;"
            "}"
            "QPushButton:hover {"
            "    border-color: #1a73e8;"
            "    background-color: #eaf2ff;"
            "}"
            "QPushButton:pressed {"
            "    background-color: #d7e7ff;"
            "}"
        )

        def _setup_secondary_button(button: QPushButton) -> None:
            button.setCursor(Qt.CursorShape.PointingHandCursor)
            button.setFixedHeight(28)
            button.setSizePolicy(QSizePolicy.Policy.Fixed, QSizePolicy.Policy.Fixed)
            button.setFont(compact_font)
            button.setStyleSheet(button_style)
>>>>>>> 2816ceb7

        control_bar = QWidget()
        control_bar.setSizePolicy(QSizePolicy.Policy.Fixed, QSizePolicy.Policy.Fixed)
        control_layout = QHBoxLayout(control_bar)
        control_layout.setContentsMargins(0, 0, 0, 0)
        control_layout.setSpacing(4)

        self.list_button = QPushButton("名单"); _setup_secondary_button(self.list_button)
        self.list_button.clicked.connect(self.show_student_selector)
        control_layout.addWidget(self.list_button)

        self.showcase_button = QPushButton("展示"); _setup_secondary_button(self.showcase_button)
        self.showcase_button.clicked.connect(self.show_scoreboard)
        control_layout.addWidget(self.showcase_button)

        self.encrypt_button = QPushButton(""); _setup_secondary_button(self.encrypt_button)
        self.encrypt_button.clicked.connect(self._on_encrypt_button_clicked)
        control_layout.addWidget(self.encrypt_button)

        self.reset_button = QPushButton("重置"); _setup_secondary_button(self.reset_button)
        self.reset_button.clicked.connect(self.reset_roll_call_pools)
        control_layout.addWidget(self.reset_button)

        top.addWidget(control_bar, 0, Qt.AlignmentFlag.AlignLeft)
        top.addStretch(1)

        self.menu_button = QToolButton(); self.menu_button.setText("..."); self.menu_button.setPopupMode(QToolButton.ToolButtonPopupMode.InstantPopup)
<<<<<<< HEAD
        self.menu_button.setFixedSize(toolbar_height, toolbar_height)
        self.menu_button.setStyleSheet("font-size: 18px; padding-bottom: 6px;")
=======
        self.menu_button.setFixedSize(28, 28); self.menu_button.setStyleSheet("font-size: 18px; padding-bottom: 6px;")
>>>>>>> 2816ceb7
        self.main_menu = self._build_menu(); self.menu_button.setMenu(self.main_menu)
        top.addWidget(self.menu_button, 0, Qt.AlignmentFlag.AlignRight)
        toolbar_layout.addLayout(top)

        group_row = QHBoxLayout()
        group_row.setContentsMargins(0, 0, 0, 0)
        group_row.setSpacing(4)

        self.group_label = QLabel("分组")
        self.group_label.setFont(QFont("Microsoft YaHei UI", 9, QFont.Weight.Medium))
        self.group_label.setStyleSheet("color: #3c4043;")
        self.group_label.setFixedHeight(toolbar_height)
        self.group_label.setAlignment(Qt.AlignmentFlag.AlignVCenter | Qt.AlignmentFlag.AlignLeft)
        self.group_label.setSizePolicy(QSizePolicy.Policy.Fixed, QSizePolicy.Policy.Fixed)
        group_row.addWidget(self.group_label, 0, Qt.AlignmentFlag.AlignLeft)

        self.group_bar = QWidget()
        self.group_bar.setFixedHeight(toolbar_height)
        self.group_bar.setSizePolicy(QSizePolicy.Policy.Preferred, QSizePolicy.Policy.Fixed)
        self.group_bar_layout = QHBoxLayout(self.group_bar)
        self.group_bar_layout.setContentsMargins(0, 0, 0, 0)
        self.group_bar_layout.setSpacing(2)
        self.group_button_group = QButtonGroup(self)
        self.group_button_group.setExclusive(True)
        self.group_buttons: Dict[str, QPushButton] = {}
        self._rebuild_group_buttons_ui()
        group_row.addWidget(self.group_bar, 1, Qt.AlignmentFlag.AlignLeft)

        self.add_score_button = QPushButton("加分"); _setup_secondary_button(self.add_score_button)
        self.add_score_button.setEnabled(False)
        self.add_score_button.clicked.connect(self.increment_current_score)
        group_row.addWidget(self.add_score_button, 0, Qt.AlignmentFlag.AlignLeft)
        group_row.addStretch(1)
        toolbar_layout.addLayout(group_row)
        layout.addLayout(toolbar_layout)

        self.stack = QStackedWidget(); layout.addWidget(self.stack, 1)

        self.roll_call_frame = ClickableFrame(); self.roll_call_frame.setFrameShape(QFrame.Shape.NoFrame)
        rl = QGridLayout(self.roll_call_frame); rl.setContentsMargins(6, 6, 6, 6); rl.setSpacing(6)
        self.id_label = QLabel(""); self.name_label = QLabel("")
        for lab in (self.id_label, self.name_label):
            lab.setAlignment(Qt.AlignmentFlag.AlignCenter)
            lab.setStyleSheet("color: #ffffff; background-color: #1a73e8; border-radius: 8px; padding: 8px;")
            lab.setSizePolicy(QSizePolicy.Policy.Expanding, QSizePolicy.Policy.Expanding)
        self.score_label = QLabel("成绩：--")
        self.score_label.setAlignment(Qt.AlignmentFlag.AlignCenter)
        self.score_label.setFont(QFont("Microsoft YaHei UI", 24, QFont.Weight.DemiBold))
        self.score_label.setStyleSheet(
            "color: #0b57d0;"
            " background-color: #e8f0fe;"
            " border-radius: 12px;"
            " padding: 2px 16px;"
            " margin: 0px;"
        )

        rl.addWidget(self.id_label, 0, 0); rl.addWidget(self.name_label, 0, 1)
        rl.addWidget(self.score_label, 1, 0, 1, 2)
        self.stack.addWidget(self.roll_call_frame)

        self.timer_frame = QWidget(); tl = QVBoxLayout(self.timer_frame); tl.setContentsMargins(6, 6, 6, 6); tl.setSpacing(8)
        self.time_display_label = QLabel("00:00"); self.time_display_label.setAlignment(Qt.AlignmentFlag.AlignCenter)
        self.time_display_label.setStyleSheet("color: #ffffff; background-color: #202124; border-radius: 8px; padding: 8px;")
        self.time_display_label.setSizePolicy(QSizePolicy.Policy.Expanding, QSizePolicy.Policy.Expanding)
        tl.addWidget(self.time_display_label, 1)

        ctrl = QHBoxLayout(); ctrl.setSpacing(6)
        self.timer_mode_button = QPushButton("倒计时"); self.timer_mode_button.clicked.connect(self.toggle_timer_mode)
        self.timer_start_pause_button = QPushButton("开始"); self.timer_start_pause_button.clicked.connect(self.start_pause_timer)
        self.timer_reset_button = QPushButton("重置"); self.timer_reset_button.clicked.connect(self.reset_timer)
        self.timer_set_button = QPushButton("设定"); self.timer_set_button.clicked.connect(self.set_countdown_time)
        for b in (self.timer_mode_button, self.timer_start_pause_button, self.timer_reset_button, self.timer_set_button):
<<<<<<< HEAD
            b.setFont(compact_font)
        timer_height = recommended_control_height(compact_font, extra=12, minimum=34)
        for b in (self.timer_mode_button, self.timer_start_pause_button, self.timer_reset_button, self.timer_set_button):
            apply_button_style(b, ButtonStyles.TOOLBAR, height=timer_height)
            b.setSizePolicy(QSizePolicy.Policy.Expanding, QSizePolicy.Policy.Fixed)
=======
            b.setCursor(Qt.CursorShape.PointingHandCursor)
            b.setFixedHeight(30)
            b.setSizePolicy(QSizePolicy.Policy.Expanding, QSizePolicy.Policy.Fixed)
            b.setStyleSheet(button_style)
>>>>>>> 2816ceb7
            ctrl.addWidget(b)
        tl.addLayout(ctrl); self.stack.addWidget(self.timer_frame)

        self.roll_call_frame.clicked.connect(self.roll_student)
        self.id_label.installEventFilter(self); self.name_label.installEventFilter(self)

    def _update_encryption_button(self) -> None:
        if not hasattr(self, "encrypt_button"):
            return
        disk_encrypted = os.path.exists(self._encrypted_file_path) and not os.path.exists(self.STUDENT_FILE)
        if disk_encrypted and not self._student_file_encrypted:
            self._student_file_encrypted = True
        elif not disk_encrypted and self._student_file_encrypted and not os.path.exists(self._encrypted_file_path):
            self._student_file_encrypted = False
            self._student_password = None
        self.encrypt_button.setText("解密" if self._student_file_encrypted else "加密")
        if self._student_file_encrypted:
            self.encrypt_button.setToolTip("当前学生数据已加密，点击输入密码以解密或更新。")
        else:
            self.encrypt_button.setToolTip("点击为 students.xlsx 设置密码并生成加密文件。")

    def _on_encrypt_button_clicked(self) -> None:
        if self._student_file_encrypted:
            self._handle_decrypt_student_file()
        else:
            self._handle_encrypt_student_file()

    def _prompt_new_encryption_password(self) -> Optional[str]:
        attempts = 0
        while attempts < 3:
            password, ok = QInputDialog.getText(
                self,
                "设置加密密码",
                "请输入新的加密密码：",
                QLineEdit.EchoMode.Password,
            )
            if not ok:
                return None
            password = password.strip()
            if not password:
                show_quiet_information(self, "密码不能为空，请重新输入。")
                attempts += 1
                continue
            confirm, ok = QInputDialog.getText(
                self,
                "确认加密密码",
                "请再次输入密码以确认：",
                QLineEdit.EchoMode.Password,
            )
            if not ok:
                return None
            confirm = confirm.strip()
            if password != confirm:
                show_quiet_information(self, "两次输入的密码不一致，请重新设置。")
                attempts += 1
                continue
            return password
        show_quiet_information(self, "未能成功设置密码，已取消加密操作。")
        return None

    def _prompt_existing_encryption_password(self, title: str) -> Optional[str]:
        attempts = 0
        while attempts < 3:
            password, ok = QInputDialog.getText(
                self,
                title,
                "请输入当前的加密密码：",
                QLineEdit.EchoMode.Password,
            )
            if not ok:
                return None
            password = password.strip()
            if not password:
                show_quiet_information(self, "密码不能为空，请重新输入。")
                attempts += 1
                continue
            return password
        show_quiet_information(self, "密码输入次数过多，操作已取消。")
        return None

    def _set_student_dataframe(self, df: Optional[pd.DataFrame], *, propagate: bool = True) -> None:
        if not (PANDAS_AVAILABLE and pd is not None):
            self.student_data = df
            return
        if df is None:
            df = pd.DataFrame(columns=["学号", "姓名", "分组", "成绩"])
        try:
            working = df.copy()
        except Exception:
            working = pd.DataFrame(df)
        self.student_data = working
        self.groups = ["全部"]
        if not working.empty:
            group_values = {
                str(g).strip().upper()
                for g in working.get("分组", pd.Series([], dtype="object")).dropna()
                if str(g).strip()
            }
            self.groups.extend(sorted(group_values))
        if self.current_group_name not in self.groups:
            self.current_group_name = "全部"
        self._group_all_indices = {}
        self._group_remaining_indices = {}
        self._group_last_student = {}
        self._group_initial_sequences = {}
        self._group_drawn_history = {}
        self._global_drawn_students = set()
        self._student_groups = {}
        self._rebuild_group_buttons_ui()
        self._rebuild_group_indices()
        self._ensure_group_pool(self.current_group_name, force_reset=True)
        self.current_student_index = None
        self._pending_passive_student = None
        if propagate:
            self._propagate_student_dataframe()

    def _load_student_data_if_needed(self) -> bool:
        if not self._student_data_pending_load:
            return True
        if not (PANDAS_AVAILABLE and OPENPYXL_AVAILABLE):
            return False
        df = load_student_data(self)
        if df is None:
            return False
        self._student_data_pending_load = False
        self._set_student_dataframe(df, propagate=True)
        encrypted_state, encrypted_password = _get_session_student_encryption()
        self._student_file_encrypted = bool(encrypted_state)
        self._student_password = encrypted_password
        saved = self.settings_manager.load_settings().get("RollCallTimer", {})
        self._restore_group_state(saved)
        self._update_encryption_button()
        self.display_current_student()
        self._schedule_save()
        return True

    def _handle_encrypt_student_file(self) -> None:
        if not (PANDAS_AVAILABLE and pd is not None):
            show_quiet_information(self, "当前环境缺少 pandas/openpyxl，无法执行加密。")
            return
        password = self._prompt_new_encryption_password()
        if not password:
            return
        if self.student_data is None:
            show_quiet_information(self, "没有可加密的学生数据。")
            return
        try:
            df = self.student_data.copy()
        except Exception:
            df = pd.DataFrame(self.student_data)
        try:
            _save_student_workbook(
                df,
                self.STUDENT_FILE,
                self._encrypted_file_path,
                encrypted=True,
                password=password,
            )
            _set_session_student_encryption(True, password)
            self._student_file_encrypted = True
            self._student_password = password
            self._update_encryption_button()
            self._propagate_student_dataframe()
            show_quiet_information(self, "已生成加密文件 students.xlsx.enc，并移除明文数据。")
            self._schedule_save()
        except Exception as exc:
            show_quiet_information(self, f"加密失败：{exc}")

    def _handle_decrypt_student_file(self) -> None:
        encrypted_path = self._encrypted_file_path
        if not os.path.exists(encrypted_path):
            show_quiet_information(self, "未找到加密文件，无法解密。")
            self._student_file_encrypted = False
            self._update_encryption_button()
            return
        password = self._prompt_existing_encryption_password("解密学生数据")
        if not password:
            return
        try:
            with open(encrypted_path, "rb") as fh:
                payload = fh.read()
            plain_bytes = _decrypt_student_bytes(password, payload)
        except Exception as exc:
            show_quiet_information(self, f"解密失败：{exc}")
            return
        try:
            buffer = io.BytesIO(plain_bytes)
            df = pd.read_excel(buffer)
            df = _normalize_student_dataframe(df, drop_incomplete=False)
        except Exception as exc:
            show_quiet_information(self, f"读取解密后的学生数据失败：{exc}")
            return
        try:
            _save_student_workbook(
                df,
                self.STUDENT_FILE,
                self._encrypted_file_path,
                encrypted=False,
                password=None,
            )
        except Exception as exc:
            show_quiet_information(self, f"写入学生数据失败：{exc}")
            return
        self._student_file_encrypted = False
        self._student_password = None
        _set_session_student_encryption(False, None)
        self._apply_decrypted_student_data(df)
        self._update_encryption_button()
        show_quiet_information(self, "已成功解密学生数据并恢复 students.xlsx。")
        self._schedule_save()

    def _apply_decrypted_student_data(self, df: pd.DataFrame) -> None:
        if not (PANDAS_AVAILABLE and pd is not None):
            return
        self._set_student_dataframe(df, propagate=True)
        self.display_current_student()

    def _propagate_student_dataframe(self) -> None:
        parent = self.parent()
        if parent is not None and hasattr(parent, "student_data"):
            try:
                setattr(parent, "student_data", self.student_data)
            except Exception:
                pass

    def _apply_saved_fonts(self) -> None:
        id_font = QFont("Microsoft YaHei UI", self.last_id_font_size, QFont.Weight.Bold)
        name_weight = QFont.Weight.Normal if self.name_font_family in {"楷体", "KaiTi"} else QFont.Weight.Bold
        name_font = QFont(self.name_font_family, self.last_name_font_size, name_weight)
        timer_font = QFont("Consolas", self.last_timer_font_size, QFont.Weight.Bold)
        self.id_label.setFont(id_font)
        self.name_label.setFont(name_font)
        self.time_display_label.setFont(timer_font)

    def _build_menu(self) -> QMenu:
        menu = QMenu(self)
        disp = menu.addMenu("显示选项")
        self.show_id_action = disp.addAction("显示学号"); self.show_id_action.setCheckable(True); self.show_id_action.setChecked(self.show_id)
        self.show_id_action.toggled.connect(self._on_display_option_changed)
        self.show_name_action = disp.addAction("显示姓名"); self.show_name_action.setCheckable(True); self.show_name_action.setChecked(self.show_name)
        self.show_name_action.toggled.connect(self._on_display_option_changed)

        menu.addSeparator()
        speech = menu.addMenu("语音播报")
        manager = self.tts_manager
        checked = bool(self.speech_enabled and manager and manager.available)
        self.speech_enabled = checked
        self.speech_enabled_action = speech.addAction("启用语音播报"); self.speech_enabled_action.setCheckable(True)
        self.speech_enabled_action.setChecked(checked); self.speech_enabled_action.toggled.connect(self._toggle_speech)
        self.voice_menu = speech.addMenu("选择发音人"); self.voice_actions = []
        if manager and manager.available:
            self.speech_enabled_action.setEnabled(True)
            self.speech_enabled_action.setToolTip("点名时自动朗读当前学生姓名。")
            if manager.supports_voice_selection and manager.voice_ids:
                for vid in manager.voice_ids:
                    act = self.voice_menu.addAction(vid); act.setCheckable(True); act.setChecked(vid == manager.current_voice_id)
                    act.triggered.connect(lambda _c, v=vid: self._set_voice(v)); self.voice_actions.append(act)
            else:
                self.voice_menu.setEnabled(False)
                self.voice_menu.setToolTip("当前语音引擎不支持切换发音人。")
        else:
            self.voice_menu.setEnabled(False)
            self.speech_enabled_action.setEnabled(False)
            reason, suggestions = self._collect_speech_issue_details()
            tooltip_lines = [reason] if reason else []
            tooltip_lines.extend(suggestions)
            if tooltip_lines:
                self.speech_enabled_action.setToolTip("\n".join(tooltip_lines))

        menu.addSeparator()
        self.timer_sound_action = menu.addAction("倒计时结束提示音"); self.timer_sound_action.setCheckable(True)
        self.timer_sound_action.setChecked(self.timer_sound_enabled); self.timer_sound_action.toggled.connect(self._toggle_timer_sound)
        return menu

    def _update_menu_state(self) -> None:
        if self.show_id_action.isChecked() != self.show_id: self.show_id_action.setChecked(self.show_id)
        if self.show_name_action.isChecked() != self.show_name: self.show_name_action.setChecked(self.show_name)
        self.timer_sound_action.setChecked(self.timer_sound_enabled)
        manager = self.tts_manager
        if manager and manager.available:
            self.speech_enabled_action.setEnabled(True)
            self.speech_enabled_action.setChecked(self.speech_enabled)
            self.speech_enabled_action.setToolTip("点名时自动朗读当前学生姓名。")
            if manager.supports_voice_selection and manager.voice_ids:
                self.voice_menu.setEnabled(True)
                for act in self.voice_actions:
                    act.setChecked(act.text() == manager.current_voice_id)
                self.voice_menu.setToolTip("")
            else:
                self.voice_menu.setEnabled(False)
                self.voice_menu.setToolTip("当前语音引擎不支持切换发音人。")
        else:
            self.voice_menu.setEnabled(False)
            self.speech_enabled_action.setEnabled(False)
            self.speech_enabled_action.setChecked(False)
            reason, suggestions = self._collect_speech_issue_details()
            tooltip_lines = [reason] if reason else []
            tooltip_lines.extend(suggestions)
            if tooltip_lines:
                self.speech_enabled_action.setToolTip("\n".join(tooltip_lines))
            if not self._speech_issue_reported:
                self._diagnose_speech_engine()

    def _default_speech_suggestions(self) -> List[str]:
        hints: List[str] = []
        if sys.platform == "win32":
            hints.append("请确认 Windows 已启用 SAPI5 中文语音包。")
        elif sys.platform == "darwin":
            hints.append("请在系统“辅助功能 -> 语音”中启用所需的语音包。")
        else:
            hints.append("请确保系统已安装可用的语音引擎（如 espeak）并重新启动程序。")
        hints.append("可尝试重新安装 pyttsx3 或检查语音服务状态后重启软件。")
        return hints

    def _dedupe_suggestions(self, values: List[str]) -> List[str]:
        return dedupe_strings(values)

    def _collect_speech_issue_details(self) -> tuple[str, List[str]]:
        manager = self.tts_manager
        reason = ""
        suggestions: List[str] = []
        if manager is None:
            reason = "无法初始化系统语音引擎"
            suggestions = self._default_speech_suggestions()
        elif not manager.available:
            reason, suggestions = manager.diagnostics()
            reason = reason or "无法初始化系统语音引擎"
            if not suggestions:
                suggestions = self._default_speech_suggestions()
        elif manager.supports_voice_selection and not getattr(manager, "voice_ids", []):
            reason = "未检测到任何可用的发音人"
            suggestions = self._default_speech_suggestions()
            suggestions.append("请在操作系统语音设置中添加语音包后重新启动程序。")

        env_reason, env_suggestions = detect_speech_environment_issues()
        if env_reason:
            if not reason:
                reason = env_reason
            elif env_reason not in reason:
                reason = f"{reason}；{env_reason}"
        suggestions.extend(env_suggestions)
        if not suggestions and reason:
            suggestions = self._default_speech_suggestions()
        return reason, self._dedupe_suggestions(suggestions)

    def _ensure_speech_manager(self) -> Optional[TTSManager]:
        manager = self.tts_manager
        if manager and manager.available:
            return manager
        if manager is not None:
            try:
                manager.shutdown()
            except Exception:
                pass
        manager = TTSManager(self.selected_voice_id, parent=self)
        self.tts_manager = manager
        if manager.available:
            self._speech_issue_reported = False
            QTimer.singleShot(0, self._update_menu_state)
        return manager

    def _diagnose_speech_engine(self) -> None:
        if self._speech_issue_reported:
            return
        action = getattr(self, "speech_enabled_action", None)
        if action is None or action.isEnabled():
            return
        if not self.isVisible():
            if not self._speech_check_scheduled:
                self._speech_check_scheduled = True
                QTimer.singleShot(200, self._diagnose_speech_engine)
            return
        reason, suggestions = self._collect_speech_issue_details()
        if not reason:
            return
        advice = "\n".join(f"· {line}" for line in suggestions)
        message = f"语音播报功能当前不可用：{reason}"
        if advice:
            message = f"{message}\n{advice}"
        show_quiet_information(self, message, "语音播报提示")
        self._speech_issue_reported = True
        self._speech_check_scheduled = False

    def eventFilter(self, obj, e):
        if obj in (self.id_label, self.name_label) and e.type() == QEvent.Type.MouseButtonPress:
            if e.button() == Qt.MouseButton.LeftButton:
                self.roll_student(); return True
        return super().eventFilter(obj, e)

    def _on_display_option_changed(self) -> None:
        if not self.show_id_action.isChecked() and not self.show_name_action.isChecked():
            self.show_id_action.setChecked(True)
        self.show_id = self.show_id_action.isChecked()
        self.show_name = self.show_name_action.isChecked()
        self.update_display_layout()
        self.display_current_student()
        self._schedule_save()

    def _toggle_speech(self, enabled: bool) -> None:
        if not enabled:
            self.speech_enabled = False
            self._schedule_save()
            return
        manager = self._ensure_speech_manager()
        if not manager or not manager.available:
            reason, suggestions = self._collect_speech_issue_details()
            message = reason or "未检测到语音引擎，无法开启语音播报。"
            advice = "\n".join(f"· {line}" for line in suggestions)
            if advice:
                message = f"{message}\n{advice}"
            show_quiet_information(self, message, "语音播报提示")
            self.speech_enabled_action.setChecked(False)
            self._speech_issue_reported = True
            return
        if manager.supports_voice_selection and not getattr(manager, "voice_ids", []):
            reason, suggestions = self._collect_speech_issue_details()
            message = reason or "未检测到可用的发音人。"
            advice = "\n".join(f"· {line}" for line in suggestions)
            if advice:
                message = f"{message}\n{advice}"
            show_quiet_information(self, message, "语音播报提示")
            self.speech_enabled_action.setChecked(False)
            self._speech_issue_reported = True
            return
        self.speech_enabled = enabled
        self._schedule_save()

    def _set_voice(self, voice_id: str) -> None:
        manager = self._ensure_speech_manager()
        if not manager or not manager.supports_voice_selection:
            return
        manager.set_voice(voice_id); self.selected_voice_id = voice_id
        for a in self.voice_actions: a.setChecked(a.text() == voice_id)
        self._schedule_save()

    def _toggle_timer_sound(self, enabled: bool) -> None:
        self.timer_sound_enabled = enabled
        self._schedule_save()

    def _set_scoreboard_order(self, order: str) -> None:
        normalized = str(order).strip().lower()
        if normalized not in {"rank", "id"}:
            return
        if self.scoreboard_order == normalized:
            return
        self.scoreboard_order = normalized
        self._schedule_save()

    def _speak_text(self, text: str) -> None:
        if not text:
            return
        manager = self.tts_manager
        if not (self.speech_enabled and manager and manager.available):
            return
        manager.speak(text)

    def _announce_current_student(self) -> None:
        if (
            not self.speech_enabled
            or self.tts_manager is None
            or not self.tts_manager.available
            or self.current_student_index is None
            or self.student_data is None
            or self.student_data.empty
        ):
            return
        try:
            stu = self.student_data.loc[self.current_student_index]
        except Exception:
            return
        name_value = stu.get("姓名", "")
        if isinstance(name_value, str):
            name = name_value.strip()
        else:
            name = str(name_value).strip() if pd.notna(name_value) else ""
        if name:
            self._speak_text(name)

    def show_student_selector(self) -> None:
        if self.mode != "roll_call":
            return
        if self.student_data is None or self.student_data.empty:
            show_quiet_information(self, "暂无学生数据，无法显示名单。")
            return
        records: List[tuple[int, str, str, int]] = []
        for idx, row in self.student_data.iterrows():
            sid_value = row.get("学号", "")
            sid_display = re.sub(r"\s+", "", _normalize_text(sid_value))
            name = re.sub(r"\s+", "", _normalize_text(row.get("姓名", "")))
            try:
                sort_key = int(sid_display) if sid_display else sys.maxsize
            except (TypeError, ValueError):
                sort_key = sys.maxsize
            records.append((sort_key, sid_display, name, idx))
        if not records:
            show_quiet_information(self, "当前没有可显示的学生名单。")
            return
        records.sort(key=lambda item: (item[0], item[1]))
        dialog_data = []
        for _, sid, name, data_idx in records:
            display_sid = sid if sid else "无学号"
            display_name = name or "未命名"
            dialog_data.append((display_sid, display_name, data_idx))
        dialog = StudentListDialog(self, dialog_data)
        if dialog.exec() == QDialog.DialogCode.Accepted and dialog.selected_index is not None:
            selected = dialog.selected_index
            if selected in self.student_data.index:
                self.current_student_index = selected
                self._pending_passive_student = None
                self.display_current_student()
                self._announce_current_student()

    def increment_current_score(self) -> None:
        if self.mode != "roll_call":
            return
        if self.current_student_index is None:
            show_quiet_information(self, "请先选择需要加分的学生。")
            return
        if self.student_data is None:
            return
        if "成绩" not in self.student_data.columns:
            self.student_data["成绩"] = 0
        value = self.student_data.at[self.current_student_index, "成绩"]
        try:
            base = int(value)
        except (TypeError, ValueError):
            base = 0
        new_score = base + 1
        self.student_data.at[self.current_student_index, "成绩"] = new_score
        self._pending_passive_student = None
        self._update_score_display()
        self._persist_student_scores()
        self._speak_text("加分")

    def show_scoreboard(self) -> None:
        if self.mode != "roll_call":
            return
        if self.student_data is None or self.student_data.empty:
            show_quiet_information(self, "暂无学生数据，无法展示成绩。")
            return
        if "成绩" not in self.student_data.columns:
            self.student_data["成绩"] = 0
        records: List[tuple[str, str, int]] = []
        for _, row in self.student_data.iterrows():
            sid_value = row.get("学号", "")
            sid_display = re.sub(r"\s+", "", _normalize_text(sid_value))
            name = re.sub(r"\s+", "", _normalize_text(row.get("姓名", ""))) or "未命名"
            value = row.get("成绩", 0)
            try:
                score = int(value)
            except (TypeError, ValueError):
                score = 0
            records.append((sid_display, name, score))
        try:
            dialog = ScoreboardDialog(
                self,
                records,
                order=self.scoreboard_order,
                order_changed=self._set_scoreboard_order,
            )
        except Exception as exc:
            traceback.print_exc()
            show_quiet_information(self, f"打开成绩展示窗口时出错：{exc}")
            return
        dialog.exec()

    def _persist_student_scores(self) -> None:
        if not (PANDAS_AVAILABLE and OPENPYXL_AVAILABLE):
            return
        if self.student_data is None:
            return
        try:
            with self._score_write_lock:
                df = self.student_data.copy()
                df = _normalize_student_dataframe(df, drop_incomplete=False)
                _save_student_workbook(
                    df,
                    self.STUDENT_FILE,
                    self._encrypted_file_path,
                    encrypted=self._student_file_encrypted,
                    password=self._student_password,
                )
            self._score_persist_failed = False
        except Exception as exc:
            if not self._score_persist_failed:
                show_quiet_information(self, f"保存成绩失败：{exc}")
                self._score_persist_failed = True

    def toggle_mode(self) -> None:
        self.mode = "timer" if self.mode == "roll_call" else "roll_call"
        if self.mode == "roll_call":
            self._placeholder_on_show = True
        self.update_mode_ui(force_timer_reset=self.mode == "timer")
        self._schedule_save()

    def update_mode_ui(self, force_timer_reset: bool = False) -> None:
        is_roll = self.mode == "roll_call"
        timer_reset_required = force_timer_reset
        if is_roll and self._student_data_pending_load:
            if not self._load_student_data_if_needed():
                self.mode = "timer"
                is_roll = False
                timer_reset_required = True
        self.title_label.setText("点名" if is_roll else "计时")
        self.mode_button.setText("切换到计时" if is_roll else "切换到点名")
        self.group_label.setVisible(is_roll)
        if hasattr(self, "group_bar"):
            self.group_bar.setVisible(is_roll)
        self._update_roll_call_controls()
        if is_roll:
            if self._placeholder_on_show:
                self.current_student_index = None
            self.stack.setCurrentWidget(self.roll_call_frame)
            self.count_timer.stop(); self.clock_timer.stop(); self.timer_running = False; self.timer_start_pause_button.setText("开始")
            self.update_display_layout(); self.display_current_student()
            self.schedule_font_update()
            self._placeholder_on_show = False
        else:
            self.stack.setCurrentWidget(self.timer_frame)
            changed = False
            if timer_reset_required:
                changed = self.reset_timer(persist=False)
            self.update_timer_mode_ui()
            if changed:
                self._schedule_save()
            self.schedule_font_update()
        if hasattr(self, "encrypt_button"):
            self.encrypt_button.setVisible(is_roll)
        if hasattr(self, "reset_button"):
            self.reset_button.setVisible(is_roll)
        self.updateGeometry()

    def _handle_timer_mode_transition(self, previous_mode: Optional[str], new_mode: str) -> None:
        if previous_mode == new_mode:
            return
        if new_mode in {"countdown", "stopwatch"}:
            self.timer_running = False
            self.count_timer.stop()
            self.timer_start_pause_button.setText("开始")
            if new_mode == "countdown":
                total = max(0, self.timer_countdown_minutes * 60 + self.timer_countdown_seconds)
                self.timer_seconds_left = total
            else:
                self.timer_stopwatch_seconds = 0

    def update_timer_mode_ui(self) -> None:
        mode = self.timer_modes[self.timer_mode_index]
        previous_mode = self._active_timer_mode
        if previous_mode is not None:
            self._handle_timer_mode_transition(previous_mode, mode)
        self._active_timer_mode = mode
        self.clock_timer.stop()
        if mode == "countdown":
            self.timer_mode_button.setText("倒计时")
            self.timer_start_pause_button.setEnabled(True); self.timer_reset_button.setEnabled(True); self.timer_set_button.setEnabled(True)
            self.timer_start_pause_button.setText("暂停" if self.timer_running else "开始")
            if self.timer_running and not self.count_timer.isActive(): self.count_timer.start()
            self.update_timer_display()
        elif mode == "stopwatch":
            self.timer_mode_button.setText("秒表")
            self.timer_start_pause_button.setEnabled(True); self.timer_reset_button.setEnabled(True); self.timer_set_button.setEnabled(False)
            self.timer_start_pause_button.setText("暂停" if self.timer_running else "开始")
            if self.timer_running and not self.count_timer.isActive(): self.count_timer.start()
            self.update_timer_display()
        else:
            self.timer_mode_button.setText("时钟")
            self.timer_start_pause_button.setEnabled(False); self.timer_reset_button.setEnabled(False); self.timer_set_button.setEnabled(False)
            self.timer_running = False; self.count_timer.stop(); self._update_clock(); self.clock_timer.start()
            self.timer_start_pause_button.setText("开始")
        self.schedule_font_update()

    def toggle_timer_mode(self) -> None:
        if self.timer_running: return
        self.timer_mode_index = (self.timer_mode_index + 1) % len(self.timer_modes); self.update_timer_mode_ui()
        self._schedule_save()

    def start_pause_timer(self) -> None:
        if self.timer_modes[self.timer_mode_index] == "clock": return
        self.timer_running = not self.timer_running
        if self.timer_running:
            self.timer_start_pause_button.setText("暂停")
            if not self.count_timer.isActive(): self.count_timer.start()
        else:
            self.timer_start_pause_button.setText("开始")
            self.count_timer.stop()
        self._schedule_save()

    def reset_timer(self, persist: bool = True) -> bool:
        changed = self.timer_running
        self.timer_running = False; self.count_timer.stop(); self.timer_start_pause_button.setText("开始")
        m = self.timer_modes[self.timer_mode_index]
        if m == "countdown":
            baseline = max(0, self.timer_countdown_minutes * 60 + self.timer_countdown_seconds)
            if self.timer_seconds_left != baseline:
                self.timer_seconds_left = baseline
                changed = True
        elif m == "stopwatch":
            if self.timer_stopwatch_seconds != 0:
                self.timer_stopwatch_seconds = 0
                changed = True
        self.update_timer_display()
        if persist and changed:
            self._schedule_save()
        return changed

    def set_countdown_time(self) -> None:
        d = CountdownSettingsDialog(self, self.timer_countdown_minutes, self.timer_countdown_seconds)
        if d.exec() and d.result:
            mi, se = d.result; self.timer_countdown_minutes = mi; self.timer_countdown_seconds = se
            changed = self.reset_timer()
            if not changed:
                self._schedule_save()

    def _on_count_timer(self) -> None:
        m = self.timer_modes[self.timer_mode_index]
        if m == "countdown":
            if self.timer_seconds_left > 0: self.timer_seconds_left -= 1
            else:
                self.count_timer.stop(); self.timer_running = False; self.timer_start_pause_button.setText("开始"); self.update_timer_display()
                if self.timer_sound_enabled: self.play_timer_sound()
                return
        elif m == "stopwatch":
            self.timer_stopwatch_seconds += 1
        self.update_timer_display()

    def update_timer_display(self) -> None:
        m = self.timer_modes[self.timer_mode_index]
        if m == "countdown": seconds = max(0, self.timer_seconds_left)
        elif m == "stopwatch": seconds = max(0, self.timer_stopwatch_seconds)
        else: seconds = 0
        if m in {"countdown", "stopwatch"}:
            mi, se = divmod(seconds, 60); self.time_display_label.setText(f"{int(mi):02d}:{int(se):02d}")
        else:
            self.time_display_label.setText(time.strftime("%H:%M:%S"))
        self.schedule_font_update()

    def _update_clock(self) -> None:
        self.time_display_label.setText(time.strftime("%H:%M:%S"))
        self.schedule_font_update()

    def play_timer_sound(self) -> None:
        if SOUNDDEVICE_AVAILABLE:
            def _play() -> None:
                try:
                    fs = 44100; duration = 0.5; frequency = 880
                    t = np.linspace(0, duration, int(fs * duration), endpoint=False)
                    data = 0.4 * np.sin(2 * np.pi * frequency * t)
                    sd.play(data.astype(np.float32), fs); sd.wait()
                except Exception:
                    pass
            threading.Thread(target=_play, daemon=True).start()

    def on_group_change(self, group_name: Optional[str] = None, initial: bool = False) -> None:
        if not self.groups:
            return
        if group_name is None:
            group_name = self.current_group_name
        if group_name not in self.groups:
            group_name = "全部" if "全部" in self.groups else self.groups[0]
        previous_group = self.current_group_name
        self.current_group_name = group_name
        self._update_group_button_state(group_name)
        if self.student_data.empty:
            self.current_student_index = None
            self.display_current_student()
            if not initial and previous_group != group_name:
                self._schedule_save()
            return
        self._pending_passive_student = None
        self._ensure_group_pool(group_name)
        self.current_student_index = None
        self.display_current_student()
        if not initial and previous_group != group_name:
            self._schedule_save()

    def roll_student(self, speak: bool = True) -> None:
        if self.mode != "roll_call": return
        group_name = self.current_group_name
        pool = self._group_remaining_indices.get(group_name)
        if pool is None:
            self._ensure_group_pool(group_name)
            pool = self._group_remaining_indices.get(group_name, [])
        if not pool:
            base_total = self._group_all_indices.get(group_name, [])
            if not base_total:
                show_quiet_information(self, f"'{group_name}' 分组当前没有可点名的学生。")
                self.current_student_index = None
                self.display_current_student()
                return
            if self._all_groups_completed():
                show_quiet_information(self, "所有学生都已完成点名，请点击“重置”按钮重新开始。")
            else:
                show_quiet_information(self, f"'{group_name}' 的同学已经全部点到，请切换其他分组或点击“重置”按钮。")
            return
        self.current_student_index = pool.pop()
        self._pending_passive_student = self.current_student_index
        self._group_last_student[group_name] = self.current_student_index
        self._mark_student_drawn(self.current_student_index)
        self.display_current_student()
        if speak:
            self._announce_current_student()
        # 即时同步保存配置，防止异常退出导致未点名名单丢失。
        self.save_settings()

    def _all_groups_completed(self) -> bool:
        """判断是否所有分组的学生都已点名完毕。"""

        total_students = len(self._group_all_indices.get("全部", []))
        if total_students == 0:
            return True
        if len(self._global_drawn_students) < total_students:
            return False
        for group, base in self._group_all_indices.items():
            if not base:
                continue
            remaining = self._group_remaining_indices.get(group, [])
            if remaining:
                return False
        return True

    def _reset_roll_call_state(self) -> None:
        """清空全部点名历史并重新洗牌。"""

        self.settings_manager.clear_roll_call_history()
        self._pending_passive_student = None
        self._rebuild_group_indices()
        self._ensure_group_pool(self.current_group_name)

    def _shuffle(self, values: List[int]) -> None:
        try:
            self._rng.shuffle(values)
        except Exception:
            random.shuffle(values)

    def reset_roll_call_pools(self) -> None:
        """根据当前分组执行重置：子分组独立重置，“全部”重置所有。"""

        if self.mode != "roll_call":
            return
        group_name = self.current_group_name
        if self.student_data is None or getattr(self.student_data, "empty", True):
            show_quiet_information(self, "暂无学生数据可供重置。")
            return
        if group_name == "全部":
            prompt = "确定要重置所有分组的点名状态并重新开始吗？"
        else:
            prompt = f"确定要重置“{group_name}”分组的点名状态并重新开始吗？"
        if not ask_quiet_confirmation(self, prompt, "确认重置"):
            return
        if group_name == "全部":
            self._reset_roll_call_state()
        else:
            self._reset_single_group(group_name)
        self.current_student_index = None
        self._pending_passive_student = None
        self.display_current_student()
        self.save_settings()

    def _reset_single_group(self, group_name: str) -> None:
        """仅重置指定分组，同时保持其它分组及全局状态不变。"""

        if group_name == "全部":
            return
        base_indices_raw = self._group_all_indices.get(group_name)
        if base_indices_raw is None:
            return
        base_indices: List[int] = []
        for value in base_indices_raw:
            try:
                base_indices.append(int(value))
            except (TypeError, ValueError):
                continue
        shuffled = list(base_indices)
        self._shuffle(shuffled)
        self._group_remaining_indices[group_name] = shuffled
        self._group_initial_sequences[group_name] = list(shuffled)
        self._group_last_student[group_name] = None
        if self._pending_passive_student in shuffled:
            self._pending_passive_student = None

        history = self._group_drawn_history.setdefault(group_name, set())
        if history:
            for idx in list(history):
                self._remove_from_global_history(idx, ignore_group=group_name)
            history.clear()

        last_all = self._group_last_student.get("全部")
        if last_all is not None:
            try:
                last_all_key = int(last_all)
            except (TypeError, ValueError):
                last_all_key = None
            if last_all_key is not None and last_all_key not in self._global_drawn_students:
                self._group_last_student["全部"] = None

        self._refresh_all_group_pool()

    def _rebuild_group_indices(self) -> None:
        """重新构建各分组的学生索引池。"""

        all_indices: Dict[str, List[int]] = {}
        remaining: Dict[str, List[int]] = {}
        last_student: Dict[str, Optional[int]] = {}
        student_groups: Dict[int, set[str]] = {}
        initial_sequences: Dict[str, List[int]] = {}

        if self.student_data.empty:
            all_indices["全部"] = []
        else:
            all_indices["全部"] = list(self.student_data.index)
            for idx in all_indices["全部"]:
                student_groups.setdefault(int(idx), set()).add("全部")
            group_series = self.student_data["分组"].astype(str).str.strip().str.upper()
            for group_name in self.groups:
                if group_name == "全部":
                    continue
                mask = group_series == group_name
                all_indices[group_name] = list(self.student_data[mask].index)
                for idx in all_indices[group_name]:
                    student_groups.setdefault(int(idx), set()).add(group_name)

        for group_name, indices in all_indices.items():
            pool = list(indices)
            self._shuffle(pool)
            remaining[group_name] = pool
            initial_sequences[group_name] = list(pool)
            last_student[group_name] = None

        self._group_all_indices = all_indices
        self._group_remaining_indices = remaining
        self._group_last_student = last_student
        self._group_initial_sequences = initial_sequences
        self._student_groups = student_groups
        self._group_drawn_history = {group: set() for group in all_indices}
        # “全部”分组直接引用全局集合，避免重复维护两份数据造成不一致
        if "全部" in self._group_drawn_history:
            self._global_drawn_students.clear()
            self._group_drawn_history["全部"] = self._global_drawn_students
        else:
            self._group_drawn_history["全部"] = self._global_drawn_students

        self._refresh_all_group_pool()

    def _remove_from_global_history(self, student_index: int, ignore_group: Optional[str] = None) -> None:
        """若学生未在其它分组被点名，则从全局记录中移除。"""

        try:
            student_key = int(student_index)
        except (TypeError, ValueError):
            return
        for group, history in self._group_drawn_history.items():
            if group == "全部" or group == ignore_group:
                continue
            if student_key in history:
                return
        self._global_drawn_students.discard(student_key)

    def _restore_group_state(self, section: Mapping[str, str]) -> None:
        """从配置中恢复各分组剩余学生池，保持未抽学生不重复。"""

        def _load_dict(key: str) -> Dict[str, object]:
            raw = section.get(key, "")
            if not raw:
                return {}
            try:
                data = json.loads(raw)
            except Exception:
                return {}
            return data if isinstance(data, dict) else {}

        remaining_data = _load_dict("group_remaining")
        last_data = _load_dict("group_last")

        # 读取保存的全局已点名名单，保证窗口被关闭后重新打开时仍能继承上一轮的状态
        global_drawn_raw = section.get("global_drawn", "")
        restored_global: set[int] = set()
        if global_drawn_raw:
            try:
                payload = json.loads(global_drawn_raw)
            except Exception:
                payload = []
            if isinstance(payload, list):
                for value in payload:
                    try:
                        restored_global.add(int(value))
                    except (TypeError, ValueError):
                        continue

        self._global_drawn_students.clear()
        self._global_drawn_students.update(restored_global)
        self._group_drawn_history["全部"] = self._global_drawn_students

        # 先记录一份备份，稍后重新计算所有集合时需要与持久化信息交叉验证
        existing_global = set(self._global_drawn_students)

        # 从头构建全局集合，避免旧对象上的引用导致状态被意外清空
        self._global_drawn_students = set()
        self._group_drawn_history["全部"] = self._global_drawn_students

        for group, indices in remaining_data.items():
            if group not in self._group_all_indices:
                continue
            base_list = self._group_all_indices[group]
            base_set = set(base_list)
            restored: List[int] = []
            if isinstance(indices, list):
                seen: set[int] = set()
                for value in indices:
                    try:
                        idx = int(value)
                    except (TypeError, ValueError):
                        continue
                    if idx not in base_set or idx in seen:
                        continue
                    restored.append(idx)
                    seen.add(idx)
            self._group_remaining_indices[group] = restored

        for group, value in last_data.items():
            if group not in self._group_all_indices:
                continue
            if value is None:
                self._group_last_student[group] = None
                continue
            try:
                idx = int(value)
            except (TypeError, ValueError):
                continue
            if idx in self._group_all_indices[group]:
                self._group_last_student[group] = idx

        # 根据恢复后的剩余名单推导出每个分组已点名的学生集合
        # 重新整理所有分组的已点名学生，并同步更新全局集合
        for group, base_indices in self._group_all_indices.items():
            normalized_base: List[int] = []
            for value in base_indices:
                try:
                    normalized_base.append(int(value))
                except (TypeError, ValueError):
                    continue
            remaining_set: set[int] = set()
            for value in self._group_remaining_indices.get(group, []):
                try:
                    remaining_set.add(int(value))
                except (TypeError, ValueError):
                    continue
            drawn = {idx for idx in normalized_base if idx not in remaining_set}
            if group != "全部" and existing_global:
                # 在恢复时合并先前记录的全局名单，防止由于意外写入丢失导致遗漏
                drawn.update(idx for idx in existing_global if idx in normalized_base)
            seq = list(self._group_remaining_indices.get(group, []))
            seq.extend(idx for idx in normalized_base if idx not in seq)
            self._group_initial_sequences[group] = seq
            if group == "全部":
                # “全部”分组的已点名集合以全局集合为准
                self._global_drawn_students.update(drawn)
            else:
                self._group_drawn_history[group] = drawn
                self._global_drawn_students.update(drawn)

        # 合并持久化阶段记录的全局集合，防止遗漏尚未恢复的记录
        if existing_global:
            self._global_drawn_students.update(existing_global)

        # 最后重新指定“全部”分组引用当前全局集合，保持一致性
        self._group_drawn_history["全部"] = self._global_drawn_students
        self._refresh_all_group_pool()

    def _ensure_group_pool(self, group_name: str, force_reset: bool = False) -> None:
        """确保指定分组仍有待抽取的学生，必要时重新洗牌。"""

        if group_name not in self._group_all_indices:
            if self.student_data.empty:
                base_list: List[int] = []
            elif group_name == "全部":
                base_list = list(self.student_data.index)
            else:
                group_series = self.student_data["分组"].astype(str).str.strip().str.upper()
                base_list = list(self.student_data[group_series == group_name].index)
            self._group_all_indices[group_name] = base_list
            self._group_remaining_indices[group_name] = []
            self._group_last_student.setdefault(group_name, None)
            if group_name == "全部":
                self._group_drawn_history[group_name] = self._global_drawn_students
            else:
                self._group_drawn_history.setdefault(group_name, set())
            for idx in base_list:
                entry = self._student_groups.setdefault(int(idx), set())
                entry.add(group_name)
                entry.add("全部")
            # 新增分组时同步生成初始顺序
            shuffled = list(base_list)
            self._shuffle(shuffled)
            self._group_initial_sequences[group_name] = shuffled

        base_indices: List[int] = []
        for value in self._group_all_indices.get(group_name, []):
            try:
                base_indices.append(int(value))
            except (TypeError, ValueError):
                continue
        if group_name == "全部":
            drawn_history = self._group_drawn_history.setdefault("全部", self._global_drawn_students)
            reference_drawn = self._global_drawn_students
        else:
            drawn_history = self._group_drawn_history.setdefault(group_name, set())
            reference_drawn = drawn_history

        if group_name == "全部":
            # “全部”分组直接依据全局集合生成剩余名单，避免与各子分组脱节
            if group_name not in self._group_initial_sequences:
                shuffled = list(base_indices)
                self._shuffle(shuffled)
                self._group_initial_sequences[group_name] = shuffled
            self._refresh_all_group_pool()
            self._group_last_student.setdefault(group_name, None)
            return

        if force_reset or group_name not in self._group_remaining_indices:
            drawn_history.clear()
            pool = list(base_indices)
            self._shuffle(pool)
            self._group_remaining_indices[group_name] = pool
            self._group_last_student.setdefault(group_name, None)
            self._group_initial_sequences[group_name] = list(pool)
            self._refresh_all_group_pool()
            return

        raw_pool = self._group_remaining_indices.get(group_name, [])
        normalized_pool: List[int] = []
        seen: set[int] = set()
        for value in raw_pool:
            try:
                idx = int(value)
            except (TypeError, ValueError):
                continue
            if idx in base_indices and idx not in seen and idx not in reference_drawn:
                normalized_pool.append(idx)
                seen.add(idx)

        source_order = self._group_initial_sequences.get(group_name)
        if source_order is None:
            # 如果未记录初始顺序，则退回数据原有顺序
            source_order = list(base_indices)
            self._group_initial_sequences[group_name] = list(source_order)

        for idx in source_order:
            if idx in reference_drawn or idx in seen or idx not in base_indices:
                continue
            normalized_pool.append(idx)
            seen.add(idx)

        self._group_remaining_indices[group_name] = normalized_pool
        self._group_last_student.setdefault(group_name, None)
        self._refresh_all_group_pool()

    def _mark_student_drawn(self, student_index: int) -> None:
        """抽中学生后，从所有关联分组的候选列表中移除该学生。"""

        student_key = None
        try:
            student_key = int(student_index)
        except (TypeError, ValueError):
            return

        groups = self._student_groups.get(student_key)
        if not groups:
            return
        self._global_drawn_students.add(student_key)
        for group in groups:
            if group == "全部":
                history = self._group_drawn_history.setdefault("全部", self._global_drawn_students)
            else:
                history = self._group_drawn_history.setdefault(group, set())
            history.add(student_key)
            pool = self._group_remaining_indices.get(group)
            if not pool:
                continue
            cleaned: List[int] = []
            for value in pool:
                try:
                    idx = int(value)
                except (TypeError, ValueError):
                    continue
                if idx != student_key:
                    cleaned.append(idx)
            self._group_remaining_indices[group] = cleaned

        self._refresh_all_group_pool()

    def _refresh_all_group_pool(self) -> None:
        """同步“全部”分组的剩余名单，使其与各子分组保持一致。"""

        base_all = self._group_all_indices.get("全部", [])
        if "全部" not in self._group_initial_sequences:
            shuffled = list(base_all)
            self._shuffle(shuffled)
            self._group_initial_sequences["全部"] = shuffled
        order = list(self._group_initial_sequences.get("全部", []))
        normalized: List[int] = []
        seen: set[int] = set()
        for value in order:
            try:
                idx = int(value)
            except (TypeError, ValueError):
                continue
            if idx in seen:
                continue
            seen.add(idx)
            if idx in self._global_drawn_students:
                continue
            normalized.append(idx)
        for value in base_all:
            try:
                idx = int(value)
            except (TypeError, ValueError):
                continue
            if idx in seen:
                continue
            seen.add(idx)
            if idx in self._global_drawn_students:
                continue
            normalized.append(idx)
        self._group_remaining_indices["全部"] = normalized

    def display_current_student(self) -> None:
        if self.current_student_index is None:
            self.id_label.setText("学号" if self.show_id else "")
            self.name_label.setText("学生" if self.show_name else "")
        else:
            stu = self.student_data.loc[self.current_student_index]
            raw_sid = stu.get("学号", "")
            raw_name = stu.get("姓名", "")
            sid = re.sub(r"\s+", "", _normalize_text(raw_sid))
            name = re.sub(r"\s+", "", _normalize_text(raw_name))
            self.id_label.setText(sid if self.show_id else ""); self.name_label.setText(name if self.show_name else "")
            if not self.show_id: self.id_label.setText("")
            if not self.show_name: self.name_label.setText("")
        self.update_display_layout()
        self._update_score_display()
        self._update_roll_call_controls()
        self.schedule_font_update()

    def update_display_layout(self) -> None:
        self.id_label.setVisible(self.show_id); self.name_label.setVisible(self.show_name)
        layout: QGridLayout = self.roll_call_frame.layout()
        layout.setColumnStretch(0, 1); layout.setColumnStretch(1, 1)
        if not self.show_id: layout.setColumnStretch(0, 0)
        if not self.show_name: layout.setColumnStretch(1, 0)
        self.schedule_font_update()

    def _rebuild_group_buttons_ui(self) -> None:
        if not hasattr(self, "group_bar_layout"):
            return
        for button in list(self.group_button_group.buttons()):
            self.group_button_group.removeButton(button)
        while self.group_bar_layout.count():
            item = self.group_bar_layout.takeAt(0)
            widget = item.widget()
            if widget is not None:
                widget.deleteLater()
        self.group_buttons = {}
        if not self.groups:
            return
        button_font = QFont("Microsoft YaHei UI", 9, QFont.Weight.Medium)
        button_height = recommended_control_height(button_font, extra=12, minimum=34)
        for group in self.groups:
            button = QPushButton(group)
            button.setCheckable(True)
            button.setFont(button_font)
<<<<<<< HEAD
            apply_button_style(button, ButtonStyles.TOOLBAR, height=button_height)
=======
            button.setStyleSheet(
                "QPushButton {"
                "    padding: 4px 14px;"
                "    min-height: 28px;"
                "    border-radius: 14px;"
                "    border: 1px solid #d0d7de;"
                "    background-color: #ffffff;"
                "    color: #1b1f24;"
                "}"
                "QPushButton:disabled {"
                "    color: rgba(27, 31, 36, 0.45);"
                "    background-color: #f3f5f9;"
                "    border-color: #d9dde3;"
                "}"
                "QPushButton:hover {"
                "    border-color: #1a73e8;"
                "}"
                "QPushButton:checked {"
                "    background-color: #1a73e8;"
                "    color: #ffffff;"
                "    border-color: #1a73e8;"
                "}"
            )
>>>>>>> 2816ceb7
            button.clicked.connect(lambda _checked=False, name=group: self.on_group_change(name))
            self.group_bar_layout.addWidget(button)
            self.group_button_group.addButton(button)
            self.group_buttons[group] = button
        self.group_bar_layout.addStretch(1)
        self._update_group_button_state(self.current_group_name)

    def _update_group_button_state(self, active_group: str) -> None:
        if not hasattr(self, "group_buttons"):
            return
        for name, button in self.group_buttons.items():
            block = button.blockSignals(True)
            button.setChecked(name == active_group)
            button.blockSignals(block)

    def _update_score_display(self) -> None:
        if not hasattr(self, "score_label"):
            return
        if (
            self.current_student_index is None
            or self.student_data is None
            or self.student_data.empty
            or "成绩" not in self.student_data.columns
        ):
            self.score_label.setText("成绩：--")
            return
        value = self.student_data.at[self.current_student_index, "成绩"]
        try:
            score = int(value)
        except (TypeError, ValueError):
            score = 0
        self.score_label.setText(f"成绩：{score}")

    def _update_roll_call_controls(self) -> None:
        if not all(hasattr(self, attr) for attr in ("list_button", "add_score_button", "showcase_button")):
            return
        is_roll = self.mode == "roll_call"
        self.list_button.setVisible(is_roll)
        self.add_score_button.setVisible(is_roll)
        self.showcase_button.setVisible(is_roll)
        self.score_label.setVisible(is_roll)
        has_student = self.current_student_index is not None
        has_data = self.student_data is not None and not getattr(self.student_data, "empty", True)
        self.add_score_button.setEnabled(is_roll and has_student)
        self.list_button.setEnabled(is_roll and has_data)
        self.showcase_button.setEnabled(is_roll and has_data)
        if hasattr(self, "encrypt_button"):
            self.encrypt_button.setVisible(is_roll)
            self.encrypt_button.setEnabled(is_roll and has_data)
        if hasattr(self, "reset_button"):
            self.reset_button.setEnabled(is_roll and has_data)

    def schedule_font_update(self) -> None:
        QTimer.singleShot(0, self.update_dynamic_fonts)

    def update_dynamic_fonts(self) -> None:
        name_font_size = self.last_name_font_size
        for lab in (self.id_label, self.name_label):
            if not lab.isVisible(): continue
            w = max(40, lab.width()); h = max(40, lab.height()); text = lab.text()
            size = self._calc_font_size(w, h, text)
            if lab is self.name_label:
                weight = QFont.Weight.Normal if self.name_font_family in {"楷体", "KaiTi"} else QFont.Weight.Bold
                lab.setFont(QFont(self.name_font_family, size, weight))
                self.last_name_font_size = size
                name_font_size = size
            else:
                lab.setFont(QFont("Microsoft YaHei UI", size, QFont.Weight.Bold))
                self.last_id_font_size = size
        if hasattr(self, "score_label") and self.score_label.isVisible():
            base = name_font_size if name_font_size > 0 else self.last_name_font_size
            if base <= 0:
                base = self.MIN_FONT_SIZE * 4
            score_size = max(1, int(round(base / 4)))
            self.score_label.setFont(QFont("Microsoft YaHei UI", score_size, QFont.Weight.Bold))
        if self.timer_frame.isVisible():
            text = self.time_display_label.text()
            w = max(60, self.time_display_label.width())
            h = max(60, self.time_display_label.height())
            size = self._calc_font_size(w, h, text, monospace=True)
            self.time_display_label.setFont(QFont("Consolas", size, QFont.Weight.Bold))
            self.last_timer_font_size = size

    def _calc_font_size(self, w: int, h: int, text: str, monospace: bool = False) -> int:
        if not text or w < 20 or h < 20:
            return self.MIN_FONT_SIZE
        w_eff = max(1, w - 16)
        h_eff = max(1, h - 16)
        is_cjk = any("\u4e00" <= c <= "\u9fff" for c in text)
        length = max(1, len(text))
        width_char_factor = 1.0 if is_cjk else (0.58 if monospace else 0.6)
        size_by_width = w_eff / (length * width_char_factor)
        size_by_height = h_eff * 0.70
        final_size = int(min(size_by_width, size_by_height))
        return max(self.MIN_FONT_SIZE, min(self.MAX_FONT_SIZE, final_size))

    def showEvent(self, e) -> None:
        super().showEvent(e)
        if self.mode == "roll_call" and self._placeholder_on_show:
            self.current_student_index = None
            self.display_current_student()
            self._placeholder_on_show = False
        elif self.mode == "timer":
            active_mode = self.timer_modes[self.timer_mode_index]
            if active_mode in {"countdown", "stopwatch"}:
                if self.reset_timer(persist=False):
                    self._schedule_save()
                self.update_timer_mode_ui()
        self.visibility_changed.emit(True)
        self.schedule_font_update()
        ensure_widget_within_screen(self)
        if not self._speech_issue_reported:
            self._diagnose_speech_engine()

    def resizeEvent(self, e: QResizeEvent) -> None:
        super().resizeEvent(e)
        self.schedule_font_update()

    def hideEvent(self, e) -> None:
        super().hideEvent(e)
        self._placeholder_on_show = True
        self.save_settings()
        self.visibility_changed.emit(False)

    def closeEvent(self, e) -> None:
        self.save_settings()
        self.count_timer.stop()
        self.clock_timer.stop()
        if self.tts_manager: self.tts_manager.shutdown()
        self.window_closed.emit()
        super().closeEvent(e)

    def _schedule_save(self) -> None:
        """延迟写入设置，避免频繁保存导致的磁盘抖动。"""

        if self._save_timer.isActive():
            self._save_timer.stop()
        self._save_timer.start()

    def save_settings(self) -> None:
        if self._save_timer.isActive():
            self._save_timer.stop()
        settings = self.settings_manager.load_settings()
        sec = settings.get("RollCallTimer", {})
        sec["geometry"] = geometry_to_text(self)
        sec["show_id"] = bool_to_str(self.show_id)
        sec["show_name"] = bool_to_str(self.show_name)
        sec["speech_enabled"] = bool_to_str(self.speech_enabled)
        sec["speech_voice_id"] = self.selected_voice_id
        sec["current_group"] = self.current_group_name
        sec["timer_countdown_minutes"] = str(self.timer_countdown_minutes)
        sec["timer_countdown_seconds"] = str(self.timer_countdown_seconds)
        sec["timer_sound_enabled"] = bool_to_str(self.timer_sound_enabled)
        sec["mode"] = self.mode
        sec["timer_mode"] = self.timer_modes[self.timer_mode_index]
        sec["timer_seconds_left"] = str(self.timer_seconds_left)
        sec["timer_stopwatch_seconds"] = str(self.timer_stopwatch_seconds)
        sec["timer_running"] = bool_to_str(self.timer_running)
        sec["id_font_size"] = str(self.last_id_font_size)
        sec["name_font_size"] = str(self.last_name_font_size)
        sec["timer_font_size"] = str(self.last_timer_font_size)
        sec["scoreboard_order"] = self.scoreboard_order
        sec["students_encrypted"] = bool_to_str(self._student_file_encrypted)
        remaining_payload: Dict[str, List[int]] = {}
        for group, indices in self._group_remaining_indices.items():
            cleaned: List[int] = []
            for idx in indices:
                try:
                    cleaned.append(int(idx))
                except (TypeError, ValueError):
                    continue
            remaining_payload[group] = cleaned
        last_payload: Dict[str, Optional[int]] = {}
        all_groups = set(self._group_all_indices.keys()) | set(self._group_last_student.keys())
        for group in all_groups:
            value = self._group_last_student.get(group)
            if value is None:
                last_payload[group] = None
            else:
                try:
                    last_payload[group] = int(value)
                except (TypeError, ValueError):
                    last_payload[group] = None
        try:
            sec["group_remaining"] = json.dumps(remaining_payload, ensure_ascii=False)
        except TypeError:
            sec["group_remaining"] = json.dumps({}, ensure_ascii=False)
        try:
            sec["group_last"] = json.dumps(last_payload, ensure_ascii=False)
        except TypeError:
            sec["group_last"] = json.dumps({}, ensure_ascii=False)
        try:
            global_drawn_payload = sorted(int(idx) for idx in self._global_drawn_students)
            sec["global_drawn"] = json.dumps(global_drawn_payload, ensure_ascii=False)
        except TypeError:
            sec["global_drawn"] = json.dumps([], ensure_ascii=False)
        settings["RollCallTimer"] = sec
        self.settings_manager.save_settings(settings)


# ---------- 关于 ----------
class AboutDialog(QDialog):
    def __init__(self, parent: Optional[QWidget] = None) -> None:
        super().__init__(parent)
        self.setWindowTitle("关于")
        self.setWindowFlag(Qt.WindowType.WindowStaysOnTopHint, True)
        layout = QVBoxLayout(self)
        layout.setContentsMargins(18, 18, 18, 18)
        layout.setSpacing(12)
        info = QLabel(
            "<b>ClassroomTools</b><br>"
            "作者：广州番禺王耀强<br>"
            "知乎主页：<a href='https://www.zhihu.com/people/sciman/columns'>sciman</a><br>"
            "公众号：sciman逸居<br>"
            "“初中物理教研”Q群：323728546"
        )
        info.setOpenExternalLinks(True)
        info.setTextFormat(Qt.TextFormat.RichText)
        layout.addWidget(info)
        btn = QPushButton("确定")
        btn.clicked.connect(self.accept)
        btn.setCursor(Qt.CursorShape.PointingHandCursor)
        layout.addWidget(btn, alignment=Qt.AlignmentFlag.AlignCenter)
        self.setFixedSize(self.sizeHint())

    def showEvent(self, event) -> None:  # type: ignore[override]
        super().showEvent(event)
        ensure_widget_within_screen(self)


# ---------- 数据 ----------
_ENCRYPTED_MAGIC = b"CTS1"


def _derive_stream_keys(password: str, salt: bytes) -> tuple[bytes, bytes]:
    material = hashlib.pbkdf2_hmac("sha256", password.encode("utf-8"), salt, 120000, dklen=64)
    return material[:32], material[32:]


def _generate_keystream(stream_key: bytes, length: int) -> bytes:
    output = bytearray()
    counter = 0
    while len(output) < length:
        block = hashlib.sha256(stream_key + counter.to_bytes(8, "big")).digest()
        output.extend(block)
        counter += 1
    return bytes(output[:length])


def _encrypt_student_bytes(password: str, data: bytes) -> bytes:
    if not password:
        raise ValueError("缺少加密密码")
    salt = os.urandom(16)
    stream_key, mac_key = _derive_stream_keys(password, salt)
    keystream = _generate_keystream(stream_key, len(data))
    cipher = bytes(b ^ k for b, k in zip(data, keystream))
    tag = hmac.new(mac_key, cipher, hashlib.sha256).digest()
    return _ENCRYPTED_MAGIC + salt + tag + cipher


def _decrypt_student_bytes(password: str, blob: bytes) -> bytes:
    if not blob.startswith(_ENCRYPTED_MAGIC) or len(blob) <= len(_ENCRYPTED_MAGIC) + 48:
        raise ValueError("文件格式无效")
    salt = blob[len(_ENCRYPTED_MAGIC): len(_ENCRYPTED_MAGIC) + 16]
    tag = blob[len(_ENCRYPTED_MAGIC) + 16: len(_ENCRYPTED_MAGIC) + 48]
    cipher = blob[len(_ENCRYPTED_MAGIC) + 48:]
    stream_key, mac_key = _derive_stream_keys(password, salt)
    expected_tag = hmac.new(mac_key, cipher, hashlib.sha256).digest()
    if not hmac.compare_digest(expected_tag, tag):
        raise ValueError("密码错误或文件已损坏")
    keystream = _generate_keystream(stream_key, len(cipher))
    return bytes(b ^ k for b, k in zip(cipher, keystream))


def _normalize_text(value: object) -> str:
    if PANDAS_AVAILABLE and pd is not None:
        if pd.isna(value):
            return ""
    else:
        if value is None:
            return ""
        if isinstance(value, float) and math.isnan(value):
            return ""
        if isinstance(value, str) and not value:
            return ""
    text = str(value).strip()
    lowered = text.lower()
    if lowered in {"nan", "none", "nat"}:
        return ""
    return text


def _normalize_student_dataframe(df: pd.DataFrame, drop_incomplete: bool = True) -> pd.DataFrame:
    if not (PANDAS_AVAILABLE and pd is not None):
        return df.copy()

    normalized = df.copy()
    for column in ("学号", "姓名", "分组", "成绩"):
        if column not in normalized.columns:
            normalized[column] = pd.NA

    normalized["姓名"] = normalized["姓名"].apply(lambda v: re.sub(r"\s+", "", _normalize_text(v)))
    normalized["分组"] = normalized["分组"].apply(lambda v: re.sub(r"\s+", "", _normalize_text(v))).str.upper()

    id_series = normalized["学号"].apply(lambda v: re.sub(r"\s+", "", _normalize_text(v)))
    id_numeric = pd.to_numeric(id_series.replace("", pd.NA), errors="coerce")
    if not id_numeric.empty:
        fractional_mask = id_numeric.notna() & (id_numeric != id_numeric.round())
        id_numeric = id_numeric.where(~fractional_mask)
    normalized["学号"] = id_numeric.round().astype("Int64")

    score_series = normalized["成绩"].apply(lambda v: re.sub(r"\s+", "", _normalize_text(v)))
    score_numeric = pd.to_numeric(score_series.replace("", pd.NA), errors="coerce").fillna(0)
    score_numeric = score_numeric.round()
    normalized["成绩"] = score_numeric.astype("Int64")

    for column in normalized.select_dtypes(include=["object"]).columns:
        if column in {"姓名", "分组"}:
            continue
        normalized[column] = normalized[column].apply(_normalize_text)

    ordered_columns = [col for col in ["学号", "姓名", "分组", "成绩"] if col in normalized.columns]
    extra_columns = [col for col in normalized.columns if col not in ordered_columns]
    normalized = normalized[ordered_columns + extra_columns]

    if drop_incomplete:
        normalized = normalized[(normalized["学号"].notna()) & (normalized["姓名"] != "")].copy()
        normalized.reset_index(drop=True, inplace=True)

    return normalized


def _write_student_workbook(file_path: str, df: pd.DataFrame) -> None:
    data = _export_student_workbook_bytes(df)
    tmp_dir = os.path.dirname(os.path.abspath(file_path)) or "."
    fd, tmp_path = tempfile.mkstemp(suffix=".xlsx", dir=tmp_dir)
    try:
        with os.fdopen(fd, "wb") as tmp_file:
            tmp_file.write(data)
        os.replace(tmp_path, file_path)
    finally:
        with contextlib.suppress(FileNotFoundError):
            os.remove(tmp_path)


def _write_encrypted_student_workbook(file_path: str, df: pd.DataFrame, password: str) -> None:
    data = _export_student_workbook_bytes(df)
    payload = _encrypt_student_bytes(password, data)
    tmp_dir = os.path.dirname(os.path.abspath(file_path)) or "."
    fd, tmp_path = tempfile.mkstemp(suffix=".enc", dir=tmp_dir)
    try:
        with os.fdopen(fd, "wb") as tmp_file:
            tmp_file.write(payload)
        os.replace(tmp_path, file_path)
    finally:
        with contextlib.suppress(FileNotFoundError):
            os.remove(tmp_path)


def _export_student_workbook_bytes(df: pd.DataFrame) -> bytes:
    try:
        export_df = _normalize_student_dataframe(df, drop_incomplete=False)
    except Exception:
        export_df = df.copy()

    if not OPENPYXL_AVAILABLE:
        buffer = io.BytesIO()
        export_df.to_excel(buffer, index=False)
        return buffer.getvalue()

    try:
        from openpyxl import Workbook
        from openpyxl.styles import Font
    except Exception:
        buffer = io.BytesIO()
        export_df.to_excel(buffer, index=False)
        return buffer.getvalue()

    try:
        workbook = Workbook()
        worksheet = workbook.active
        worksheet.title = "students"

        headers = list(export_df.columns)
        worksheet.append(headers)
        header_font = Font(name="等线", size=12, bold=True)
        body_font = Font(name="等线", size=12)
        for cell in worksheet[1]:
            cell.font = header_font

        for row_values in export_df.itertuples(index=False, name=None):
            normalized_row = []
            for value in row_values:
                if pd.isna(value):
                    normalized_row.append(None)
                else:
                    normalized_row.append(value)
            worksheet.append(tuple(normalized_row))

        for row in worksheet.iter_rows(min_row=2):
            for cell in row:
                cell.font = body_font
                if isinstance(cell.value, str):
                    cell.value = cell.value.strip()

        buffer = io.BytesIO()
        workbook.save(buffer)
        buffer.seek(0)
        return buffer.getvalue()
    except Exception:
        buffer = io.BytesIO()
        export_df.to_excel(buffer, index=False)
        return buffer.getvalue()


def _save_student_workbook(
    df: pd.DataFrame,
    file_path: str,
    encrypted_file_path: str,
    *,
    encrypted: bool,
    password: Optional[str],
) -> None:
    if encrypted:
        if not password:
            raise ValueError("缺少加密密码")
        _write_encrypted_student_workbook(encrypted_file_path, df, password)
        with contextlib.suppress(FileNotFoundError):
            os.remove(file_path)
    else:
        _write_student_workbook(file_path, df)
        with contextlib.suppress(FileNotFoundError):
            os.remove(encrypted_file_path)


def load_student_data(parent: Optional[QWidget]) -> Optional[pd.DataFrame]:
    """从 students.xlsx 读取点名所需的数据，不存在时自动生成模板。"""
    if not (PANDAS_AVAILABLE and OPENPYXL_AVAILABLE):
        QMessageBox.warning(parent, "提示", "未安装 pandas/openpyxl，点名功能不可用。")
        return None
    file_path = RollCallTimerWindow.STUDENT_FILE
    encrypted_path = getattr(RollCallTimerWindow, "ENCRYPTED_STUDENT_FILE", file_path + ".enc")
    if not os.path.exists(file_path) and os.path.exists(encrypted_path):
        attempts = 0
        while attempts < 3:
            password, ok = QInputDialog.getText(
                parent,
                "解密学生数据",
                "检测到已加密的学生名单，请输入密码：",
                QLineEdit.EchoMode.Password,
            )
            if not ok:
                QMessageBox.information(parent, "提示", "已取消加载加密的学生名单。")
                return None
            password = password.strip()
            if not password:
                QMessageBox.warning(parent, "提示", "密码不能为空，请重新输入。")
                attempts += 1
                continue
            try:
                with open(encrypted_path, "rb") as fh:
                    payload = fh.read()
                plain_bytes = _decrypt_student_bytes(password, payload)
                buffer = io.BytesIO(plain_bytes)
                df = pd.read_excel(buffer)
                df = _normalize_student_dataframe(df)
                _set_session_student_encryption(True, password)
                return df
            except Exception as exc:
                attempts += 1
                QMessageBox.warning(parent, "提示", f"解密失败：{exc}")
        QMessageBox.critical(parent, "错误", "多次输入密码失败，无法加载学生名单。")
        return None
    if not os.path.exists(file_path):
        try:
            df = pd.DataFrame(
                {"学号": [101, 102, 103], "姓名": ["张三", "李四", "王五"], "分组": ["A", "B", "A"], "成绩": [0, 0, 0]}
            )
            df = _normalize_student_dataframe(df)
            _write_student_workbook(file_path, df)
            show_quiet_information(parent, f"未找到学生名单，已为您创建模板文件：{file_path}")
            _set_session_student_encryption(False, None)
        except Exception as exc:
            QMessageBox.critical(parent, "错误", f"创建模板文件失败：{exc}")
            return None
    try:
        df = pd.read_excel(file_path)
        df = _normalize_student_dataframe(df)
        _write_student_workbook(file_path, df)
        _set_session_student_encryption(False, None)
        if os.path.exists(encrypted_path):
            show_quiet_information(parent, "检测到同时存在加密文件，将优先使用明文 students.xlsx。")
        return df
    except Exception as exc:
        QMessageBox.critical(parent, "错误", f"无法加载学生名单，请检查文件格式。\n错误：{exc}")
        return None


# ---------- 启动器 ----------
class LauncherBubble(QWidget):
    """启动器缩小时显示的悬浮圆球，负责发出恢复指令。"""

    restore_requested = pyqtSignal()
    position_changed = pyqtSignal(QPoint)

    def __init__(self, diameter: int = 42) -> None:
        super().__init__(
            None,
            Qt.WindowType.Tool
            | Qt.WindowType.FramelessWindowHint
            | Qt.WindowType.WindowStaysOnTopHint,
        )
        self.setAttribute(Qt.WidgetAttribute.WA_TranslucentBackground, True)
        self.setAttribute(Qt.WidgetAttribute.WA_NoSystemBackground, True)
        self.setAttribute(Qt.WidgetAttribute.WA_ShowWithoutActivating, True)
        self.setCursor(Qt.CursorShape.PointingHandCursor)
        self.setWindowTitle("ClassroomTools Bubble")
        self._diameter = max(32, diameter)
        self.setFixedSize(self._diameter, self._diameter)
        self.setWindowOpacity(0.74)
        self._ensure_min_width = self._diameter
        self._ensure_min_height = self._diameter
        self._dragging = False
        self._drag_offset = QPoint()
        self._moved = False

    def place_near(self, target: QPoint, screen: Optional[QScreen]) -> None:
        """将气泡吸附到距离 target 最近的屏幕边缘。"""

        if screen is None:
            screen = QApplication.screenAt(target) or QApplication.primaryScreen()
        if screen is None:
            return
        available = screen.availableGeometry()
        margin = 6
        bubble_size = self.size()
        center = QPoint(int(target.x()), int(target.y()))
        center.setX(max(available.left(), min(center.x(), available.right())))
        center.setY(max(available.top(), min(center.y(), available.bottom())))

        distances = {
            "left": abs(center.x() - available.left()),
            "right": abs(available.right() - center.x()),
            "top": abs(center.y() - available.top()),
            "bottom": abs(available.bottom() - center.y()),
        }
        nearest_edge = min(distances, key=distances.get)
        if nearest_edge == "left":
            x = available.left() + margin
            y = center.y() - bubble_size.height() // 2
        elif nearest_edge == "right":
            x = available.right() - bubble_size.width() - margin
            y = center.y() - bubble_size.height() // 2
        elif nearest_edge == "top":
            y = available.top() + margin
            x = center.x() - bubble_size.width() // 2
        else:
            y = available.bottom() - bubble_size.height() - margin
            x = center.x() - bubble_size.width() // 2

        x = max(available.left() + margin, min(x, available.right() - bubble_size.width() - margin))
        y = max(available.top() + margin, min(y, available.bottom() - bubble_size.height() - margin))
        self.move(int(x), int(y))
        self.position_changed.emit(self.pos())

    def snap_to_edge(self) -> None:
        screen = self.screen() or QApplication.screenAt(self.frameGeometry().center()) or QApplication.primaryScreen()
        if screen is None:
            return
        self.place_near(self.frameGeometry().center(), screen)

    def paintEvent(self, event) -> None:
        painter = QPainter(self)
        painter.setRenderHint(QPainter.RenderHint.Antialiasing, True)
        rect = self.rect()
        color = QColor(32, 33, 36, 150)
        highlight = QColor(138, 180, 248, 160)
        painter.setBrush(QBrush(color))
        painter.setPen(Qt.PenStyle.NoPen)
        painter.drawEllipse(rect)
        painter.setBrush(QBrush(highlight))
        painter.drawEllipse(rect.adjusted(rect.width() // 3, rect.height() // 3, -rect.width() // 6, -rect.height() // 6))

    def mousePressEvent(self, event) -> None:
        if event.button() == Qt.MouseButton.LeftButton:
            self._dragging = True
            self._drag_offset = event.position().toPoint()
            self._moved = False
        super().mousePressEvent(event)

    def mouseMoveEvent(self, event) -> None:
        if self._dragging and event.buttons() & Qt.MouseButton.LeftButton:
            new_pos = event.globalPosition().toPoint() - self._drag_offset
            self.move(new_pos)
            self._moved = True
        super().mouseMoveEvent(event)

    def mouseReleaseEvent(self, event) -> None:
        if event.button() == Qt.MouseButton.LeftButton:
            if not self._moved:
                self.restore_requested.emit()
            else:
                self.snap_to_edge()
                self.position_changed.emit(self.pos())
            self._dragging = False
        super().mouseReleaseEvent(event)

    def showEvent(self, event) -> None:  # type: ignore[override]
        super().showEvent(event)
        ensure_widget_within_screen(self)


class LauncherWindow(QWidget):
    def __init__(self, settings_manager: SettingsManager, student_data: Optional[pd.DataFrame]) -> None:
        super().__init__(None, Qt.WindowType.Tool | Qt.WindowType.FramelessWindowHint | Qt.WindowType.WindowStaysOnTopHint)
        self.settings_manager = settings_manager
        self.student_data = student_data
        self.overlay: Optional[OverlayWindow] = None
        self.roll_call_window: Optional[RollCallTimerWindow] = None
        self._dragging = False; self._drag_offset = QPoint()
        self.bubble: Optional[LauncherBubble] = None
        self._last_position = QPoint()
        self._bubble_position = QPoint()
        self._minimized = False
        self._minimized_on_start = False

        self.setAttribute(Qt.WidgetAttribute.WA_StyledBackground, True)
        self.setStyleSheet(
            """
            QWidget#launcherContainer {
                background-color: rgba(28, 29, 32, 232);
                border-radius: 9px;
                border: 1px solid rgba(255, 255, 255, 40);
            }
            QPushButton {
                color: #f1f3f4;
                background-color: rgba(60, 64, 67, 230);
                border: 1px solid rgba(255, 255, 255, 35);
                border-radius: 6px;
                padding: 3px 9px;
                min-height: 26px;
            }
            QPushButton:hover {
                background-color: rgba(138, 180, 248, 240);
                border-color: rgba(138, 180, 248, 255);
                color: #202124;
            }
            QCheckBox {
                color: #f1f3f4;
                spacing: 4px;
            }
            QCheckBox::indicator {
                width: 14px;
                height: 14px;
                border-radius: 4px;
                border: 1px solid rgba(255, 255, 255, 60);
                background: rgba(32, 33, 36, 240);
            }
            QCheckBox::indicator:checked {
                background-color: #8ab4f8;
                border-color: transparent;
            }
            """
        )
        container = QWidget(self); container.setObjectName("launcherContainer")
        layout = QVBoxLayout(self); layout.setContentsMargins(0, 0, 0, 0); layout.addWidget(container)
        v = QVBoxLayout(container); v.setContentsMargins(8, 8, 8, 8); v.setSpacing(5)

        # 通过三段可伸缩空白保证“画笔”“点名/计时”两侧及中间留白一致
        row = QGridLayout(); row.setContentsMargins(0, 0, 0, 0); row.setHorizontalSpacing(0)
        for col in (0, 2, 4):
            row.setColumnMinimumWidth(col, 12)
            row.setColumnStretch(col, 1)
        self.paint_button = QPushButton("画笔")
        self.paint_button.clicked.connect(self.toggle_paint)
        row.addItem(QSpacerItem(0, 0, QSizePolicy.Policy.Expanding, QSizePolicy.Policy.Minimum), 0, 0)
        row.addWidget(self.paint_button, 0, 1)
        row.addItem(QSpacerItem(0, 0, QSizePolicy.Policy.Expanding, QSizePolicy.Policy.Minimum), 0, 2)
        self.roll_call_button = QPushButton("点名/计时")
        self.roll_call_button.clicked.connect(self.toggle_roll_call)
        row.addWidget(self.roll_call_button, 0, 3)
        row.addItem(QSpacerItem(0, 0, QSizePolicy.Policy.Expanding, QSizePolicy.Policy.Minimum), 0, 4)
        unified_width = self._action_button_width()
        self.paint_button.setFixedWidth(unified_width)
        self.roll_call_button.setFixedWidth(unified_width)
        v.addLayout(row)

        bottom = QHBoxLayout(); bottom.setSpacing(3)
        self.minimize_button = QPushButton("缩小"); self.minimize_button.clicked.connect(self.minimize_launcher)
        bottom.addWidget(self.minimize_button)

        self.autostart_check = QCheckBox("开机启动"); self.autostart_check.stateChanged.connect(self.toggle_autostart); bottom.addWidget(self.autostart_check)
        bottom.addStretch(1)

        self.about_button = QPushButton("关于"); self.about_button.clicked.connect(self.show_about); bottom.addWidget(self.about_button)
        self.exit_button = QPushButton("退出")
        self.exit_button.clicked.connect(self.request_exit)
        bottom.addWidget(self.exit_button)
        v.addLayout(bottom)

        aux_width = max(self.minimize_button.sizeHint().width(), 52)
        self.minimize_button.setFixedWidth(aux_width)
        about_width = max(self.about_button.sizeHint().width(), 52)
        exit_width = max(self.exit_button.sizeHint().width(), 52)
        self.about_button.setFixedWidth(about_width)
        self.exit_button.setFixedWidth(exit_width)

        button_height = max(
            self.paint_button.sizeHint().height(),
            self.roll_call_button.sizeHint().height(),
            self.minimize_button.sizeHint().height(),
            self.about_button.sizeHint().height(),
            self.exit_button.sizeHint().height(),
        )
        for btn in (self.paint_button, self.roll_call_button, self.minimize_button, self.about_button, self.exit_button):
            btn.setFixedHeight(button_height)

        s = self.settings_manager.load_settings().get("Launcher", {})
        x = int(s.get("x", "120")); y = int(s.get("y", "120"))
        self.move(x, y)
        self._last_position = QPoint(x, y)
        bubble_x = int(s.get("bubble_x", str(x)))
        bubble_y = int(s.get("bubble_y", str(y)))
        self._bubble_position = QPoint(bubble_x, bubble_y)
        minimized = str_to_bool(s.get("minimized", "False"), False)
        self._minimized = minimized
        self._minimized_on_start = minimized

        startup = self.settings_manager.load_settings().get("Startup", {})
        autostart_enabled = str_to_bool(startup.get("autostart_enabled", "False"), False)
        self.autostart_check.setChecked(autostart_enabled and WINREG_AVAILABLE)
        self.autostart_check.setEnabled(WINREG_AVAILABLE)

        if not PANDAS_AVAILABLE or not OPENPYXL_AVAILABLE or self.student_data is None:
            self.roll_call_button.setEnabled(False)

        for w in (self, container, self.paint_button, self.roll_call_button, self.minimize_button, self.autostart_check):
            w.installEventFilter(self)

        # 锁定启动器的推荐尺寸，避免误拖拽造成遮挡
        self.adjustSize()
        self.setFixedSize(self.sizeHint())
        self._base_minimum_width = self.minimumWidth()
        self._base_minimum_height = self.minimumHeight()
        self._ensure_min_width = self.width()
        self._ensure_min_height = self.height()

    def _action_button_width(self) -> int:
        """计算“画笔”与“点名/计时”按钮的统一宽度，保证观感一致。"""

        paint_metrics = QFontMetrics(self.paint_button.font())
        roll_metrics = QFontMetrics(self.roll_call_button.font())
        paint_texts = ["画笔", "隐藏画笔"]
        roll_texts = ["点名/计时", "显示点名", "隐藏点名"]
        max_width = max(
            max(paint_metrics.horizontalAdvance(text) for text in paint_texts),
            max(roll_metrics.horizontalAdvance(text) for text in roll_texts),
        )
        return max_width + 28

    def showEvent(self, e) -> None:
        super().showEvent(e)
        ensure_widget_within_screen(self)
        self._last_position = self.pos()
        if self._minimized_on_start:
            QTimer.singleShot(0, self._restore_minimized_state)

    def eventFilter(self, obj, e) -> bool:
        if e.type() == QEvent.Type.MouseButtonPress and e.button() == Qt.MouseButton.LeftButton:
            self._dragging = True; self._drag_offset = e.globalPosition().toPoint() - self.pos()
        elif e.type() == QEvent.Type.MouseMove and self._dragging and e.buttons() & Qt.MouseButton.LeftButton:
            self.move(e.globalPosition().toPoint() - self._drag_offset)
        elif e.type() == QEvent.Type.MouseButtonRelease and e.button() == Qt.MouseButton.LeftButton:
            self._dragging = False
            self._last_position = self.pos()
            self.save_position()
        return super().eventFilter(obj, e)

    def save_position(self) -> None:
        settings = self.settings_manager.load_settings()
        pos = self._last_position if (self._minimized and not self._last_position.isNull()) else self.pos()
        launcher = settings.get("Launcher", {})
        launcher["x"] = str(pos.x())
        launcher["y"] = str(pos.y())
        bubble_pos = self._bubble_position if not self._bubble_position.isNull() else pos
        launcher["bubble_x"] = str(bubble_pos.x())
        launcher["bubble_y"] = str(bubble_pos.y())
        launcher["minimized"] = bool_to_str(self._minimized)
        settings["Launcher"] = launcher
        startup = settings.get("Startup", {}); startup["autostart_enabled"] = bool_to_str(self.autostart_check.isChecked()); settings["Startup"] = startup
        self.settings_manager.save_settings(settings)

    def toggle_paint(self) -> None:
        """打开或隐藏屏幕画笔覆盖层。"""
        if self.overlay is None: self.overlay = OverlayWindow(self.settings_manager)
        if self.overlay.isVisible():
            self.overlay.hide_overlay(); self.paint_button.setText("画笔")
        else:
            self.overlay.show_overlay(); self.paint_button.setText("隐藏画笔")

    def toggle_roll_call(self) -> None:
        """切换点名/计时窗口的显示状态，必要时先创建窗口。"""
        if self.roll_call_window is None:
            if not PANDAS_AVAILABLE or not OPENPYXL_AVAILABLE:
                QMessageBox.warning(self, "提示", "未安装 pandas/openpyxl，点名功能不可用。")
                return
            settings = self.settings_manager.load_settings().get("RollCallTimer", {})
            initial_mode = settings.get("mode", "roll_call")
            defer_prompt = initial_mode == "timer"
            data = self.student_data
            if data is None and not defer_prompt:
                data = load_student_data(self)
                if data is None:
                    QMessageBox.warning(self, "提示", "学生数据加载失败，无法打开点名器。")
                    return
                self.student_data = data
            self.roll_call_window = RollCallTimerWindow(
                self.settings_manager,
                self.student_data,
                parent=self,
                defer_password_prompt=defer_prompt,
            )
            self.roll_call_window.window_closed.connect(self.on_roll_call_window_closed)
            self.roll_call_window.visibility_changed.connect(self.on_roll_call_visibility_changed)
            self.roll_call_window.show()
            self.roll_call_button.setText("隐藏点名")
        else:
            if self.roll_call_window.isVisible():
                self.roll_call_window.hide()
                self.roll_call_button.setText("显示点名")
            else:
                self.roll_call_window.show()
                self.roll_call_window.raise_()
                self.roll_call_button.setText("隐藏点名")

    def on_roll_call_window_closed(self) -> None:
        window = self.roll_call_window
        if window is not None:
            try:
                self.student_data = window.student_data
            except Exception:
                pass
        self.roll_call_window = None
        self.roll_call_button.setText("点名/计时")

    def on_roll_call_visibility_changed(self, visible: bool) -> None:
        self.roll_call_button.setText("隐藏点名" if visible else "显示点名")

    def toggle_autostart(self) -> None:
        if not WINREG_AVAILABLE: return
        enabled = self.autostart_check.isChecked()
        self.set_autostart(enabled); self.save_position()

    def request_exit(self) -> None:
        """优雅地关闭应用程序，确保所有窗口在退出前持久化状态。"""

        app = QApplication.instance()
        if not self.close():
            return
        if app is not None:
            QTimer.singleShot(0, app.quit)

    def handle_about_to_quit(self) -> None:
        """在应用退出前的最后一道保险，保证关键状态已经写入配置。"""

        self.save_position()
        window = self.roll_call_window
        if window is not None:
            try:
                window.save_settings()
            except RuntimeError:
                pass

    def minimize_launcher(self, from_settings: bool = False) -> None:
        """将启动器收纳为悬浮圆球。"""

        if self._minimized and not from_settings:
            return
        if self.bubble is None:
            self.bubble = LauncherBubble()
            self.bubble.restore_requested.connect(self.restore_from_bubble)
            self.bubble.position_changed.connect(self._on_bubble_position_changed)
        target_center = self.frameGeometry().center()
        screen = self.screen() or QApplication.screenAt(target_center) or QApplication.primaryScreen()
        if not from_settings:
            self._last_position = self.pos()
        self.hide()
        if from_settings and not self._bubble_position.isNull():
            self.bubble.place_near(self._bubble_position, screen)
        else:
            self.bubble.place_near(target_center, screen)
        self.bubble.setWindowOpacity(0.74)
        self.bubble.show()
        self.bubble.raise_()
        self._minimized = True
        self.save_position()

    def _restore_minimized_state(self) -> None:
        if not self._minimized_on_start:
            return
        self._minimized_on_start = False
        self.minimize_launcher(from_settings=True)

    def restore_from_bubble(self) -> None:
        """从悬浮球恢复主启动器窗口。"""

        self._minimized = False
        target_pos: Optional[QPoint] = None
        screen = None
        if self.bubble:
            self._bubble_position = self.bubble.pos()
            bubble_geom = self.bubble.frameGeometry()
            bubble_center = bubble_geom.center()
            screen = self.bubble.screen() or QApplication.screenAt(bubble_center) or QApplication.primaryScreen()
            margin = 12
            width = self.width() or self.sizeHint().width()
            height = self.height() or self.sizeHint().height()
            if screen is not None:
                available = screen.availableGeometry()
                distances = {
                    "left": abs(bubble_center.x() - available.left()),
                    "right": abs(available.right() - bubble_center.x()),
                    "top": abs(bubble_center.y() - available.top()),
                    "bottom": abs(available.bottom() - bubble_center.y()),
                }
                nearest_edge = min(distances, key=distances.get)
                if nearest_edge == "left":
                    x = bubble_geom.right() + margin
                    y = bubble_center.y() - height // 2
                elif nearest_edge == "right":
                    x = bubble_geom.left() - width - margin
                    y = bubble_center.y() - height // 2
                elif nearest_edge == "top":
                    y = bubble_geom.bottom() + margin
                    x = bubble_center.x() - width // 2
                else:
                    y = bubble_geom.top() - height - margin
                    x = bubble_center.x() - width // 2
                x = max(available.left(), min(int(x), available.right() - width))
                y = max(available.top(), min(int(y), available.bottom() - height))
                target_pos = QPoint(x, y)
            self.bubble.hide()
        if target_pos is None and not self._last_position.isNull():
            target_pos = QPoint(self._last_position)
        if target_pos is not None:
            self.move(target_pos)
        self.show()
        self.raise_()
        self.activateWindow()
        ensure_widget_within_screen(self)
        self._last_position = self.pos()
        self.save_position()

    def _on_bubble_position_changed(self, pos: QPoint) -> None:
        self._bubble_position = QPoint(pos.x(), pos.y())
        if self._minimized:
            self.save_position()

    def set_autostart(self, enabled: bool) -> None:
        if not WINREG_AVAILABLE: return
        key_path = r"Software\\Microsoft\\Windows\\CurrentVersion\\Run"
        try:
            with winreg.OpenKey(winreg.HKEY_CURRENT_USER, key_path, 0, winreg.KEY_SET_VALUE) as key:
                if enabled:
                    script_path = self.get_script_path()
                    if script_path.lower().endswith((".py", ".pyw")):
                        pythonw = os.path.join(sys.prefix, "pythonw.exe")
                        if not os.path.exists(pythonw): pythonw = sys.executable
                        value = f'"{pythonw}" "{script_path}"'
                    else:
                        value = f'"{script_path}"'
                    winreg.SetValueEx(key, "ClassroomTools", 0, winreg.REG_SZ, value)
                else:
                    try: winreg.DeleteValue(key, "ClassroomTools")
                    except FileNotFoundError: pass
        except PermissionError:
            QMessageBox.warning(self, "提示", "写入开机启动失败，请以管理员身份运行。")
        except Exception as exc:
            QMessageBox.warning(self, "提示", f"设置开机启动失败：{exc}")

    def get_script_path(self) -> str:
        if getattr(sys, "frozen", False): return sys.executable
        return os.path.abspath(sys.argv[0])

    def show_about(self) -> None:
        AboutDialog(self).exec()

    def closeEvent(self, e) -> None:
        self.save_position()
        if self.bubble is not None:
            self.bubble.close()
        if self.roll_call_window is not None: self.roll_call_window.close()
        if self.overlay is not None: self.overlay.close()
        super().closeEvent(e)


# ---------- 入口 ----------
def main() -> None:
    """应用程序入口：初始化 DPI、加载设置并启动启动器窗口。"""
    ensure_high_dpi_awareness()
    app = QApplication(sys.argv)
    app.setQuitOnLastWindowClosed(False)
    QToolTip.setFont(QFont("Microsoft YaHei UI", 9))

    settings_manager = SettingsManager()
    student_data = load_student_data(None) if PANDAS_AVAILABLE else None

    window = LauncherWindow(settings_manager, student_data)
    app.aboutToQuit.connect(window.handle_about_to_quit)
    window.show()
    sys.exit(app.exec())


# Nuitka 打包指令（根据当前依赖整理的推荐参数，保持在单行便于复制）：
# 单文件：python -m nuitka --onefile --enable-plugin=pyqt6 --include-qt-plugins=sensible --windows-disable-console --windows-icon-from-ico=icon.ico --include-data-file=students.xlsx=students.xlsx --include-data-file=settings.ini=settings.ini ClassroomTools.py
# 独立目录：python -m nuitka --standalone --enable-plugin=pyqt6 --include-qt-plugins=sensible --windows-disable-console --windows-icon-from-ico=icon.ico --output-dir=dist --include-data-file=students.xlsx=students.xlsx --include-data-file=settings.ini=settings.ini ClassroomTools.py
if __name__ == "__main__":
    main()<|MERGE_RESOLUTION|>--- conflicted
+++ resolved
@@ -529,23 +529,14 @@
         buttons.addStretch(1)
 
         cancel = QPushButton("取消", self)
-<<<<<<< HEAD
         control_height = recommended_control_height(cancel.font(), extra=12, minimum=34)
         apply_button_style(cancel, ButtonStyles.TOOLBAR, height=control_height)
-=======
-        cancel.setCursor(Qt.CursorShape.PointingHandCursor)
->>>>>>> 2816ceb7
         cancel.clicked.connect(self.reject)
         buttons.addWidget(cancel)
 
         ok = QPushButton("确定", self)
-<<<<<<< HEAD
         ok.setDefault(True)
         apply_button_style(ok, ButtonStyles.PRIMARY, height=control_height)
-=======
-        ok.setCursor(Qt.CursorShape.PointingHandCursor)
-        ok.setDefault(True)
->>>>>>> 2816ceb7
         ok.clicked.connect(self.accept)
         buttons.addWidget(ok)
 
@@ -562,7 +553,6 @@
     return dialog.exec() == QDialog.DialogCode.Accepted
 
 
-<<<<<<< HEAD
 def recommended_control_height(font: QFont, *, extra: int = 12, minimum: int = 32) -> int:
     """Return a DPI-aware button height based on the supplied font metrics."""
 
@@ -669,8 +659,6 @@
     button.setStyleSheet(style)
 
 
-=======
->>>>>>> 2816ceb7
 # ---------- 配置 ----------
 class SettingsManager:
     """负责读取/写入配置文件的轻量封装。"""
@@ -2083,11 +2071,7 @@
         metrics = QFontMetrics(button_font)
         max_text = max((metrics.horizontalAdvance(f"{sid} {name}") for sid, name, _ in students), default=120)
         min_button_width = max(120, max_text + 24)
-<<<<<<< HEAD
         button_height = recommended_control_height(button_font, extra=16, minimum=38)
-=======
-        button_height = max(36, metrics.height() + 14)
->>>>>>> 2816ceb7
 
         screen = QApplication.primaryScreen()
         available_width = screen.availableGeometry().width() if screen else 1280
@@ -2110,31 +2094,9 @@
             column = position % 10
             button = QPushButton(f"{sid} {name}")
             button.setFont(button_font)
-<<<<<<< HEAD
             button.setFixedSize(button_size)
             button.setSizePolicy(QSizePolicy.Policy.Fixed, QSizePolicy.Policy.Fixed)
             apply_button_style(button, ButtonStyles.GRID, height=button_height)
-=======
-            button.setCursor(Qt.CursorShape.PointingHandCursor)
-            button.setFixedSize(button_size)
-            button.setSizePolicy(QSizePolicy.Policy.Fixed, QSizePolicy.Policy.Fixed)
-            button.setStyleSheet(
-                "QPushButton {"
-                "    padding: 4px 12px;"
-                "    border-radius: 10px;"
-                "    border: 1px solid #c3c7cf;"
-                "    background-color: #ffffff;"
-                "    color: #1a1c1f;"
-                "}"
-                "QPushButton:hover {"
-                "    border-color: #1a73e8;"
-                "    background-color: #eaf2ff;"
-                "}"
-                "QPushButton:pressed {"
-                "    background-color: #d7e7ff;"
-                "}"
-            )
->>>>>>> 2816ceb7
             button.clicked.connect(lambda _checked=False, value=data_index: self._select_student(value))
             grid.addWidget(button, row, column, Qt.AlignmentFlag.AlignCenter)
 
@@ -2239,18 +2201,11 @@
         for key, text in ((self.ORDER_RANK, "按排名"), (self.ORDER_ID, "按学号")):
             button = QPushButton(text)
             button.setCheckable(True)
-<<<<<<< HEAD
             button.setFont(button_font)
             height = recommended_control_height(button_font, extra=16, minimum=44)
             apply_button_style(button, ButtonStyles.ORDER_TOGGLE, height=height)
             button.setMinimumWidth(140)
             button.setSizePolicy(QSizePolicy.Policy.Fixed, QSizePolicy.Policy.Fixed)
-=======
-            button.setCursor(Qt.CursorShape.PointingHandCursor)
-            button.setProperty("class", "orderButton")
-            button.setFont(button_font)
-            button.setFixedSize(140, 44)
->>>>>>> 2816ceb7
             self.order_button_group.addButton(button)
             button.clicked.connect(lambda _checked=False, value=key: self._on_order_button_clicked(value))
             order_layout.addWidget(button, 0, Qt.AlignmentFlag.AlignLeft)
@@ -2272,33 +2227,12 @@
         close_button = box.button(QDialogButtonBox.StandardButton.Close)
         if close_button is not None:
             close_button.setText("关闭")
-<<<<<<< HEAD
             close_button.setFont(QFont(calligraphy_font, 22, QFont.Weight.Bold))
             apply_button_style(
                 close_button,
                 ButtonStyles.PRIMARY,
                 height=recommended_control_height(close_button.font(), extra=18, minimum=46),
             )
-=======
-            close_button.setMinimumHeight(42)
-            close_button.setCursor(Qt.CursorShape.PointingHandCursor)
-            close_button.setFont(QFont(calligraphy_font, 22, QFont.Weight.Bold))
-        box.setStyleSheet(
-            "QDialogButtonBox QPushButton {"
-            "    padding: 6px 24px;"
-            "    border-radius: 22px;"
-            "    border: 1px solid #1a73e8;"
-            "    background-color: #1a73e8;"
-            "    color: #ffffff;"
-            "}"
-            "QDialogButtonBox QPushButton:hover {"
-            "    background-color: #185abc;"
-            "}"
-            "QDialogButtonBox QPushButton:pressed {"
-            "    background-color: #174ea6;"
-            "}"
-        )
->>>>>>> 2816ceb7
         box.rejected.connect(self.reject)
         layout.addWidget(box)
 
@@ -2671,7 +2605,6 @@
         layout = self.grid_layout
         calligraphy_font = self._calligraphy_font
 
-<<<<<<< HEAD
         screen = QApplication.primaryScreen()
         self._available_geometry = screen.availableGeometry() if screen is not None else QRect(0, 0, 1920, 1080)
 
@@ -3000,8 +2933,6 @@
         layout = self.grid_layout
         calligraphy_font = self._calligraphy_font
 
-=======
->>>>>>> 2816ceb7
         if count == 0:
             empty = QLabel("暂无成绩数据")
             empty.setAlignment(Qt.AlignmentFlag.AlignCenter)
@@ -3266,44 +3197,12 @@
         top.addWidget(self.mode_button, 0, Qt.AlignmentFlag.AlignLeft)
 
         compact_font = QFont("Microsoft YaHei UI", 9, QFont.Weight.Medium)
-<<<<<<< HEAD
         toolbar_height = recommended_control_height(compact_font, extra=12, minimum=34)
 
         def _setup_secondary_button(button: QPushButton) -> None:
             apply_button_style(button, ButtonStyles.TOOLBAR, height=toolbar_height)
             button.setSizePolicy(QSizePolicy.Policy.Fixed, QSizePolicy.Policy.Fixed)
             button.setFont(compact_font)
-=======
-        button_style = (
-            "QPushButton {"
-            "    padding: 2px 10px;"
-            "    min-height: 28px;"
-            "    border-radius: 11px;"
-            "    border: 1px solid #c3c7cf;"
-            "    background-color: #ffffff;"
-            "    color: #1a1c1f;"
-            "}"
-            "QPushButton:disabled {"
-            "    color: rgba(26, 28, 31, 0.45);"
-            "    background-color: #f3f5f9;"
-            "    border-color: #d9dde3;"
-            "}"
-            "QPushButton:hover {"
-            "    border-color: #1a73e8;"
-            "    background-color: #eaf2ff;"
-            "}"
-            "QPushButton:pressed {"
-            "    background-color: #d7e7ff;"
-            "}"
-        )
-
-        def _setup_secondary_button(button: QPushButton) -> None:
-            button.setCursor(Qt.CursorShape.PointingHandCursor)
-            button.setFixedHeight(28)
-            button.setSizePolicy(QSizePolicy.Policy.Fixed, QSizePolicy.Policy.Fixed)
-            button.setFont(compact_font)
-            button.setStyleSheet(button_style)
->>>>>>> 2816ceb7
 
         control_bar = QWidget()
         control_bar.setSizePolicy(QSizePolicy.Policy.Fixed, QSizePolicy.Policy.Fixed)
@@ -3331,12 +3230,8 @@
         top.addStretch(1)
 
         self.menu_button = QToolButton(); self.menu_button.setText("..."); self.menu_button.setPopupMode(QToolButton.ToolButtonPopupMode.InstantPopup)
-<<<<<<< HEAD
         self.menu_button.setFixedSize(toolbar_height, toolbar_height)
         self.menu_button.setStyleSheet("font-size: 18px; padding-bottom: 6px;")
-=======
-        self.menu_button.setFixedSize(28, 28); self.menu_button.setStyleSheet("font-size: 18px; padding-bottom: 6px;")
->>>>>>> 2816ceb7
         self.main_menu = self._build_menu(); self.menu_button.setMenu(self.main_menu)
         top.addWidget(self.menu_button, 0, Qt.AlignmentFlag.AlignRight)
         toolbar_layout.addLayout(top)
@@ -3409,18 +3304,11 @@
         self.timer_reset_button = QPushButton("重置"); self.timer_reset_button.clicked.connect(self.reset_timer)
         self.timer_set_button = QPushButton("设定"); self.timer_set_button.clicked.connect(self.set_countdown_time)
         for b in (self.timer_mode_button, self.timer_start_pause_button, self.timer_reset_button, self.timer_set_button):
-<<<<<<< HEAD
             b.setFont(compact_font)
         timer_height = recommended_control_height(compact_font, extra=12, minimum=34)
         for b in (self.timer_mode_button, self.timer_start_pause_button, self.timer_reset_button, self.timer_set_button):
             apply_button_style(b, ButtonStyles.TOOLBAR, height=timer_height)
             b.setSizePolicy(QSizePolicy.Policy.Expanding, QSizePolicy.Policy.Fixed)
-=======
-            b.setCursor(Qt.CursorShape.PointingHandCursor)
-            b.setFixedHeight(30)
-            b.setSizePolicy(QSizePolicy.Policy.Expanding, QSizePolicy.Policy.Fixed)
-            b.setStyleSheet(button_style)
->>>>>>> 2816ceb7
             ctrl.addWidget(b)
         tl.addLayout(ctrl); self.stack.addWidget(self.timer_frame)
 
@@ -4691,33 +4579,7 @@
             button = QPushButton(group)
             button.setCheckable(True)
             button.setFont(button_font)
-<<<<<<< HEAD
             apply_button_style(button, ButtonStyles.TOOLBAR, height=button_height)
-=======
-            button.setStyleSheet(
-                "QPushButton {"
-                "    padding: 4px 14px;"
-                "    min-height: 28px;"
-                "    border-radius: 14px;"
-                "    border: 1px solid #d0d7de;"
-                "    background-color: #ffffff;"
-                "    color: #1b1f24;"
-                "}"
-                "QPushButton:disabled {"
-                "    color: rgba(27, 31, 36, 0.45);"
-                "    background-color: #f3f5f9;"
-                "    border-color: #d9dde3;"
-                "}"
-                "QPushButton:hover {"
-                "    border-color: #1a73e8;"
-                "}"
-                "QPushButton:checked {"
-                "    background-color: #1a73e8;"
-                "    color: #ffffff;"
-                "    border-color: #1a73e8;"
-                "}"
-            )
->>>>>>> 2816ceb7
             button.clicked.connect(lambda _checked=False, name=group: self.on_group_change(name))
             self.group_bar_layout.addWidget(button)
             self.group_button_group.addButton(button)
