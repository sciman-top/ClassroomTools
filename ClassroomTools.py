--- conflicted
+++ resolved
@@ -19,10 +19,7 @@
 import threading
 import time
 from queue import Empty, Queue
-<<<<<<< HEAD
 from dataclasses import dataclass
-=======
->>>>>>> 91692ca4
 from typing import Callable, Dict, List, Optional, Mapping
 
 from PyQt6.QtCore import (
@@ -1930,7 +1927,6 @@
     ORDER_RANK = "rank"
     ORDER_ID = "id"
 
-<<<<<<< HEAD
     @dataclass
     class _CardMetrics:
         count: int
@@ -1945,8 +1941,6 @@
         horizontal_spacing: int
         vertical_spacing: int
 
-=======
->>>>>>> 91692ca4
     def __init__(
         self,
         parent: Optional[QWidget],
@@ -1965,11 +1959,8 @@
         self._order = order if order in {self.ORDER_RANK, self.ORDER_ID} else self.ORDER_RANK
         self._grid_row_count = 0
         self._grid_column_count = 0
-<<<<<<< HEAD
         self._card_metrics: Optional[ScoreboardDialog._CardMetrics] = None
         self._card_metrics_key: Optional[tuple[int, int, int]] = None
-=======
->>>>>>> 91692ca4
 
         calligraphy_font = preferred_calligraphy_font()
         self._calligraphy_font = calligraphy_font
@@ -2011,10 +2002,7 @@
 
         grid_container = QWidget()
         grid_container.setObjectName("ScoreboardGridContainer")
-<<<<<<< HEAD
         grid_container.setSizePolicy(QSizePolicy.Policy.Expanding, QSizePolicy.Policy.Expanding)
-=======
->>>>>>> 91692ca4
         self.grid_layout = QGridLayout(grid_container)
         self.grid_layout.setContentsMargins(18, 18, 18, 18)
         self.grid_layout.setHorizontalSpacing(20)
@@ -2119,7 +2107,6 @@
         self._grid_row_count = 0
         self._grid_column_count = 0
 
-<<<<<<< HEAD
     def _collect_display_candidates(self) -> tuple[List[tuple[int, str, str]], List[str], List[str]]:
         sorted_students = self._sort_students()
         alternate_order = (
@@ -2209,60 +2196,6 @@
         widest_score = max(
             score_candidates,
             key=lambda text: metrics.tightBoundingRect(text).width(),
-=======
-    def _sort_students(self, order: Optional[str] = None) -> List[tuple[str, str, int]]:
-        data = list(self.students)
-        current_order = self._order if order is None else order
-        if current_order == self.ORDER_ID:
-            def _id_key(item: tuple[str, str, int]) -> tuple[int, str, str]:
-                sid_text = str(item[0]).strip()
-                try:
-                    sid_value = int(sid_text)
-                except (TypeError, ValueError):
-                    sid_value = sys.maxsize
-                return (sid_value, sid_text, item[1])
-
-            data.sort(key=_id_key)
-        else:
-            def _rank_key(item: tuple[str, str, int]) -> tuple[int, int, str]:
-                sid_text = str(item[0]).strip()
-                try:
-                    sid_value = int(sid_text)
-                except (TypeError, ValueError):
-                    sid_value = sys.maxsize
-                return (-item[2], sid_value, item[1])
-
-            data.sort(key=_rank_key)
-        return data
-
-    def _create_card(
-        self,
-        display_text: str,
-        score_text: str,
-        card_width: int,
-        card_height: int,
-        font_size: int,
-        padding_h: int,
-        padding_v: int,
-        inner_spacing: int,
-    ) -> QWidget:
-        calligraphy_font = self._calligraphy_font
-        wrapper = QWidget()
-        wrapper.setProperty("class", "scoreboardWrapper")
-        wrapper.setFixedSize(card_width, card_height)
-        wrapper.setSizePolicy(QSizePolicy.Policy.Fixed, QSizePolicy.Policy.Fixed)
-
-        layout = QVBoxLayout(wrapper)
-        layout.setContentsMargins(padding_h, padding_v, padding_h, padding_v)
-        layout.setSpacing(inner_spacing)
-
-        name_label = QLabel(display_text or "未命名")
-        name_label.setProperty("class", "scoreboardName")
-        name_label.setAlignment(Qt.AlignmentFlag.AlignCenter)
-        name_label.setWordWrap(False)
-        name_label.setSizePolicy(
-            QSizePolicy.Policy.Expanding, QSizePolicy.Policy.Fixed
->>>>>>> 91692ca4
         )
         name_label.setFont(QFont(calligraphy_font, font_size, QFont.Weight.Bold))
         name_label.setStyleSheet("margin: 0px; padding: 0px;")
@@ -2337,7 +2270,6 @@
         layout = self.grid_layout
         calligraphy_font = self._calligraphy_font
 
-<<<<<<< HEAD
         usable_name_width = max(60, card_width - 2 * padding_h)
         content_height = max(80, card_height - 2 * padding_v - inner_spacing)
         name_height = int(content_height * 0.58)
@@ -2522,8 +2454,6 @@
         layout = self.grid_layout
         calligraphy_font = self._calligraphy_font
 
-=======
->>>>>>> 91692ca4
         if count == 0:
             empty = QLabel("暂无成绩数据")
             empty.setAlignment(Qt.AlignmentFlag.AlignCenter)
@@ -2536,7 +2466,6 @@
             self._grid_column_count = 1
             return
 
-<<<<<<< HEAD
         metrics = self._ensure_metrics()
         if metrics is None:
             return
@@ -2585,108 +2514,6 @@
                 metrics.padding_h,
                 metrics.padding_v,
                 metrics.inner_spacing,
-=======
-        available = self._available_geometry
-        usable_width = max(available.width() - 160, 640)
-        usable_height = max(available.height() - 240, 520)
-        columns = 10
-        rows = max(1, math.ceil(count / columns))
-
-        horizontal_spacing = max(6, int(usable_width * 0.012))
-        vertical_spacing = max(10, int(usable_height * 0.042 / rows))
-        layout.setHorizontalSpacing(horizontal_spacing)
-        layout.setVerticalSpacing(vertical_spacing)
-
-        margins = layout.contentsMargins()
-        total_spacing_x = horizontal_spacing * max(0, columns - 1)
-        total_spacing_y = vertical_spacing * max(0, rows - 1)
-        available_width_for_cards = usable_width - margins.left() - margins.right() - total_spacing_x
-        available_height_for_cards = usable_height - margins.top() - margins.bottom() - total_spacing_y
-        cell_width = max(160.0, available_width_for_cards / columns)
-        cell_height = max(172.0, available_height_for_cards / rows)
-        card_width = int(cell_width)
-        card_height = int(cell_height)
-
-        for column in range(columns):
-            layout.setColumnStretch(column, 1)
-            layout.setColumnMinimumWidth(column, card_width)
-        for row in range(rows):
-            layout.setRowStretch(row, 1)
-            layout.setRowMinimumHeight(row, card_height)
-        self._grid_row_count = rows
-        self._grid_column_count = columns
-
-        padding_v = max(14, int(card_height * 0.11))
-        padding_h = max(14, int(card_width * 0.09))
-        inner_spacing = max(6, int(card_height * 0.05))
-
-        sorted_students = self._sort_students()
-        alternate_order = (
-            self.ORDER_ID if self._order == self.ORDER_RANK else self.ORDER_RANK
-        )
-        alternate_students = self._sort_students(alternate_order)
-        display_entries: List[tuple[int, str, str]] = []
-        display_candidates: List[str] = []
-        longest_display = ""
-        longest_score = ""
-        for idx, (sid, name, score) in enumerate(sorted_students):
-            display_text = self._format_display_text(idx, sid, name)
-            score_text = self._format_score_text(score)
-            display_entries.append((idx, display_text, score_text))
-            display_candidates.append(display_text)
-            if len(score_text) > len(longest_score):
-                longest_score = score_text
-
-        for idx, (sid, name, _score) in enumerate(alternate_students):
-            display_candidates.append(
-                self._format_display_text_for_order(alternate_order, idx, sid, name)
-            )
-
-        if display_candidates:
-            longest_display = max(display_candidates, key=len)
-
-        content_height = card_height - 2 * padding_v - inner_spacing
-        content_height = max(60, content_height)
-        name_height = int(content_height * 0.58)
-        score_height = max(32, content_height - name_height)
-        usable_width = max(60, card_width - 2 * padding_h)
-        base_font_upper = int(min(card_width * 0.32, card_height * 0.4))
-        fit_minimum = 12
-        name_fit = self._fit_font_size(
-            longest_display,
-            calligraphy_font,
-            QFont.Weight.Bold,
-            usable_width,
-            name_height,
-            fit_minimum,
-            base_font_upper,
-        )
-        score_fit = self._fit_font_size(
-            longest_score,
-            calligraphy_font,
-            QFont.Weight.Bold,
-            usable_width,
-            score_height,
-            fit_minimum,
-            base_font_upper,
-        )
-        final_font_size = min(name_fit, score_fit, base_font_upper)
-        if final_font_size <= 0:
-            final_font_size = max(fit_minimum, base_font_upper)
-
-        for idx, display_text, score_text in display_entries:
-            row = idx // columns
-            column = idx % columns
-            card = self._create_card(
-                display_text,
-                score_text,
-                card_width,
-                card_height,
-                final_font_size,
-                padding_h,
-                padding_v,
-                inner_spacing,
->>>>>>> 91692ca4
             )
             layout.addWidget(card, row, column, Qt.AlignmentFlag.AlignCenter)
 
@@ -2833,19 +2660,11 @@
         layout = QVBoxLayout(self)
         layout.setContentsMargins(8, 8, 8, 8)
         layout.setSpacing(6)
-<<<<<<< HEAD
 
         toolbar_layout = QVBoxLayout()
         toolbar_layout.setContentsMargins(0, 0, 0, 0)
         toolbar_layout.setSpacing(2)
 
-=======
-
-        toolbar_layout = QVBoxLayout()
-        toolbar_layout.setContentsMargins(0, 0, 0, 0)
-        toolbar_layout.setSpacing(2)
-
->>>>>>> 91692ca4
         top = QHBoxLayout()
         top.setContentsMargins(0, 0, 0, 0)
         top.setSpacing(4)
@@ -2965,12 +2784,8 @@
             "color: #0b57d0;"
             " background-color: #e8f0fe;"
             " border-radius: 12px;"
-<<<<<<< HEAD
             " padding: 2px 16px;"
             " margin: 0px;"
-=======
-            " padding: 4px 16px;"
->>>>>>> 91692ca4
         )
 
         rl.addWidget(self.id_label, 0, 0); rl.addWidget(self.name_label, 0, 1)
