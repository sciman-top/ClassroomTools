--- conflicted
+++ resolved
@@ -4315,7 +4315,6 @@
             return
         self._apply_roll_state(snapshot)
 
-<<<<<<< HEAD
     def _can_apply_roll_state(self) -> bool:
         """检查当前是否具备恢复点名状态所需的数据上下文。"""
 
@@ -4327,10 +4326,6 @@
 
     def _apply_roll_state(self, snapshot: ClassRollState) -> None:
         if not self._can_apply_roll_state():
-=======
-    def _apply_roll_state(self, snapshot: ClassRollState) -> None:
-        if not PANDAS_READY:
->>>>>>> 10ec8ff0
             return
 
         remaining_data = snapshot.group_remaining or {}
@@ -5452,7 +5447,6 @@
                 self._class_roll_states[active_class] = legacy
                 snapshot = legacy
 
-<<<<<<< HEAD
         if not self._can_apply_roll_state():
             return
 
@@ -5460,12 +5454,6 @@
             self._ensure_group_pool(self.current_group_name)
             return
 
-=======
-        if snapshot is None:
-            self._ensure_group_pool(self.current_group_name)
-            return
-
->>>>>>> 10ec8ff0
         self._apply_roll_state(snapshot)
         sanitized = self._capture_roll_state()
         if sanitized is not None and active_class:
