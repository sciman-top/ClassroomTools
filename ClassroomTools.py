--- conflicted
+++ resolved
@@ -5413,7 +5413,6 @@
             )
         return allowed
 
-<<<<<<< HEAD
     def _enumerate_wps_slideshow_handles(self) -> Tuple[int, ...]:
         handles: List[int] = []
         seen: Set[int] = set()
@@ -5462,10 +5461,6 @@
 
     def _find_wps_slideshow_target(self, *, require_allowed: bool = True) -> Optional[int]:
         if require_allowed and not getattr(self, "control_wps_ppt", True):
-=======
-    def _find_wps_slideshow_target(self) -> Optional[int]:
-        if not getattr(self, "control_wps_ppt", True):
->>>>>>> 751209d7
             return None
         candidates: List[int] = []
         sources: List[Callable[[], Optional[int]]] = []
@@ -5493,7 +5488,6 @@
                 if not candidate or candidate in candidates:
                     continue
                 candidates.append(candidate)
-<<<<<<< HEAD
                 allowed = self._presentation_control_allowed(candidate, log=False)
                 if not allowed and require_allowed:
                     continue
@@ -5556,23 +5550,6 @@
             except Exception:
                 pass
 
-=======
-                if not self._presentation_control_allowed(candidate, log=False):
-                    continue
-                if self._is_wps_slideshow_target(candidate):
-                    if forwarder is not None:
-                        try:
-                            forwarder._last_target_hwnd = candidate  # type: ignore[attr-defined]
-                        except Exception:
-                            pass
-                    try:
-                        self._last_target_hwnd = candidate
-                    except Exception:
-                        pass
-                    return candidate
-        return None
-
->>>>>>> 751209d7
     def _resolve_control_target(self) -> Optional[int]:
         target = self._current_navigation_target()
         if target and not self._presentation_control_allowed(target, log=False):
@@ -5607,31 +5584,6 @@
                 return False
             if any(keyword in class_name for keyword in self._WPS_WRITER_KEYWORDS):
                 return True
-<<<<<<< HEAD
-        return False
-
-    def _is_wps_slideshow_class(self, class_name: str) -> bool:
-        if not class_name:
-            return False
-        if class_name in self._WPS_SLIDESHOW_CLASSES:
-            return True
-        return class_name.startswith("kwppshow")
-
-    def _is_wps_slideshow_target(self, hwnd: Optional[int] = None) -> bool:
-        if hwnd is None:
-            hwnd = self._current_navigation_target()
-        if not hwnd:
-            return False
-        class_name = self._presentation_window_class(hwnd)
-        if self._is_wps_slideshow_class(class_name):
-            return True
-        if class_name in self._SLIDESHOW_PRIORITY_CLASSES or class_name in self._SLIDESHOW_SECONDARY_CLASSES:
-            top_hwnd = _user32_top_level_hwnd(hwnd)
-            process_name = self._window_process_name(top_hwnd or hwnd)
-            if process_name.startswith("wpp"):
-                return True
-=======
->>>>>>> 751209d7
         return False
 
     def _is_wps_slideshow_class(self, class_name: str) -> bool:
@@ -5713,6 +5665,28 @@
         if not hwnd:
             return False
         class_name = self._presentation_window_class(hwnd)
+        if self._is_wps_slideshow_class(class_name):
+            return True
+        if class_name in self._SLIDESHOW_PRIORITY_CLASSES or class_name in self._SLIDESHOW_SECONDARY_CLASSES:
+            top_hwnd = _user32_top_level_hwnd(hwnd)
+            process_name = self._window_process_name(top_hwnd or hwnd)
+            if process_name.startswith("wpp"):
+                return True
+        return False
+
+    def _is_wps_slideshow_class(self, class_name: str) -> bool:
+        if not class_name:
+            return False
+        if class_name in self._WPS_SLIDESHOW_CLASSES:
+            return True
+        return class_name.startswith("kwppshow")
+
+    def _is_wps_slideshow_target(self, hwnd: Optional[int] = None) -> bool:
+        if hwnd is None:
+            hwnd = self._current_navigation_target()
+        if not hwnd:
+            return False
+        class_name = self._presentation_window_class(hwnd)
         return self._is_wps_slideshow_class(class_name)
 
     def _word_navigation_vk(self, vk_code: int, target_hwnd: Optional[int]) -> int:
@@ -5758,7 +5732,6 @@
         effective_target = target_hwnd or self._resolve_control_target()
         if not target_hwnd and effective_target:
             target_hwnd = effective_target
-<<<<<<< HEAD
         allowed_wps_target = self._find_wps_slideshow_target()
         known_wps_target: Optional[int] = allowed_wps_target or self._find_wps_slideshow_target(
             require_allowed=False
@@ -5785,13 +5758,6 @@
             if via_toolbar:
                 self._cancel_navigation_cursor_hold()
             return
-=======
-        wps_override = self._find_wps_slideshow_target()
-        if wps_override:
-            target_hwnd = wps_override
-            effective_target = wps_override
-        target_class = self._presentation_window_class(target_hwnd) if target_hwnd else ""
->>>>>>> 751209d7
         if effective_target and not self._presentation_control_allowed(effective_target):
             if originating_key is not None:
                 self._release_keyboard_navigation_state(originating_key)
@@ -5801,7 +5767,6 @@
         wps_slideshow_target = (
             effective_target if effective_target and self._is_wps_slideshow_target(effective_target) else None
         )
-<<<<<<< HEAD
         if not wps_slideshow_target and allowed_wps_target:
             wps_slideshow_target = allowed_wps_target
         if (
@@ -5830,8 +5795,6 @@
                 if via_toolbar:
                     self._cancel_navigation_cursor_hold()
                 return
-=======
->>>>>>> 751209d7
         if wps_slideshow_target and self._send_wps_slideshow_virtual_key(wps_slideshow_target, vk_code):
             if originating_key is not None:
                 self._release_keyboard_navigation_state(originating_key)
@@ -6848,10 +6811,7 @@
                     raw = source.get(f"control_{key}")
             resolved[key] = parse_bool(raw, default)
         previous = getattr(self, "_presentation_control_flags", None)
-<<<<<<< HEAD
         previous_flags = previous or {}
-=======
->>>>>>> 751209d7
         changed = previous != resolved
         self._presentation_control_flags = resolved
         self.control_ms_ppt = resolved["ms_ppt"]
@@ -6867,11 +6827,8 @@
                     pass
             if hasattr(self, "_last_target_hwnd"):
                 self._last_target_hwnd = None
-<<<<<<< HEAD
         if resolved.get("wps_ppt") and not bool(previous_flags.get("wps_ppt", True)):
             self._prime_wps_slideshow_target()
-=======
->>>>>>> 751209d7
 
     def save_settings(self) -> None:
         settings = self.settings_manager.load_settings()
