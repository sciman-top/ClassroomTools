﻿# -*- coding: utf-8 -*-
from __future__ import annotations

import base64
import configparser
import ctypes
import json
import os
import random
import sys
import threading
import time
from queue import Empty, Queue
from typing import Dict, List, Optional, Mapping

from PyQt6.QtCore import (
    QByteArray,
    QPoint,
    QPointF,
    QRect,
    QSize,
    Qt,
    QTimer,
    QEvent,
    pyqtSignal,
    QObject,
)
from PyQt6.QtGui import (
    QBrush,
    QColor,
    QCursor,
    QFont,
    QFontDatabase,
    QFontMetrics,
    QIcon,
    QPainter,
    QPainterPath,
    QPen,
    QPixmap,
    QKeyEvent,
    QResizeEvent,
    QScreen,
)
from PyQt6.QtWidgets import (
    QApplication,
    QButtonGroup,
    QCheckBox,
    QComboBox,
    QDialog,
    QDialogButtonBox,
    QFrame,
    QGridLayout,
    QHBoxLayout,
    QLabel,
    QMenu,
    QMessageBox,
    QPushButton,
    QSpacerItem,
    QSizePolicy,
    QSlider,
    QSpinBox,
    QStackedWidget,
    QToolButton,
    QVBoxLayout,
    QWidget,
    QToolTip,
)

# ---------- 图标 ----------
class IconManager:
    """集中管理浮动工具条的 SVG 图标，方便后续统一换肤。"""
    _icons: Dict[str, str] = {
        "cursor": "PHN2ZyB4bWxucz0naHR0cDovL3d3dy53My5vcmcvMjAwMC9zdmcnIHZpZXdCb3g9JzAgMCAyNCAyNCc+CiAgICA8cGF0aCBmaWxsPScjZjFmM2Y0JyBkPSdNNCAzLjMgMTEuNCAyMWwxLjgtNS44IDYuMy0yLjF6Jy8+CiAgICA8cGF0aCBmaWxsPScjOGFiNGY4JyBkPSdtMTIuNiAxNC40IDQuOCA0LjgtMi4xIDIuMS00LjItNC4yeicvPgo8L3N2Zz4=",
        "shape": "PHN2ZyB4bWxucz0naHR0cDovL3d3dy53My5vcmcvMjAwMC9zdmcnIHZpZXdCb3g9JzAgMCAyNCAyNCc+CiAgICA8cmVjdCB4PSczLjUnIHk9JzMuNScgd2lkdGg9JzknIGhlaWdodD0nOScgcng9JzInIGZpbGw9JyNmMWYzZjQnLz4KICAgIDxjaXJjbGUgY3g9JzE2LjUnIGN5PScxNi41JyByPSc1LjUnIGZpbGw9J25vbmUnIHN0cm9rZT0nI2YxZjNmNCcgc3Ryb2tlLXdpZHRoPScxLjgnLz4KICAgIDxjaXJjbGUgY3g9JzE2LjUnIGN5PScxNi41JyByPSczLjUnIGZpbGw9JyM4YWI0ZjgnIGZpbGwtb3BhY2l0eT0nMC4zNScvPgo8L3N2Zz4=",
        "eraser": "PHN2ZyB4bWxucz0iaHR0cDovL3d3dy53My5vcmcvMjAwMC9zdmciIHZpZXdCb3g9IjAgMCAyNCAyNCI+CiAgPHBhdGggZD0iTTQuNiAxNC4yIDExLjMgNy40YTIgMiAwIDAgMSAyLjggMGwzLjUgMy41YTIgMiAwIDAgMSAwIDIuOGwtNC44IDQuOEg5LjRhMiAyIDAgMCAxLTEuNC0uNmwtMy0zYTIgMiAwIDAgMSAwLTIuOHoiIGZpbGw9IiNmNGE5YjciLz4KICA8cGF0aCBkPSJNOS4yIDE5LjZoNi4xYy42IDAgMS4xLS4yIDEuNS0uNmwxLjctMS43IiBmaWxsPSJub25lIiBzdHJva2U9IiM1ZjYzNjgiIHN0cm9rZS13aWR0aD0iMS42IiBzdHJva2UtbGluZWNhcD0icm91bmQiLz4KICA8cGF0aCBkPSJtNy4yIDEyLjMgNC41IDQuNSIgZmlsbD0ibm9uZSIgc3Ryb2tlPSIjZmZmZmZmIiBzdHJva2Utd2lkdGg9IjEuNiIgc3Rya2UtbGluZWNhcD0icm91bmQiLz4KICA8cGF0aCBkPSJNMy42IDE4LjZoNiIgc3Ryb2tlPSIjNWY2MzY4IiBzdHJva2Utd2lkdGg9IjEuNiIgc3Rya2UtbGluZWNhcD0icm91bmQiLz4KPC9zdmc+",
        "clear_all": "PHN2ZyB4bWxucz0iaHR0cDovL3d3dy53My5vcmcvMjAwMC9zdmciIHZpZXdCb3g9IjAgMCAyNCAyNCI+CiAgPGRlZnM+CiAgICA8bGluZWFyR3JhZGllbnQgaWQ9ImciIHgxPSIwIiB4Mj0iMCIgeTE9IjAiIHkyPSIxIj4KICAgICAgPHN0b3Agb2Zmc2V0PSIwIiBzdG9wLWNvbG9yPSIjOGFiNGY4Ii8+CiAgICAgIDxzdG9wIG9mZnNldD0iMSIgc3RvcC1jb2xvcj0iIzFhNzNlOCIvPgogICAgPC9saW5lYXJHcmFkaWVudD4KICA8L2RlZnM+CiAgPHBhdGggZD0iTTUuNSA4aDEzbC0uOSAxMS4yQTIgMiAwIDAgMSAxNS42IDIxSDguNGEyIDIgMCAwIDEtMS45LTEuOEw1LjUgOHoiIGZpbGw9InVybCgjZykiIHN0cm9rZT0iIzFhNzNlOCIgc3Rya2Utd2lkdGg9IjEuMiIvPgogIDxwYXRoIGQ9Ik05LjUgNS41IDEwLjMgNGgzLjRsLjggMS41aDQuNSIgZmlsbD0ibm9uZSIgc3Rya2U9IiM1ZjYzNjgiIHN0cm9rZS13aWR0aD0iMS42IiBzdHJva2UtbGluZWNhcD0icm91bmQiIHN0cm9rZS1saW5lam9pbj0icm91bmQiLz4KICA8cGF0aCBkPSJNNSA1LjVoNCIgc3Ryb2tlPSIjNWY2MzY4IiBzdHJva2Utd2lkdGg9IjEuNiIgc3Rya2UtbGluZWNhcD0icm91bmQiLz4KICA8cGF0aCBkPSJNMTAgMTEuMnY2LjFNMTQgMTEuMnY2LjEiIHN0cm9rZT0iI2ZmZmZmZiIgc3Rya2Utd2lkdGg9IjEuNCIgc3Rya2UtbGluZWNhcD0icm91bmQiLz4KICA8cGF0aCBkPSJNOC4yIDExLjJ2Ni4xIiBzdHJva2U9IiMzYjc4ZTciIHN0cm9rZS13aWR0aD0iMS40IiBzdHJva2UtbGluZWNhcD0icm91bmQiIG9wYWNpdHk9Ii43Ii8+CiAgPHBhdGggZD0iTTE1LjggMTEuMnY2LjEiIHN0cm9rZT0iIzNiNzhlNyIgc3Rya2Utd2lkdGg9IjEuNCIgc3Rya2UtbGluZWNhcD0icm91bmQiIG9wYWNpdHk9Ii43Ii8+CiAgPHBhdGggZD0iTTYuMiAzLjYgNy40IDIuNCIgc3Ryb2tlPSIjZmJiYzA0IiBzdHJva2Utd2lkdGg9IjEuNCIgc3Rya2UtbGluZWNhcD0icm91bmQiLz4KICA8cGF0aCBkPSJtMTguNCAzLjQgMS40LTEuNCIgc3Rya2U9IiMzNGE4NTMiIHN0cm9rZS13aWR0aD0iMS40IiBzdHJva2UtbGluZWNhcD0icm91bmQiLz4KPC9zdmc+",
        "settings": "PHN2ZyB4bWxucz0naHR0cDovL3d3dy53My5vcmcvMjAwMC9zdmcnIHZpZXdCb3g9JzAgMCAyNCAyNCc+CiAgICA8Y2lyY2xlIGN4PScxMicgY3k9JzEyJyByPSczLjUnIGZpbGw9JyM4YWI0ZjgnLz4KICAgIDxwYXRoIGZpbGw9J25vbmUnIHN0cm9rZT0nI2YxZjNmNCcgc3Ryb2tlLXdpZHRoPScxLjYnIHN0cm9rZS1saW5lY2FwPSdyb3VuZCcgc3Ryb2tlLWxpbmVqb2luPSdyb3VuZCcKICAgICAgICBkPSdNMTIgNC41VjIuOG0wIDE4LjR2LTEuN203LjEtNy41SDIwbS0xOCAwaDEuNk0xNy42IDZsMS4yLTEuMk01LjIgMTguNCA2LjQgMTcuMk02LjQgNiA1LjIgNC44bTEzLjYgMTMuNi0xLjItMS4yJy8+Cjwvc3ZnPg==",
        "whiteboard": "PHN2ZyB4bWxucz0naHR0cDovL3d3dy53My5vcmcvMjAwMC9zdmcnIHZpZXdCb3g9JzAgMCAyNCAyNCc+CiAgICA8cmVjdCB4PSczJyB5PSc0JyB3aWR0aD0nMTgnIGhlaWdodD0nMTInIHJ4PScyJyByeT0nMicgZmlsbD0nI2YxZjNmNCcgZmlsbC1vcGFjaXR5PScwLjEyJyBzdHJva2U9JyNmMWYzZjQnIHN0cm9rZS13aWR0aD0nMS42Jy8+CiAgICA8cGF0aCBkPSdtNyAxOCA1LTUgNSA1JyBmaWxsPSdub25lJyBzdHJva2U9JyM4YWI0ZjgnIHN0cm9rZS13aWR0aD0nMS44JyBzdHJva2UtbGluZWNhcD0ncm91bmQnIHN0cm9rZS1saW5lam9pbj0ncm91bmQnLz4KICAgIDxwYXRoIGQ9J004IDloOG0tOCAzaDUnIHN0cm9rZT0nI2YxZjNmNCcgc3Ryb2tlLXdpZHRoPScxLjYnIHN0cm9rZS1saW5lY2FwPSdyb3VuZCcvPgo8L3N2Zz4=",
        "undo": "PHN2ZyB4bWxucz0naHR0cDovL3d3dy53My5vcmcvMjAwMC9zdmcnIHZpZXdCb3g9JzAgMCAyNCAyNCc+CiAgPHBhdGggZmlsbD0nI2YxZjNmNCcgZD0nTTguNCA1LjJMMyAxMC42bDUuNCA1LjQgMS40LTEuNC0yLjMtMi4zaDUuNWMzLjIgMCA1LjggMi42IDUuOCA1LjggMCAuNS0uMSAxLS4yIDEuNWwyLjEuNmMuMi0uNy4zLTEuNC4zLTIuMSAwLTQuNC0zLjYtOC04LThINy41bDIuMy0yLjMtMS40LTEuNHonLz4KPC9zdmc+",
    }
    _cache: Dict[str, QIcon] = {}

    @classmethod
    def get_brush_icon(cls, color_hex: str) -> QIcon:
        key = f"brush_{color_hex.lower()}"
        if key in cls._cache:
            return cls._cache[key]
        pixmap = QPixmap(28, 28)
        pixmap.fill(Qt.GlobalColor.transparent)
        painter = QPainter(pixmap)
        painter.setRenderHint(QPainter.RenderHint.Antialiasing)
        brush_color = QColor(color_hex)
        if not brush_color.isValid():
            brush_color = QColor("#999999")
        painter.setBrush(QBrush(brush_color))
        painter.setPen(QPen(QColor(0, 0, 0, 140), 1.4))
        painter.drawEllipse(5, 6, 18, 18)
        painter.setPen(QPen(QColor(255, 255, 255, 230), 3, Qt.PenStyle.SolidLine, Qt.PenCapStyle.RoundCap))
        painter.drawLine(9, 10, 18, 19)
        painter.setPen(QPen(QColor(0, 0, 0, 90), 2, Qt.PenStyle.SolidLine, Qt.PenCapStyle.RoundCap))
        painter.drawLine(10, 9, 19, 18)
        painter.end()
        icon = QIcon(pixmap)
        cls._cache[key] = icon
        return icon

    @classmethod
    def get_icon(cls, name: str) -> QIcon:
        """返回缓存的图标，如果未缓存则即时加载。"""
        if name == "clear":
            name = "clear_all"  # 兼容旧配置
        if name in cls._cache:
            return cls._cache[name]
        data = cls._icons.get(name)
        if not data:
            return QIcon()
        try:
            pixmap = QPixmap()
            pixmap.loadFromData(QByteArray.fromBase64(data.encode("ascii")), "SVG")
            icon = QIcon(pixmap)
            cls._cache[name] = icon
            return icon
        except Exception:
            return QIcon()


# ---------- 可选依赖 ----------
try:
    import pandas as pd
    PANDAS_AVAILABLE = True
except ImportError:
    pd = None
    PANDAS_AVAILABLE = False

try:
    import openpyxl  # noqa: F401
    OPENPYXL_AVAILABLE = True
except ImportError:
    OPENPYXL_AVAILABLE = False

try:
    import pyttsx3
    PYTTSX3_AVAILABLE = True
except ImportError:
    pyttsx3 = None
    PYTTSX3_AVAILABLE = False

try:
    import sounddevice as sd
    import numpy as np
    SOUNDDEVICE_AVAILABLE = True
except ImportError:
    sd = None
    np = None
    SOUNDDEVICE_AVAILABLE = False

if sys.platform == "win32":
    try:
        import winreg
        WINREG_AVAILABLE = True
    except ImportError:
        WINREG_AVAILABLE = False
else:
    WINREG_AVAILABLE = False


# ---------- DPI ----------
def ensure_high_dpi_awareness() -> None:
    if sys.platform != "win32":
        return
    os.environ.setdefault("QT_ENABLE_HIGHDPI_SCALING", "1")
    os.environ.setdefault("QT_SCALE_FACTOR_ROUNDING_POLICY", "PassThrough")
    try:
        ctypes.windll.shcore.SetProcessDpiAwareness(2)
    except Exception:
        try:
            ctypes.windll.user32.SetProcessDPIAware()
        except Exception:
            pass


# ---------- 工具 ----------
def geometry_to_text(widget: QWidget) -> str:
    """以不含边框的尺寸记录窗口几何信息，避免重复放大。"""

    frame = widget.frameGeometry()
    inner = widget.geometry()
    width = inner.width() or frame.width()
    height = inner.height() or frame.height()
    return f"{width}x{height}+{frame.x()}+{frame.y()}"


def apply_geometry_from_text(widget: QWidget, geometry: str) -> None:
    if not geometry:
        return
    parts = geometry.split("+")
    if len(parts) != 3:
        return
    size_part, x_str, y_str = parts
    if "x" not in size_part:
        return
    width_str, height_str = size_part.split("x", 1)
    try:
        width = int(width_str)
        height = int(height_str)
        x = int(x_str)
        y = int(y_str)
    except ValueError:
        return

    base_min_width = getattr(widget, "_base_minimum_width", widget.minimumWidth())
    base_min_height = getattr(widget, "_base_minimum_height", widget.minimumHeight())

    screen = QApplication.screenAt(QPoint(x, y))
    if screen is None:
        try:
            screen = widget.screen() or QApplication.primaryScreen()
        except Exception:
            screen = QApplication.primaryScreen()
    if screen is not None:
        available = screen.availableGeometry()
        max_width = max(base_min_width, 320, int(available.width() * 0.9))
        max_height = max(base_min_height, 240, int(available.height() * 0.9))
        width = max(base_min_width, min(width, max_width))
        height = max(base_min_height, min(height, max_height))
        x = max(available.left(), min(x, available.right() - width))
        y = max(available.top(), min(y, available.bottom() - height))
    target_width = max(base_min_width, max(160, width))
    target_height = max(base_min_height, max(120, height))
    widget.resize(target_width, target_height)
    widget.move(x, y)


def ensure_widget_within_screen(widget: QWidget) -> None:
    screen = None
    try:
        screen = widget.screen()
    except Exception:
        screen = None
    if screen is None:
        screen = QApplication.primaryScreen()
    if screen is None:
        return
    base_min_width = getattr(widget, "_base_minimum_width", widget.minimumWidth())
    base_min_height = getattr(widget, "_base_minimum_height", widget.minimumHeight())

    available = screen.availableGeometry()
    geom = widget.frameGeometry()
    width = widget.width() or geom.width() or widget.sizeHint().width()
    height = widget.height() or geom.height() or widget.sizeHint().height()
    max_width = min(available.width(), max(base_min_width, int(available.width() * 0.9)))
    max_height = min(available.height(), max(base_min_height, int(available.height() * 0.9)))
    width = max(base_min_width, min(width, max_width))
    height = max(base_min_height, min(height, max_height))
    left_limit = available.x()
    top_limit = available.y()
    right_limit = max(left_limit, available.x() + available.width() - width)
    bottom_limit = max(top_limit, available.y() + available.height() - height)
    x = geom.x() if geom.width() else widget.x()
    y = geom.y() if geom.height() else widget.y()
    x = max(left_limit, min(x, right_limit))
    y = max(top_limit, min(y, bottom_limit))
    widget.resize(width, height)
    widget.move(x, y)


def str_to_bool(value: str, default: bool = False) -> bool:
    if isinstance(value, str):
        return value.strip().lower() in {"1", "true", "yes", "on"}
    return default


def bool_to_str(value: bool) -> str:
    return "True" if value else "False"


class QuietInfoPopup(QWidget):
    """提供一个静音的小型提示窗口，避免系统提示音干扰课堂。"""

    _active_popups: List["QuietInfoPopup"] = []

    def __init__(self, parent: Optional[QWidget], text: str, title: str) -> None:
        flags = (
            Qt.WindowType.Tool
            | Qt.WindowType.WindowTitleHint
            | Qt.WindowType.WindowCloseButtonHint
            | Qt.WindowType.CustomizeWindowHint
        )
        super().__init__(parent, flags)
        self.setWindowTitle(title)
        self.setAttribute(Qt.WidgetAttribute.WA_DeleteOnClose, True)
        self.setWindowModality(Qt.WindowModality.ApplicationModal)
        self.setMinimumWidth(240)

        layout = QVBoxLayout(self)
        layout.setContentsMargins(18, 18, 18, 12)
        layout.setSpacing(12)

        self.message_label = QLabel(text, self)
        self.message_label.setWordWrap(True)
        self.message_label.setAlignment(Qt.AlignmentFlag.AlignLeft | Qt.AlignmentFlag.AlignTop)
        layout.addWidget(self.message_label)

        button_row = QHBoxLayout()
        button_row.addStretch(1)
        self.ok_button = QPushButton("确定", self)
        self.ok_button.setCursor(Qt.CursorShape.PointingHandCursor)
        self.ok_button.setDefault(True)
        self.ok_button.clicked.connect(self.close)
        button_row.addWidget(self.ok_button)
        layout.addLayout(button_row)

        QuietInfoPopup._active_popups.append(self)
        self.destroyed.connect(self._cleanup)

    def showEvent(self, event) -> None:  # type: ignore[override]
        super().showEvent(event)
        self.adjustSize()
        self._relocate()
        self.activateWindow()
        self.ok_button.setFocus(Qt.FocusReason.ActiveWindowFocusReason)

    def _relocate(self) -> None:
        target_rect: Optional[QRect] = None
        parent = self.parentWidget()
        if parent and parent.isVisible():
            target_rect = parent.frameGeometry()
        else:
            screen = QApplication.primaryScreen()
            if screen:
                target_rect = screen.availableGeometry()
        if not target_rect:
            return
        geo = self.frameGeometry()
        geo.moveCenter(target_rect.center())
        self.move(geo.topLeft())

    def _cleanup(self, *_args) -> None:
        try:
            QuietInfoPopup._active_popups.remove(self)
        except ValueError:
            pass


def show_quiet_information(parent: Optional[QWidget], text: str, title: str = "提示") -> None:
    popup = QuietInfoPopup(parent, text, title)
    popup.show()


# ---------- 配置 ----------
class SettingsManager:
    """负责读取/写入配置文件的轻量封装。"""

    def __init__(self, filename: str = "settings.ini") -> None:
        self.filename = filename
        self.config = configparser.ConfigParser()
        self.defaults: Dict[str, Dict[str, str]] = {
            "Launcher": {
                "x": "120",
                "y": "120",
                "minimized": "False",
                "bubble_x": "120",
                "bubble_y": "120",
            },
            "Startup": {"autostart_enabled": "False"},
            "RollCallTimer": {
                "geometry": "480x280+180+180",
                "show_id": "True",
                "show_name": "True",
                "speech_enabled": "False",
                "speech_voice_id": "",
                "current_group": "全部",
                "timer_countdown_minutes": "5",
                "timer_countdown_seconds": "0",
                "timer_sound_enabled": "True",
                "mode": "roll_call",
                "timer_mode": "countdown",
                "timer_seconds_left": "300",
                "timer_stopwatch_seconds": "0",
                "timer_running": "False",
                "id_font_size": "48",
                "name_font_size": "60",
                "timer_font_size": "56",
            },
            "Paint": {"x": "260", "y": "260", "brush_size": "12", "brush_color": "#ff0000"},
        }

    def get_defaults(self) -> Dict[str, Dict[str, str]]:
        return {section: values.copy() for section, values in self.defaults.items()}

    def load_settings(self) -> Dict[str, Dict[str, str]]:
        settings = self.get_defaults()
        if not os.path.exists(self.filename):
            return settings
        try:
            self.config.read(self.filename, encoding="utf-8")
            for section in self.config.sections():
                if section not in settings:
                    settings[section] = {}
                for key, value in self.config.items(section):
                    settings[section][key] = value
        except configparser.Error:
            return self.get_defaults()
        return settings

    def save_settings(self, settings: Dict[str, Dict[str, str]]) -> None:
        config = configparser.ConfigParser()
        for section, options in settings.items():
            config[section] = {key: str(value) for key, value in options.items()}
        try:
            with open(self.filename, "w", encoding="utf-8") as handle:
                config.write(handle)
        except IOError:
            print(f"无法写入配置文件: {self.filename}")

    def clear_roll_call_history(self) -> None:
        """清空点名相关的历史记录，保证新启动时重新开始。"""

        settings = self.load_settings()
        section = settings.get("RollCallTimer", {})
        removed = False
        for key in ("group_remaining", "group_last", "global_drawn"):
            if key in section:
                section.pop(key, None)
                removed = True
        if removed:
            settings["RollCallTimer"] = section
            self.save_settings(settings)


# ---------- 自绘置顶 ToolTip ----------
class TipWindow(QWidget):
    """一个轻量的自绘 ToolTip，确保位于所有置顶窗之上。"""
    def __init__(self) -> None:
        super().__init__(None, Qt.WindowType.Tool | Qt.WindowType.FramelessWindowHint | Qt.WindowType.WindowStaysOnTopHint)
        self.setAttribute(Qt.WidgetAttribute.WA_TransparentForMouseEvents, True)
        self.setAttribute(Qt.WidgetAttribute.WA_ShowWithoutActivating, True)
        self.setStyleSheet(
            """
            QLabel {
                color: #f1f3f4;
                background: rgba(32, 33, 36, 230);
                border: 1px solid rgba(255, 255, 255, 45);
                border-radius: 6px;
                padding: 4px 8px;
                font-size: 12px;
            }
            """
        )
        self._label = QLabel("", self)
        self._label.setAlignment(Qt.AlignmentFlag.AlignLeft | Qt.AlignmentFlag.AlignVCenter)
        self._hide_timer = QTimer(self); self._hide_timer.setSingleShot(True); self._hide_timer.timeout.connect(self.hide)

    def show_tip(self, text: str, pos: QPoint, duration_ms: int = 2500) -> None:
        self._label.setText(text or "")
        self._label.adjustSize()
        self.resize(self._label.size())
        self.move(pos + QPoint(12, 16))
        self.show()
        self.raise_()
        self._hide_timer.start(duration_ms)

    def hide_tip(self) -> None:
        self._hide_timer.stop()
        self.hide()


# ---------- 对话框 ----------
class PenSettingsDialog(QDialog):
    """画笔粗细与颜色选择对话框。"""
    COLORS = {
        "#FFFF00": "黄",
        "#FFA500": "橙",
        "#24B47E": "绿",
        "#800080": "紫",
        "#FFFFFF": "白",
    }

    def __init__(self, parent: Optional[QWidget] = None, initial_size: int = 12, initial_color: str = "#FF0000") -> None:
        super().__init__(parent)
        self.setWindowTitle("画笔设置")
        self.setWindowFlag(Qt.WindowType.WindowStaysOnTopHint, True)
        self.pen_color = QColor(initial_color)

        layout = QVBoxLayout(self)
        layout.setContentsMargins(8, 8, 8, 8)
        layout.setSpacing(6)

        size_layout = QHBoxLayout()
        size_label = QLabel("粗细:")
        self.size_slider = QSlider(Qt.Orientation.Horizontal)
        self.size_slider.setRange(2, 40)
        self.size_slider.setValue(int(initial_size))
        self.size_slider.setMinimumWidth(120)
        self.size_value = QLabel(str(initial_size))
        self.size_slider.valueChanged.connect(lambda value: self.size_value.setText(str(value)))

        size_layout.addWidget(size_label)
        size_layout.addWidget(self.size_slider, 1)
        size_layout.addWidget(self.size_value)
        layout.addLayout(size_layout)

        layout.addWidget(QLabel("颜色:"))
        color_layout = QGridLayout()
        color_layout.setContentsMargins(0, 0, 0, 0)
        color_layout.setSpacing(6)
        for index, (color_hex, name) in enumerate(self.COLORS.items()):
            button = QPushButton()
            button.setFixedSize(24, 24)
            button.setCursor(Qt.CursorShape.PointingHandCursor)
            button.setStyleSheet(
                f"background-color: {color_hex}; border: 1px solid rgba(0, 0, 0, 60); border-radius: 12px;"
            )
            button.setToolTip(name)
            button.clicked.connect(lambda _checked, c=color_hex: self._select_color(c))
            color_layout.addWidget(button, index // 3, index % 3)
        layout.addLayout(color_layout)

        buttons = QDialogButtonBox(QDialogButtonBox.StandardButton.Ok | QDialogButtonBox.StandardButton.Cancel)
        buttons.accepted.connect(self.accept)
        buttons.rejected.connect(self.reject)
        layout.addWidget(buttons)

        self.setFixedSize(self.sizeHint())

    def _select_color(self, color_hex: str) -> None:
        self.pen_color = QColor(color_hex)

    def get_settings(self) -> tuple[int, QColor]:
        return self.size_slider.value(), self.pen_color


class ShapeSettingsDialog(QDialog):
    """图形工具的快捷选择窗口。"""
    SHAPES = {"line": "直线", "dashed_line": "虚线", "rect": "矩形", "circle": "圆形"}

    def __init__(self, parent: Optional[QWidget] = None) -> None:
        super().__init__(parent)
        self.setWindowTitle("选择图形")
        self.setWindowFlag(Qt.WindowType.WindowStaysOnTopHint, True)
        self.selected_shape: Optional[str] = None

        layout = QGridLayout(self)
        layout.setContentsMargins(10, 10, 10, 10)
        layout.setHorizontalSpacing(6)
        layout.setVerticalSpacing(6)

        for index, (shape_key, name) in enumerate(self.SHAPES.items()):
            button = QPushButton(name)
            button.setCursor(Qt.CursorShape.PointingHandCursor)
            button.setFixedWidth(68)
            button.clicked.connect(lambda _checked, key=shape_key: self._select_shape(key))
            layout.addWidget(button, index // 2, index % 2)

        self.setFixedSize(self.sizeHint())

    def _select_shape(self, shape: str) -> None:
        self.selected_shape = shape
        self.accept()

    def get_shape(self) -> Optional[str]:
        return self.selected_shape


class BoardColorDialog(QDialog):
    """白板背景颜色选择对话框。"""
    COLORS = {"#FFFFFF": "白板", "#000000": "黑板", "#0E4020": "绿板"}

    def __init__(self, parent: Optional[QWidget] = None) -> None:
        super().__init__(parent)
        self.setWindowTitle("选择颜色")
        self.setWindowFlag(Qt.WindowType.WindowStaysOnTopHint, True)
        self.selected_color: Optional[QColor] = None

        layout = QHBoxLayout(self)
        layout.setContentsMargins(10, 10, 10, 10)
        layout.setSpacing(6)

        for color_hex, name in self.COLORS.items():
            button = QPushButton(name)
            button.setCursor(Qt.CursorShape.PointingHandCursor)
            button.setFixedSize(72, 28)
            button.clicked.connect(lambda _checked, c=color_hex: self._select_color(c))
            layout.addWidget(button)

        self.setFixedSize(self.sizeHint())

    def _select_color(self, color_hex: str) -> None:
        self.selected_color = QColor(color_hex)
        self.accept()

    def get_color(self) -> Optional[QColor]:
        return self.selected_color


# ---------- 标题栏 ----------
class TitleBar(QWidget):
    """浮动工具条的标题栏，负责拖拽移动。"""

    def __init__(self, toolbar: "FloatingToolbar") -> None:
        super().__init__(toolbar)
        self.toolbar = toolbar
        self._dragging = False
        self._drag_offset = QPoint()
        self.setCursor(Qt.CursorShape.OpenHandCursor)

        self.setAutoFillBackground(True)
        palette = self.palette()
        palette.setColor(self.backgroundRole(), QColor(36, 37, 41, 235))
        self.setPalette(palette)
        self.setFixedHeight(22)

        layout = QHBoxLayout(self)
        layout.setContentsMargins(6, 0, 6, 0)
        title = QLabel("屏幕画笔")
        font = title.font()
        font.setBold(True)
        title.setFont(font)
        title.setStyleSheet("color: #f1f3f4; font-size: 10.5px;")
        layout.addWidget(title)
        layout.addStretch()

    def mousePressEvent(self, event) -> None:
        if event.button() == Qt.MouseButton.LeftButton:
            self._dragging = True
            self._drag_offset = event.globalPosition().toPoint() - self.toolbar.pos()
            self.setCursor(Qt.CursorShape.ClosedHandCursor)
            event.accept()
        super().mousePressEvent(event)

    def mouseMoveEvent(self, event) -> None:
        if self._dragging:
            self.toolbar.move(event.globalPosition().toPoint() - self._drag_offset)
            event.accept()
        super().mouseMoveEvent(event)

    def mouseReleaseEvent(self, event) -> None:
        if self._dragging:
            self.toolbar.overlay.save_window_position()
        self._dragging = False
        self.setCursor(Qt.CursorShape.OpenHandCursor)
        try:
            self.toolbar.overlay.raise_toolbar()
        except Exception:
            pass
        event.accept()
        super().mouseReleaseEvent(event)


# ---------- 浮动工具条（画笔/白板） ----------
class FloatingToolbar(QWidget):
    """悬浮工具条：提供画笔、图形、白板等常用按钮。"""

    def __init__(self, overlay: "OverlayWindow", settings_manager: SettingsManager) -> None:
        super().__init__(
            None,
            Qt.WindowType.Tool | Qt.WindowType.FramelessWindowHint | Qt.WindowType.WindowStaysOnTopHint,
        )
        self.overlay = overlay
        self.settings_manager = settings_manager
        self.setAttribute(Qt.WidgetAttribute.WA_TranslucentBackground)
        self.setAttribute(Qt.WidgetAttribute.WA_AlwaysShowToolTips, True)
        self.setWindowFlag(Qt.WindowType.WindowDoesNotAcceptFocus, True)
        self._tip = TipWindow()
        self._build_ui()

        settings = self.settings_manager.load_settings().get("Paint", {})
        self.move(int(settings.get("x", "260")), int(settings.get("y", "260")))
        self.adjustSize()
        self.setFixedSize(self.sizeHint())

    def _build_ui(self) -> None:
        self.setStyleSheet(
            """
            #container {
                background-color: rgba(28, 29, 32, 235);
                border-radius: 10px;
                border: 1px solid rgba(255, 255, 255, 45);
            }
            QPushButton {
                color: #f1f3f4;
                background: rgba(60, 64, 67, 240);
                border: 1px solid rgba(255, 255, 255, 45);
                border-radius: 6px;
                padding: 3px;
                min-width: 28px;
                min-height: 28px;
            }
            QPushButton:hover {
                background: rgba(138, 180, 248, 245);
                border-color: rgba(138, 180, 248, 255);
                color: #202124;
            }
            QPushButton:checked {
                background: rgba(138, 180, 248, 255);
                color: #202124;
            }
            QPushButton#eraserButton {
                background: rgba(241, 243, 244, 235);
                color: #3c4043;
                border-color: rgba(138, 180, 248, 170);
            }
            QPushButton#eraserButton:hover,
            QPushButton#eraserButton:checked {
                background: rgba(202, 225, 255, 255);
                border-color: #1a73e8;
                color: #174ea6;
            }
            QPushButton#clearButton {
                background: rgba(255, 236, 232, 240);
                color: #a03a1e;
                border-color: rgba(255, 173, 153, 230);
            }
            QPushButton#clearButton:hover,
            QPushButton#clearButton:checked {
                background: rgba(255, 210, 204, 255);
                border-color: rgba(255, 138, 101, 255);
                color: #5f2121;
            }
            #whiteboardButtonActive {
                background: rgba(255, 214, 102, 240);
                border-color: rgba(251, 188, 5, 255);
                color: #202124;
            }
            """
        )

        root = QVBoxLayout(self)
        root.setContentsMargins(0, 0, 0, 0)
        container = QWidget(self)
        container.setObjectName("container")
        root.addWidget(container)

        layout = QVBoxLayout(container)
        layout.setContentsMargins(6, 5, 6, 6)
        layout.setSpacing(5)
        self.title_bar = TitleBar(self)
        layout.addWidget(self.title_bar)

        button_row = QHBoxLayout()
        button_row.setContentsMargins(0, 0, 0, 0)
        button_row.setSpacing(3)

        self.btn_cursor = QPushButton(IconManager.get_icon("cursor"), "")
        self.brush_color_buttons: Dict[str, QPushButton] = {}
        brush_configs = [
            ("#000000", "黑色画笔"),
            ("#FF0000", "红色画笔"),
            ("#1E90FF", "蓝色画笔"),
        ]  # 预设的高频画笔颜色
        brush_buttons = []
        for color_hex, name in brush_configs:
            button = QPushButton(IconManager.get_brush_icon(color_hex), "")
            button.setToolTip(name)
            self.brush_color_buttons[color_hex.lower()] = button
            brush_buttons.append(button)
        self.btn_shape = QPushButton(IconManager.get_icon("shape"), "")
        self.btn_undo = QPushButton(IconManager.get_icon("undo"), "")
        self.btn_eraser = QPushButton(IconManager.get_icon("eraser"), "")
        self.btn_eraser.setObjectName("eraserButton")
        self.btn_clear_all = QPushButton(IconManager.get_icon("clear_all"), "")
        self.btn_clear_all.setObjectName("clearButton")
        self.btn_whiteboard = QPushButton(IconManager.get_icon("whiteboard"), "")
        self.btn_settings = QPushButton(IconManager.get_icon("settings"), "")

        buttons = (
            [self.btn_cursor]
            + brush_buttons
            + [
                self.btn_shape,
                self.btn_undo,
                self.btn_eraser,
                self.btn_clear_all,
                self.btn_whiteboard,
                self.btn_settings,
            ]
        )
        for btn in buttons:
            btn.setIconSize(QSize(18, 18))
            btn.setCursor(Qt.CursorShape.PointingHandCursor)
            btn.setFocusPolicy(Qt.FocusPolicy.NoFocus)
            button_row.addWidget(btn)
        layout.addLayout(button_row)

        tooltip_text = {
            self.btn_cursor: "光标",
            self.btn_shape: "图形",
            self.btn_undo: "撤销",
            self.btn_eraser: "橡皮（再次点击恢复画笔）",
            self.btn_clear_all: "清除（并恢复画笔）",
            self.btn_whiteboard: "白板（单击开关 / 双击换色）",
            self.btn_settings: "画笔设置",
        }
        for button in brush_buttons:
            tooltip_text[button] = button.toolTip() or "画笔"
        for btn, tip_text in tooltip_text.items():
            btn.setToolTip(tip_text)
            btn.installEventFilter(self)

        self.tool_buttons = QButtonGroup(self)
        for btn in (self.btn_cursor, *brush_buttons, self.btn_shape, self.btn_eraser):
            btn.setCheckable(True)
            self.tool_buttons.addButton(btn)
        self.tool_buttons.setExclusive(True)

        self.btn_cursor.clicked.connect(lambda: self.overlay.set_mode("cursor"))
        for color_hex, button in zip([c for c, _ in brush_configs], brush_buttons):
            button.clicked.connect(lambda _checked, c=color_hex: self.overlay.use_brush_color(c))
        self.btn_shape.clicked.connect(self._select_shape)
        self.btn_undo.clicked.connect(self.overlay.undo_last_action)
        self.btn_eraser.clicked.connect(self.overlay.toggle_eraser_mode)
        self.btn_clear_all.clicked.connect(self.overlay.clear_all)
        self.btn_settings.clicked.connect(self.overlay.open_pen_settings)
        self.btn_whiteboard.clicked.connect(self._handle_whiteboard_click)

        self._wb_click_timer = QTimer(self)
        self._wb_click_timer.setInterval(QApplication.instance().doubleClickInterval())
        self._wb_click_timer.setSingleShot(True)
        # 使用单次定时器来区分白板按钮的单击与双击行为
        self._wb_click_timer.timeout.connect(self.overlay.toggle_whiteboard)

        self.btn_undo.setEnabled(False)

        for widget in (self, container, self.title_bar):
            widget.installEventFilter(self)

    def update_tool_states(self, mode: str, pen_color: QColor) -> None:
        color_key = pen_color.name().lower()
        for hex_key, button in self.brush_color_buttons.items():
            prev = button.blockSignals(True)
            button.setChecked(mode == "brush" and hex_key == color_key)
            button.blockSignals(prev)
        for tool, button in (
            ("cursor", self.btn_cursor),
            ("shape", self.btn_shape),
            ("eraser", self.btn_eraser),
        ):
            prev = button.blockSignals(True)
            button.setChecked(mode == tool)
            button.blockSignals(prev)
        if mode == "brush" and color_key not in self.brush_color_buttons:
            for button in (self.btn_cursor, self.btn_shape, self.btn_eraser):
                prev = button.blockSignals(True)
                button.setChecked(False)
                button.blockSignals(prev)

    def update_undo_state(self, enabled: bool) -> None:
        self.btn_undo.setEnabled(enabled)

    def eventFilter(self, obj, event):
        event_type = event.type()
        if isinstance(obj, QPushButton) and event_type == QEvent.Type.ToolTip:
            try:
                self.overlay.raise_toolbar()
            except Exception:
                pass
            self._tip.show_tip(obj.toolTip(), QCursor.pos())
            return True
        if event_type in (
            QEvent.Type.Leave,
            QEvent.Type.MouseButtonPress,
            QEvent.Type.MouseButtonDblClick,
        ):
            self._tip.hide_tip()
        return super().eventFilter(obj, event)

    def _select_shape(self) -> None:
        dialog = ShapeSettingsDialog(self)
        if dialog.exec():
            shape = dialog.get_shape()
            if shape:
                self.overlay.set_mode("shape", shape_type=shape)
        else:
            self.overlay.update_toolbar_state()

    def _handle_whiteboard_click(self) -> None:
        if self._wb_click_timer.isActive():
            self._wb_click_timer.stop()
            self.overlay.open_board_color_dialog()
        else:
            self._wb_click_timer.start()

    def update_whiteboard_button_state(self, active: bool) -> None:
        self.btn_whiteboard.setObjectName("whiteboardButtonActive" if active else "")
        self.style().polish(self.btn_whiteboard)

    def enterEvent(self, event) -> None:
        self.overlay.raise_toolbar()
        super().enterEvent(event)


# ---------- 叠加层（画笔/白板） ----------
class OverlayWindow(QWidget):
    def __init__(self, settings_manager: SettingsManager) -> None:
        super().__init__(None, Qt.WindowType.FramelessWindowHint | Qt.WindowType.WindowStaysOnTopHint)
        self.setAttribute(Qt.WidgetAttribute.WA_TranslucentBackground)
        self.settings_manager = settings_manager
        s = self.settings_manager.load_settings().get("Paint", {})
        self.pen_size = int(s.get("brush_size", "12"))
        self.pen_color = QColor(s.get("brush_color", "#ff0000"))
        self.mode = "brush"
        self.current_shape: Optional[str] = None
        self.shape_start_point: Optional[QPoint] = None
        self.drawing = False
        self.last_point = QPointF(); self.prev_point = QPointF()
        self.last_width = float(self.pen_size); self.last_time = time.time()
        self._last_brush_color = QColor(self.pen_color)
        self._last_brush_size = max(1, self.pen_size)
<<<<<<< HEAD
        self._last_draw_mode = "brush"
        self._last_shape_type: Optional[str] = None
        self._restoring_tool = False
=======
>>>>>>> 440b5865
        self._eraser_last_point: Optional[QPoint] = None
        self.whiteboard_active = False
        self.whiteboard_color = QColor(0, 0, 0, 0); self.last_board_color = QColor("#ffffff")
        self.cursor_pixmap = QPixmap()
        self.setFocusPolicy(Qt.FocusPolicy.StrongFocus)
        self.setMouseTracking(True)

        self._build_scene()
        self.history: List[QPixmap] = []
        self._history_limit = 30
        self.toolbar = FloatingToolbar(self, self.settings_manager)
        self.set_mode("brush", initial=True)
        self.toolbar.update_undo_state(False)

    def raise_toolbar(self) -> None:
        if getattr(self, "toolbar", None) is not None:
            self.toolbar.show()
            self.toolbar.raise_()

    def _build_scene(self) -> None:
        virtual = QRect()
        for screen in QApplication.screens():
            virtual = virtual.united(screen.geometry())
        self.setGeometry(virtual)
        self.canvas = QPixmap(self.size()); self.canvas.fill(Qt.GlobalColor.transparent)
        self.temp_canvas = QPixmap(self.size()); self.temp_canvas.fill(Qt.GlobalColor.transparent)

    def show_overlay(self) -> None:
        self.show(); self.toolbar.show(); self.raise_toolbar()
        self.set_mode(self.mode, self.current_shape)

    def hide_overlay(self) -> None:
        self.hide(); self.toolbar.hide()
        self.save_settings(); self.save_window_position()

    def open_pen_settings(self) -> None:
        pm, ps = self.mode, self.current_shape
        d = PenSettingsDialog(self.toolbar, self.pen_size, self.pen_color.name())
        if d.exec():
            self.pen_size, self.pen_color = d.get_settings()
            self.update_cursor()
        self.set_mode(pm, ps)
        self.raise_toolbar()

    def open_board_color_dialog(self) -> None:
        d = BoardColorDialog(self.toolbar)
        if d.exec():
            c = d.get_color()
            if c:
                self.last_board_color = c
                self.whiteboard_color = c
                self.whiteboard_active = True
                self.toolbar.update_whiteboard_button_state(True)
                self._update_visibility_for_mode(initial=False)
                self.raise_toolbar()
                self.update()

    def toggle_whiteboard(self) -> None:
        self.whiteboard_active = not self.whiteboard_active
        self.whiteboard_color = self.last_board_color if self.whiteboard_active else QColor(0, 0, 0, 0)
        self._update_visibility_for_mode(initial=False)
        self.raise_toolbar()
        self.toolbar.update_whiteboard_button_state(self.whiteboard_active)
        self.update()

    def set_mode(self, mode: str, shape_type: Optional[str] = None, *, initial: bool = False) -> None:
        prev_mode = getattr(self, "mode", None)
        self.mode = mode
        if shape_type is not None or mode != "shape":
            self.current_shape = shape_type
        if mode != "shape":
            self.shape_start_point = None
        if self.mode != "eraser":
            self._eraser_last_point = None
<<<<<<< HEAD
        if self.mode in {"brush", "shape"} and not self._restoring_tool:
            self._update_last_tool_snapshot()
=======
        if self.mode == "brush" and (not initial or prev_mode != "brush"):
            self._remember_brush_state()
>>>>>>> 440b5865
        self._update_visibility_for_mode(initial=initial)
        if not initial:
            self.raise_toolbar()
        self.update_toolbar_state()
        self.update_cursor()

    def update_toolbar_state(self) -> None:
        if not getattr(self, 'toolbar', None):
            return
        self.toolbar.update_tool_states(self.mode, self.pen_color)

<<<<<<< HEAD
    def _update_last_tool_snapshot(self) -> None:
=======
    def _remember_brush_state(self) -> None:
>>>>>>> 440b5865
        if self.pen_color.isValid():
            self._last_brush_color = QColor(self.pen_color)
        if self.pen_size > 0:
            self._last_brush_size = max(1, int(self.pen_size))
<<<<<<< HEAD
        if self.mode in {"brush", "shape"}:
            self._last_draw_mode = self.mode
            if self.mode == "shape":
                self._last_shape_type = self.current_shape

    def _restore_last_tool(self) -> None:
=======

    def _restore_brush_mode(self) -> None:
>>>>>>> 440b5865
        if isinstance(self._last_brush_color, QColor) and self._last_brush_color.isValid():
            self.pen_color = QColor(self._last_brush_color)
        if isinstance(self._last_brush_size, int) and self._last_brush_size > 0:
            self.pen_size = max(1, int(self._last_brush_size))
<<<<<<< HEAD
        target_mode = self._last_draw_mode if self._last_draw_mode in {"brush", "shape"} else "brush"
        target_shape = self._last_shape_type if target_mode == "shape" else None
        self._restoring_tool = True
        try:
            self.set_mode(target_mode, shape_type=target_shape)
        finally:
            self._restoring_tool = False
        self._update_last_tool_snapshot()
=======
        self.set_mode("brush")
>>>>>>> 440b5865

    def toggle_eraser_mode(self) -> None:
        """切换橡皮模式；再次点击会恢复上一次的画笔配置。"""
        if self.mode == "eraser":
<<<<<<< HEAD
            self._restore_last_tool()
        else:
            self._update_last_tool_snapshot()
=======
            self._restore_brush_mode()
        else:
            self._remember_brush_state()
>>>>>>> 440b5865
            self.set_mode("eraser")

    def update_cursor(self) -> None:
        if self.mode == "cursor":
            self.setCursor(Qt.CursorShape.ArrowCursor); return
        if self.mode == "shape":
            self.setCursor(Qt.CursorShape.CrossCursor); return
        d = max(10, int(self.pen_size * (3.2 if self.mode == "eraser" else 2.2)))
        self.cursor_pixmap = QPixmap(d, d); self.cursor_pixmap.fill(Qt.GlobalColor.transparent)
        p = QPainter(self.cursor_pixmap); p.setRenderHint(QPainter.RenderHint.Antialiasing)
        if self.mode == "eraser":
            p.setBrush(QBrush(Qt.GlobalColor.white)); p.setPen(QPen(QColor("#555"), 2))
        else:
            p.setBrush(QBrush(self.pen_color)); p.setPen(QPen(Qt.GlobalColor.black, 2))
        p.drawEllipse(1, 1, d - 2, d - 2); p.end()
        self.setCursor(QCursor(self.cursor_pixmap, d // 2, d // 2))

    # ---- 系统级穿透 ----
    def _apply_input_passthrough(self, enabled: bool) -> None:
        # 开启后可让鼠标穿透画布，方便回到课件操作
        self.setAttribute(Qt.WidgetAttribute.WA_TransparentForMouseEvents, enabled)
        self.setWindowFlag(Qt.WindowType.WindowTransparentForInput, enabled)
        if self.isVisible():
            super().show()  # 立即生效

    def _update_visibility_for_mode(self, *, initial: bool = False) -> None:
        passthrough = (self.mode == "cursor") and (not self.whiteboard_active)
        self._apply_input_passthrough(passthrough)
        if initial:
            return
        if not passthrough:
            self.show(); self.raise_()
            self.setFocus(Qt.FocusReason.ActiveWindowFocusReason)
        else:
            if not self.isVisible():
                self.show()

    def _push_history(self) -> None:
        if not isinstance(self.canvas, QPixmap):
            return
        self.history.append(self.canvas.copy())
        if len(self.history) > self._history_limit:
            self.history.pop(0)
        self._update_undo_button()

    def _update_undo_button(self) -> None:
        if getattr(self, "toolbar", None):
            self.toolbar.update_undo_state(bool(self.history))

    def clear_all(self) -> None:
        """清除整块画布，同时根据需要恢复画笔模式。"""
<<<<<<< HEAD
        restore_needed = self.mode not in {"brush", "shape"}
=======
        restore_needed = self.mode != "brush"
>>>>>>> 440b5865
        self._push_history()
        self.canvas.fill(Qt.GlobalColor.transparent)
        self.temp_canvas.fill(Qt.GlobalColor.transparent)
        self.update()
        self._eraser_last_point = None
        if restore_needed:
<<<<<<< HEAD
            self._restore_last_tool()
        else:
            if self.mode in {"brush", "shape"}:
                self._update_last_tool_snapshot()
=======
            self._restore_brush_mode()
        else:
>>>>>>> 440b5865
            self.raise_toolbar()
        self._update_undo_button()

    def use_brush_color(self, color_hex: str) -> None:
        """根据传入的十六进制颜色值启用画笔模式。"""
        color = QColor(color_hex)
        if not color.isValid():
            return
        self.pen_color = color
        self.set_mode("brush")

    def undo_last_action(self) -> None:
        if not self.history:
            return
        last = self.history.pop()
        if isinstance(last, QPixmap):
            self.canvas = last
        else:
            self._update_undo_button()
            return
        self.temp_canvas.fill(Qt.GlobalColor.transparent)
        self.drawing = False
        self.update()
        self.raise_toolbar()
        self._update_undo_button()

    def save_settings(self) -> None:
        settings = self.settings_manager.load_settings()
        paint = settings.get("Paint", {})
        paint["brush_size"] = str(self.pen_size)
        paint["brush_color"] = self.pen_color.name()
        settings["Paint"] = paint
        self.settings_manager.save_settings(settings)

    def save_window_position(self) -> None:
        settings = self.settings_manager.load_settings()
        paint = settings.get("Paint", {})
        pos = self.toolbar.pos()
        paint["x"] = str(pos.x()); paint["y"] = str(pos.y())
        settings["Paint"] = paint
        self.settings_manager.save_settings(settings)

    # ---- 画图事件 ----
    def mousePressEvent(self, e) -> None:
        if e.button() == Qt.MouseButton.LeftButton and self.mode != "cursor":
            self._push_history()
            self.drawing = True
            pointf = e.position(); self.last_point = pointf; self.prev_point = pointf
            self.last_width = self.pen_size * 0.4
            self.shape_start_point = e.pos() if self.mode == "shape" else None
            self._eraser_last_point = e.pos() if self.mode == "eraser" else None
            self.raise_toolbar()
            e.accept()
        super().mousePressEvent(e)

    def mouseMoveEvent(self, e) -> None:
        if self.drawing and self.mode != "cursor":
            p = e.pos(); pf = e.position()
            if self.mode == "brush": self._draw_brush_line(pf)
            elif self.mode == "eraser": self._erase_at(p)
            elif self.mode == "shape" and self.current_shape: self._draw_shape_preview(p)
            self.update()
            self.raise_toolbar()
        super().mouseMoveEvent(e)

    def mouseReleaseEvent(self, e) -> None:
        if e.button() == Qt.MouseButton.LeftButton and self.drawing:
            if self.mode == "shape" and self.current_shape: self._draw_shape_final(e.pos())
            self.drawing = False; self.shape_start_point = None; self.update()
            if self.mode == "eraser":
                self._eraser_last_point = None
            self.raise_toolbar()
        super().mouseReleaseEvent(e)

    def keyPressEvent(self, e: QKeyEvent) -> None:
        if e.key() == Qt.Key.Key_Escape:
            self.set_mode("cursor"); return
        super().keyPressEvent(e)

    def _draw_brush_line(self, cur: QPointF) -> None:
        cur = QPointF(cur); self.last_point = QPointF(self.last_point); self.prev_point = QPointF(self.prev_point)
        distance = (cur - self.last_point).manhattanLength()
        speed = distance / max(1.0, self.pen_size)
        speed_factor = 1.0 - min(1.0, speed)
        delta_prev = self.last_point - self.prev_point; delta_current = cur - self.last_point
        angle = abs(delta_prev.x() * delta_current.y() - delta_prev.y() * delta_current.x())
        angle_factor = min(1.0, angle / (self.pen_size * 20.0))
        elapsed = time.time() - self.last_time; self.last_time = time.time()
        pressure = min(1.0, elapsed * 5.0)
        target_w = self.pen_size * (0.35 + 0.55 * speed_factor + 0.35 * angle_factor) * (1.0 + 0.4 * pressure)
        cur_w = self.last_width * 0.65 + target_w * 0.35
        mid = (self.last_point + cur) / 2.0

        path = QPainterPath(); path.moveTo(self.prev_point); path.quadTo(self.last_point, mid)
        p = QPainter(self.canvas); p.setRenderHint(QPainter.RenderHint.Antialiasing)
        fade = QColor(self.pen_color); fade.setAlpha(70)
        p.setPen(QPen(fade, cur_w * 1.4, Qt.PenStyle.SolidLine, Qt.PenCapStyle.RoundCap, Qt.PenJoinStyle.RoundJoin)); p.drawPath(path)
        p.setPen(QPen(self.pen_color, cur_w, Qt.PenStyle.SolidLine, Qt.PenCapStyle.RoundCap, Qt.PenJoinStyle.RoundJoin)); p.drawPath(path)
        p.end()

        self.prev_point = self.last_point; self.last_point = cur; self.last_width = cur_w

    def _erase_at(self, pos) -> None:
<<<<<<< HEAD
        current = QPointF(pos) if isinstance(pos, QPointF) else QPointF(QPoint(pos))
        start_point = QPointF(self._eraser_last_point) if isinstance(self._eraser_last_point, QPoint) else current
        path = QPainterPath(start_point)
        path.lineTo(current)

        painter = QPainter(self.canvas)
        painter.setRenderHint(QPainter.RenderHint.Antialiasing)
        painter.setCompositionMode(QPainter.CompositionMode.CompositionMode_Clear)
        radius = max(8.0, float(self.pen_size) * 1.6)
        stroke_width = max(12, int(radius * 2.0))
        pen = QPen(QColor(255, 255, 255, 0), stroke_width, Qt.PenStyle.SolidLine, Qt.PenCapStyle.RoundCap, Qt.PenJoinStyle.RoundJoin)
        painter.setPen(pen)
        painter.drawPath(path)
        painter.end()

        self._eraser_last_point = current.toPoint()
=======
        if isinstance(pos, QPointF):
            pos = pos.toPoint()
        start = self._eraser_last_point or pos
        p = QPainter(self.canvas)
        p.setRenderHint(QPainter.RenderHint.Antialiasing)
        p.setCompositionMode(QPainter.CompositionMode.CompositionMode_Clear)
        diameter = max(10, int(self.pen_size * 1.8) * 2)
        pen = QPen(QColor(255, 255, 255, 0), diameter, Qt.PenStyle.SolidLine, Qt.PenCapStyle.RoundCap, Qt.PenJoinStyle.RoundJoin)
        p.setPen(pen)
        p.drawLine(start, pos)
        p.end()
        self._eraser_last_point = QPoint(pos)
>>>>>>> 440b5865

    def _draw_shape_preview(self, end_point) -> None:
        if not self.shape_start_point: return
        self.temp_canvas.fill(Qt.GlobalColor.transparent)
        p = QPainter(self.temp_canvas); p.setRenderHint(QPainter.RenderHint.Antialiasing)
        pen = QPen(self.pen_color, self.pen_size)
        if self.current_shape and "dashed" in self.current_shape: pen.setStyle(Qt.PenStyle.DashLine)
        p.setPen(pen); self._draw_shape(p, self.shape_start_point, end_point); p.end()
        self.raise_toolbar()

    def _draw_shape_final(self, end_point) -> None:
        if not self.shape_start_point: return
        p = QPainter(self.canvas); p.setRenderHint(QPainter.RenderHint.Antialiasing)
        pen = QPen(self.pen_color, self.pen_size)
        if self.current_shape and "dashed" in self.current_shape: pen.setStyle(Qt.PenStyle.DashLine)
        p.setPen(pen); self._draw_shape(p, self.shape_start_point, end_point); p.end()
        self.temp_canvas.fill(Qt.GlobalColor.transparent)
        self.raise_toolbar()

    def _draw_shape(self, painter: QPainter, start_point, end_point) -> None:
        rect = QRect(start_point, end_point)
        shape = (self.current_shape or "line").replace("dashed_", "")
        if shape == "rect": painter.drawRect(rect.normalized())
        elif shape == "circle": painter.drawEllipse(rect.normalized())
        else: painter.drawLine(start_point, end_point)

    def paintEvent(self, e) -> None:
        p = QPainter(self)
        if self.whiteboard_active:
            p.fillRect(self.rect(), self.whiteboard_color)
        else:
            p.fillRect(self.rect(), QColor(0, 0, 0, 1))
        p.drawPixmap(0, 0, self.canvas)
        if self.drawing and self.mode == "shape": p.drawPixmap(0, 0, self.temp_canvas)
        p.end()

    def showEvent(self, e) -> None:
        super().showEvent(e)
        self.raise_toolbar()

    def closeEvent(self, e) -> None:
        self.save_settings(); self.save_window_position()
        super().closeEvent(e)


# ---------- 语音 ----------
class TTSManager(QObject):
    """简单封装 pyttsx3，实现点名时的语音播报。"""

    def __init__(self, preferred_voice_id: str = "", parent: Optional[QObject] = None) -> None:
        super().__init__(parent)
        self.engine = None
        self.voice_ids: List[str] = []
        self.default_voice_id = ""
        self.current_voice_id = ""
        self._queue: Queue[str] = Queue()
        self._timer = QTimer(self)
        self._timer.timeout.connect(self._pump)
        try:
            self.engine = pyttsx3.init()
            voices = self.engine.getProperty("voices") or []
            self.voice_ids = [v.id for v in voices]
            if self.voice_ids: self.default_voice_id = self.voice_ids[0]
            self.current_voice_id = preferred_voice_id if preferred_voice_id in self.voice_ids else self.default_voice_id
            if self.current_voice_id: self.engine.setProperty("voice", self.current_voice_id)
            self.engine.startLoop(False); self._timer.start(100)
        except Exception:
            self.engine = None

    @property
    def available(self) -> bool:
        return self.engine is not None

    def set_voice(self, voice_id: str) -> None:
        if voice_id in self.voice_ids:
            self.current_voice_id = voice_id
            if self.engine:
                try:
                    self.engine.setProperty("voice", voice_id)
                except Exception:
                    pass

    def speak(self, text: str) -> None:
        if not self.engine: return
        while not self._queue.empty():
            try: self._queue.get_nowait()
            except Empty: break
        self._queue.put(text)

    def _pump(self) -> None:
        if not self.engine: return
        try:
            text = self._queue.get_nowait()
            self.engine.stop()
            if self.current_voice_id: self.engine.setProperty("voice", self.current_voice_id)
            self.engine.say(text)
        except Empty:
            pass
        try:
            self.engine.iterate()
        except Exception:
            self.shutdown()

    def shutdown(self) -> None:
        if self.engine:
            try: self.engine.endLoop()
            except Exception: pass
            try: self.engine.stop()
            except Exception: pass
        self.engine = None; self._timer.stop()


# ---------- 点名/计时 ----------
class CountdownSettingsDialog(QDialog):
    """设置倒计时分钟和秒数的小窗口。"""

    def __init__(self, parent: Optional[QWidget], minutes: int, seconds: int) -> None:
        super().__init__(parent)
        self.setWindowTitle("设置倒计时")
        self.setWindowFlag(Qt.WindowType.WindowStaysOnTopHint, True)
        self.result: Optional[tuple[int, int]] = None

        layout = QVBoxLayout(self); layout.setContentsMargins(10, 10, 10, 10); layout.setSpacing(6)

        ml = QHBoxLayout(); ml.addWidget(QLabel("分钟 (0-25):"))
        self.minutes_spin = QSpinBox(); self.minutes_spin.setRange(0, 300); self.minutes_spin.setValue(max(0, min(300, minutes)))
        minute_slider = QSlider(Qt.Orientation.Horizontal); minute_slider.setRange(0, 25)
        minute_slider.setValue(min(self.minutes_spin.value(), minute_slider.maximum()))
        minute_slider.valueChanged.connect(self.minutes_spin.setValue)

        def sync(v: int, slider=minute_slider):
            if v <= slider.maximum():
                prev = slider.blockSignals(True); slider.setValue(v); slider.blockSignals(prev)
        self.minutes_spin.valueChanged.connect(sync)
        ml.addWidget(self.minutes_spin); layout.addLayout(ml); layout.addWidget(minute_slider)

        sl = QHBoxLayout(); sl.addWidget(QLabel("秒 (0-59):"))
        self.seconds_spin = QSpinBox(); self.seconds_spin.setRange(0, 59); self.seconds_spin.setValue(max(0, min(59, seconds)))
        second_slider = QSlider(Qt.Orientation.Horizontal); second_slider.setRange(0, 59)
        second_slider.setValue(self.seconds_spin.value())
        second_slider.valueChanged.connect(self.seconds_spin.setValue); self.seconds_spin.valueChanged.connect(second_slider.setValue)
        sl.addWidget(self.seconds_spin); layout.addLayout(sl); layout.addWidget(second_slider)

        buttons = QDialogButtonBox(QDialogButtonBox.StandardButton.Ok | QDialogButtonBox.StandardButton.Cancel)
        buttons.accepted.connect(self._accept); buttons.rejected.connect(self.reject); layout.addWidget(buttons)
        self.setFixedSize(self.sizeHint())

    def _accept(self) -> None:
        self.result = (self.minutes_spin.value(), self.seconds_spin.value()); self.accept()


class ClickableFrame(QFrame):
    clicked = pyqtSignal()
    def mousePressEvent(self, e) -> None:
        if e.button() == Qt.MouseButton.LeftButton: self.clicked.emit()
        super().mousePressEvent(e)


class RollCallTimerWindow(QWidget):
    """集成点名与计时的主功能窗口。"""
    window_closed = pyqtSignal()
    visibility_changed = pyqtSignal(bool)

    STUDENT_FILE = "students.xlsx"
    MIN_FONT_SIZE = 5
    MAX_FONT_SIZE = 220

    def __init__(self, settings_manager: SettingsManager, student_data, parent: Optional[QWidget] = None) -> None:
        super().__init__(parent)
        self.setWindowTitle("点名 / 计时")
        self.setWindowFlag(Qt.WindowType.WindowStaysOnTopHint, True)
        self.setAttribute(Qt.WidgetAttribute.WA_DeleteOnClose)
        self.settings_manager = settings_manager
        self.student_data = student_data

        s = self.settings_manager.load_settings().get("RollCallTimer", {})
        def _get_int(key: str, default: int) -> int:
            try:
                return int(s.get(key, str(default)))
            except (TypeError, ValueError):
                return default
        apply_geometry_from_text(self, s.get("geometry", "420x240+180+180"))
        self.setMinimumSize(260, 160)
        # 记录初始最小宽高，供后续还原窗口尺寸时使用
        self._base_minimum_width = self.minimumWidth()
        self._base_minimum_height = self.minimumHeight()

        self.mode = s.get("mode", "roll_call") if s.get("mode", "roll_call") in {"roll_call", "timer"} else "roll_call"
        self.timer_modes = ["countdown", "stopwatch", "clock"]
        self.timer_mode_index = self.timer_modes.index(s.get("timer_mode", "countdown")) if s.get("timer_mode", "countdown") in self.timer_modes else 0

        self.timer_countdown_minutes = _get_int("timer_countdown_minutes", 5)
        self.timer_countdown_seconds = _get_int("timer_countdown_seconds", 0)
        self.timer_sound_enabled = str_to_bool(s.get("timer_sound_enabled", "True"), True)

        self.show_id = str_to_bool(s.get("show_id", "True"), True)
        self.show_name = str_to_bool(s.get("show_name", "True"), True)
        if not self.show_id and not self.show_name: self.show_id = True

        self.current_group_name = s.get("current_group", "全部")
        self.groups = ["全部"]
        if not self.student_data.empty:
            gs = sorted({str(g).strip().upper() for g in self.student_data["分组"].dropna() if str(g).strip()})
            self.groups.extend(gs)
        if self.current_group_name not in self.groups: self.current_group_name = "全部"

        self.current_student_index: Optional[int] = None
<<<<<<< HEAD
        self._placeholder_on_show = True
=======
>>>>>>> 440b5865
        self._group_all_indices: Dict[str, List[int]] = {}
        self._group_remaining_indices: Dict[str, List[int]] = {}
        self._group_last_student: Dict[str, Optional[int]] = {}
        # 记录各分组初始的随机顺序，便于在界面切换时保持未点名名单不被重新洗牌
        self._group_initial_sequences: Dict[str, List[int]] = {}
        # 记录每个分组已点过名的学生索引，便于核对剩余名单
        self._group_drawn_history: Dict[str, set[int]] = {}
        # 统一维护一个全局已点名集合，确保“全部”分组与子分组状态一致
        self._global_drawn_students: set[int] = set()
        self._student_groups: Dict[int, set[str]] = {}
        self._rebuild_group_indices()
        self._restore_group_state(s)
        self.timer_seconds_left = max(0, _get_int("timer_seconds_left", self.timer_countdown_minutes * 60 + self.timer_countdown_seconds))
        self.timer_stopwatch_seconds = max(0, _get_int("timer_stopwatch_seconds", 0))
        self.timer_running = str_to_bool(s.get("timer_running", "False"), False)

        self.last_id_font_size = max(self.MIN_FONT_SIZE, _get_int("id_font_size", 48))
        self.last_name_font_size = max(self.MIN_FONT_SIZE, _get_int("name_font_size", 60))
        self.last_timer_font_size = max(self.MIN_FONT_SIZE, _get_int("timer_font_size", 56))

        self.count_timer = QTimer(self); self.count_timer.setInterval(1000); self.count_timer.timeout.connect(self._on_count_timer)
        self.clock_timer = QTimer(self); self.clock_timer.setInterval(1000); self.clock_timer.timeout.connect(self._update_clock)

        self.tts_manager: Optional[TTSManager] = None
        self.speech_enabled = str_to_bool(s.get("speech_enabled", "False"), False) and PYTTSX3_AVAILABLE
        self.selected_voice_id = s.get("speech_voice_id", "")
        if PYTTSX3_AVAILABLE:
            self.tts_manager = TTSManager(self.selected_voice_id, parent=self)
            if not self.tts_manager.available: self.tts_manager = None; self.speech_enabled = False
        else:
            self.speech_enabled = False

        # QFontDatabase 在 Qt 6 中以静态方法为主，这里直接调用类方法避免实例化失败
        families_list = []
        get_families = getattr(QFontDatabase, "families", None)
        if callable(get_families):
            try:
                families_list = list(get_families())
            except TypeError:
                # 个别绑定版本可能要求显式写入枚举参数
                try:
                    families_list = list(get_families(QFontDatabase.WritingSystem.Any))  # type: ignore[arg-type]
                except Exception:
                    families_list = []
        families = set(families_list)
        self.name_font_family = "楷体" if "楷体" in families else ("KaiTi" if "KaiTi" in families else "Microsoft YaHei UI")

        self._build_ui()
        self._apply_saved_fonts()
        self._update_menu_state()
        self.update_mode_ui()
        self.on_group_change(initial=True)
        self.display_current_student()

    def _build_ui(self) -> None:
        self.setStyleSheet("background-color: #f4f5f7;")
        layout = QVBoxLayout(self); layout.setContentsMargins(8, 8, 8, 8); layout.setSpacing(6)

        top = QHBoxLayout(); top.setSpacing(4)
        self.title_label = QLabel("点名"); f = QFont("Microsoft YaHei UI", 10, QFont.Weight.Bold)
        self.title_label.setFont(f); self.title_label.setStyleSheet("color: #202124;")
        self.title_label.setSizePolicy(QSizePolicy.Policy.Fixed, QSizePolicy.Policy.Fixed)
        top.addWidget(self.title_label, 0, Qt.AlignmentFlag.AlignLeft)

        self.mode_button = QPushButton("切换到计时"); self.mode_button.setCursor(Qt.CursorShape.PointingHandCursor)
        self.mode_button.clicked.connect(self.toggle_mode); self.mode_button.setFixedHeight(28)
        mode_font = QFont("Microsoft YaHei UI", 9, QFont.Weight.Medium)
        self.mode_button.setFont(mode_font)
        fm = self.mode_button.fontMetrics()
        max_text = max(("切换到计时", "切换到点名"), key=lambda t: fm.horizontalAdvance(t))
        target_width = fm.horizontalAdvance(max_text) + 24
        self.mode_button.setFixedWidth(target_width)  # 固定宽度，避免文本切换导致按钮位置跳动
        self.mode_button.setSizePolicy(QSizePolicy.Policy.Fixed, QSizePolicy.Policy.Fixed)
        top.addWidget(self.mode_button, 0, Qt.AlignmentFlag.AlignLeft)

        self.group_label = QLabel("分组")
        self.group_label.setFont(QFont("Microsoft YaHei UI", 9, QFont.Weight.Medium))
        self.group_label.setStyleSheet("color: #3c4043;")
        self.group_label.setFixedHeight(28)
        self.group_label.setAlignment(Qt.AlignmentFlag.AlignVCenter | Qt.AlignmentFlag.AlignLeft)
        self.group_label.setSizePolicy(QSizePolicy.Policy.Fixed, QSizePolicy.Policy.Fixed)
        top.addWidget(self.group_label, 0, Qt.AlignmentFlag.AlignLeft)

        self.group_combo = QComboBox(); self.group_combo.addItems(self.groups); self.group_combo.setCurrentText(self.current_group_name)
        self.group_combo.setFixedHeight(28)
        self.group_combo.setMinimumContentsLength(4)
        self.group_combo.setSizeAdjustPolicy(QComboBox.SizeAdjustPolicy.AdjustToMinimumContentsLengthWithIcon)
        self.group_combo.currentTextChanged.connect(self.on_group_change)

        self.group_placeholder = QWidget()
        self.group_placeholder.setFixedHeight(28)

        self.group_stack = QStackedWidget()
        self.group_stack.setFixedHeight(28)
        self.group_stack.addWidget(self.group_combo)
        self.group_stack.addWidget(self.group_placeholder)
<<<<<<< HEAD
        combo_hint = max(150, min(210, self.group_combo.sizeHint().width()))
=======
        combo_hint = max(180, min(260, self.group_combo.sizeHint().width()))
>>>>>>> 440b5865
        self.group_combo.setFixedWidth(combo_hint)
        self.group_placeholder.setFixedWidth(combo_hint)
        self.group_stack.setFixedWidth(combo_hint)
        self.group_combo.setSizePolicy(QSizePolicy.Policy.Fixed, QSizePolicy.Policy.Fixed)
        self.group_placeholder.setSizePolicy(QSizePolicy.Policy.Fixed, QSizePolicy.Policy.Fixed)
        self.group_stack.setSizePolicy(QSizePolicy.Policy.Fixed, QSizePolicy.Policy.Fixed)
        top.addWidget(self.group_stack, 0, Qt.AlignmentFlag.AlignLeft)
<<<<<<< HEAD
        popup_width = max(combo_hint + 32, 210)
        self.group_combo.view().setMinimumWidth(popup_width)
=======
        self.group_combo.view().setMinimumWidth(combo_hint)
>>>>>>> 440b5865

        self.reset_button = QPushButton("重置")
        self.reset_button.setCursor(Qt.CursorShape.PointingHandCursor)
        self.reset_button.setFixedHeight(28)
        self.reset_button.setSizePolicy(QSizePolicy.Policy.Fixed, QSizePolicy.Policy.Fixed)
        self.reset_button.clicked.connect(self.reset_roll_call_pools)
        top.addWidget(self.reset_button, 0, Qt.AlignmentFlag.AlignLeft)

        self.menu_button = QToolButton(); self.menu_button.setText("..."); self.menu_button.setPopupMode(QToolButton.ToolButtonPopupMode.InstantPopup)
        self.menu_button.setFixedSize(28, 28); self.menu_button.setStyleSheet("font-size: 18px; padding-bottom: 6px;")
        self.main_menu = self._build_menu(); self.menu_button.setMenu(self.main_menu)
        top.addStretch(1)
        top.addWidget(self.menu_button, 0, Qt.AlignmentFlag.AlignRight)
        layout.addLayout(top)

        self.stack = QStackedWidget(); layout.addWidget(self.stack, 1)

        self.roll_call_frame = ClickableFrame(); self.roll_call_frame.setFrameShape(QFrame.Shape.NoFrame)
        rl = QGridLayout(self.roll_call_frame); rl.setContentsMargins(6, 6, 6, 6); rl.setSpacing(6)
        self.id_label = QLabel(""); self.name_label = QLabel("")
        for lab in (self.id_label, self.name_label):
            lab.setAlignment(Qt.AlignmentFlag.AlignCenter)
            lab.setStyleSheet("color: #ffffff; background-color: #1a73e8; border-radius: 8px; padding: 8px;")
            lab.setSizePolicy(QSizePolicy.Policy.Expanding, QSizePolicy.Policy.Expanding)
        rl.addWidget(self.id_label, 0, 0); rl.addWidget(self.name_label, 0, 1); self.stack.addWidget(self.roll_call_frame)

        self.timer_frame = QWidget(); tl = QVBoxLayout(self.timer_frame); tl.setContentsMargins(6, 6, 6, 6); tl.setSpacing(8)
        self.time_display_label = QLabel("00:00"); self.time_display_label.setAlignment(Qt.AlignmentFlag.AlignCenter)
        self.time_display_label.setStyleSheet("color: #ffffff; background-color: #202124; border-radius: 8px; padding: 8px;")
        self.time_display_label.setSizePolicy(QSizePolicy.Policy.Expanding, QSizePolicy.Policy.Expanding)
        tl.addWidget(self.time_display_label, 1)

        ctrl = QHBoxLayout(); ctrl.setSpacing(6)
        self.timer_mode_button = QPushButton("倒计时"); self.timer_mode_button.clicked.connect(self.toggle_timer_mode)
        self.timer_start_pause_button = QPushButton("开始"); self.timer_start_pause_button.clicked.connect(self.start_pause_timer)
        self.timer_reset_button = QPushButton("重置"); self.timer_reset_button.clicked.connect(self.reset_timer)
        self.timer_set_button = QPushButton("设定"); self.timer_set_button.clicked.connect(self.set_countdown_time)
        for b in (self.timer_mode_button, self.timer_start_pause_button, self.timer_reset_button, self.timer_set_button):
            b.setCursor(Qt.CursorShape.PointingHandCursor); b.setFixedHeight(30); b.setSizePolicy(QSizePolicy.Policy.Expanding, QSizePolicy.Policy.Fixed); ctrl.addWidget(b)
        tl.addLayout(ctrl); self.stack.addWidget(self.timer_frame)

        self.roll_call_frame.clicked.connect(self.roll_student)
        self.id_label.installEventFilter(self); self.name_label.installEventFilter(self)

    def _apply_saved_fonts(self) -> None:
        id_font = QFont("Microsoft YaHei UI", self.last_id_font_size, QFont.Weight.Bold)
        name_weight = QFont.Weight.Normal if self.name_font_family in {"楷体", "KaiTi"} else QFont.Weight.Bold
        name_font = QFont(self.name_font_family, self.last_name_font_size, name_weight)
        timer_font = QFont("Consolas", self.last_timer_font_size, QFont.Weight.Bold)
        self.id_label.setFont(id_font)
        self.name_label.setFont(name_font)
        self.time_display_label.setFont(timer_font)

    def _build_menu(self) -> QMenu:
        menu = QMenu(self)
        disp = menu.addMenu("显示选项")
        self.show_id_action = disp.addAction("显示学号"); self.show_id_action.setCheckable(True); self.show_id_action.setChecked(self.show_id)
        self.show_id_action.toggled.connect(self._on_display_option_changed)
        self.show_name_action = disp.addAction("显示姓名"); self.show_name_action.setCheckable(True); self.show_name_action.setChecked(self.show_name)
        self.show_name_action.toggled.connect(self._on_display_option_changed)

        menu.addSeparator()
        speech = menu.addMenu("语音播报")
        self.speech_enabled_action = speech.addAction("启用语音播报"); self.speech_enabled_action.setCheckable(True)
        self.speech_enabled_action.setChecked(self.speech_enabled); self.speech_enabled_action.toggled.connect(self._toggle_speech)
        self.voice_menu = speech.addMenu("选择发音人"); self.voice_actions = []
        if hasattr(self, "tts_manager") and self.tts_manager and self.tts_manager.voice_ids:
            for vid in self.tts_manager.voice_ids:
                act = self.voice_menu.addAction(vid); act.setCheckable(True); act.setChecked(vid == self.tts_manager.current_voice_id)
                act.triggered.connect(lambda _c, v=vid: self._set_voice(v)); self.voice_actions.append(act)
        else:
            self.voice_menu.setEnabled(False); self.speech_enabled_action.setEnabled(False)

        menu.addSeparator()
        self.timer_sound_action = menu.addAction("倒计时结束提示音"); self.timer_sound_action.setCheckable(True)
        self.timer_sound_action.setChecked(self.timer_sound_enabled); self.timer_sound_action.toggled.connect(self._toggle_timer_sound)
        return menu

    def _update_menu_state(self) -> None:
        if self.show_id_action.isChecked() != self.show_id: self.show_id_action.setChecked(self.show_id)
        if self.show_name_action.isChecked() != self.show_name: self.show_name_action.setChecked(self.show_name)
        self.timer_sound_action.setChecked(self.timer_sound_enabled)
        if self.tts_manager:
            self.speech_enabled_action.setEnabled(True); self.speech_enabled_action.setChecked(self.speech_enabled)
        else:
            self.speech_enabled_action.setEnabled(False); self.speech_enabled_action.setChecked(False)

    def eventFilter(self, obj, e):
        if obj in (self.id_label, self.name_label) and e.type() == QEvent.Type.MouseButtonPress:
            if e.button() == Qt.MouseButton.LeftButton:
                self.roll_student(); return True
        return super().eventFilter(obj, e)

    def _on_display_option_changed(self) -> None:
        if not self.show_id_action.isChecked() and not self.show_name_action.isChecked():
            self.show_id_action.setChecked(True)
        self.show_id = self.show_id_action.isChecked()
        self.show_name = self.show_name_action.isChecked()
        self.update_display_layout()
        self.display_current_student()

    def _toggle_speech(self, enabled: bool) -> None:
        if not self.tts_manager or not self.tts_manager.available:
            show_quiet_information(self, "未检测到语音引擎，无法开启语音播报。")
            self.speech_enabled_action.setChecked(False)
            return
        self.speech_enabled = enabled

    def _set_voice(self, voice_id: str) -> None:
        if not self.tts_manager: return
        self.tts_manager.set_voice(voice_id); self.selected_voice_id = voice_id
        for a in self.voice_actions: a.setChecked(a.text() == voice_id)

    def _toggle_timer_sound(self, enabled: bool) -> None:
        self.timer_sound_enabled = enabled

    def toggle_mode(self) -> None:
        self.mode = "timer" if self.mode == "roll_call" else "roll_call"
        if self.mode == "roll_call":
            self._placeholder_on_show = True
        self.update_mode_ui()

    def update_mode_ui(self) -> None:
        is_roll = self.mode == "roll_call"
        self.title_label.setText("点名" if is_roll else "计时")
        self.mode_button.setText("切换到计时" if is_roll else "切换到点名")
        self.group_label.setVisible(is_roll)
        if is_roll:
<<<<<<< HEAD
            if self._placeholder_on_show:
                self.current_student_index = None
=======
>>>>>>> 440b5865
            self.stack.setCurrentWidget(self.roll_call_frame); self.group_stack.setCurrentWidget(self.group_combo)
            self.count_timer.stop(); self.clock_timer.stop(); self.timer_running = False; self.timer_start_pause_button.setText("开始")
            self.update_display_layout(); self.display_current_student()
            self.schedule_font_update()
<<<<<<< HEAD
            self._placeholder_on_show = False
=======
>>>>>>> 440b5865
        else:
            self.stack.setCurrentWidget(self.timer_frame); self.group_stack.setCurrentWidget(self.group_placeholder); self.update_timer_mode_ui()
            self.schedule_font_update()
        self.reset_button.setVisible(is_roll)
        self.updateGeometry()

    def update_timer_mode_ui(self) -> None:
        mode = self.timer_modes[self.timer_mode_index]
        self.clock_timer.stop()
        if mode == "countdown":
            self.timer_mode_button.setText("倒计时")
            self.timer_start_pause_button.setEnabled(True); self.timer_reset_button.setEnabled(True); self.timer_set_button.setEnabled(True)
            self.timer_start_pause_button.setText("暂停" if self.timer_running else "开始")
            if self.timer_running and not self.count_timer.isActive(): self.count_timer.start()
            self.update_timer_display()
        elif mode == "stopwatch":
            self.timer_mode_button.setText("秒表")
            self.timer_start_pause_button.setEnabled(True); self.timer_reset_button.setEnabled(True); self.timer_set_button.setEnabled(False)
            self.timer_start_pause_button.setText("暂停" if self.timer_running else "开始")
            if self.timer_running and not self.count_timer.isActive(): self.count_timer.start()
            self.update_timer_display()
        else:
            self.timer_mode_button.setText("时钟")
            self.timer_start_pause_button.setEnabled(False); self.timer_reset_button.setEnabled(False); self.timer_set_button.setEnabled(False)
            self.timer_running = False; self.count_timer.stop(); self._update_clock(); self.clock_timer.start()
            self.timer_start_pause_button.setText("开始")
        self.schedule_font_update()

    def toggle_timer_mode(self) -> None:
        if self.timer_running: return
        self.timer_mode_index = (self.timer_mode_index + 1) % len(self.timer_modes); self.update_timer_mode_ui()

    def start_pause_timer(self) -> None:
        if self.timer_modes[self.timer_mode_index] == "clock": return
        self.timer_running = not self.timer_running
        if self.timer_running:
            self.timer_start_pause_button.setText("暂停")
            if not self.count_timer.isActive(): self.count_timer.start()
        else:
            self.timer_start_pause_button.setText("开始")
            self.count_timer.stop()

    def reset_timer(self) -> None:
        self.timer_running = False; self.count_timer.stop(); self.timer_start_pause_button.setText("开始")
        m = self.timer_modes[self.timer_mode_index]
        if m == "countdown":
            self.timer_seconds_left = max(0, self.timer_countdown_minutes * 60 + self.timer_countdown_seconds)
        elif m == "stopwatch":
            self.timer_stopwatch_seconds = 0
        self.update_timer_display()

    def set_countdown_time(self) -> None:
        d = CountdownSettingsDialog(self, self.timer_countdown_minutes, self.timer_countdown_seconds)
        if d.exec() and d.result:
            mi, se = d.result; self.timer_countdown_minutes = mi; self.timer_countdown_seconds = se; self.reset_timer()

    def _on_count_timer(self) -> None:
        m = self.timer_modes[self.timer_mode_index]
        if m == "countdown":
            if self.timer_seconds_left > 0: self.timer_seconds_left -= 1
            else:
                self.count_timer.stop(); self.timer_running = False; self.timer_start_pause_button.setText("开始"); self.update_timer_display()
                if self.timer_sound_enabled: self.play_timer_sound()
                return
        elif m == "stopwatch":
            self.timer_stopwatch_seconds += 1
        self.update_timer_display()

    def update_timer_display(self) -> None:
        m = self.timer_modes[self.timer_mode_index]
        if m == "countdown": seconds = max(0, self.timer_seconds_left)
        elif m == "stopwatch": seconds = max(0, self.timer_stopwatch_seconds)
        else: seconds = 0
        if m in {"countdown", "stopwatch"}:
            mi, se = divmod(seconds, 60); self.time_display_label.setText(f"{int(mi):02d}:{int(se):02d}")
        else:
            self.time_display_label.setText(time.strftime("%H:%M:%S"))
        self.schedule_font_update()

    def _update_clock(self) -> None:
        self.time_display_label.setText(time.strftime("%H:%M:%S"))
        self.schedule_font_update()

    def play_timer_sound(self) -> None:
        if SOUNDDEVICE_AVAILABLE:
            def _play() -> None:
                try:
                    fs = 44100; duration = 0.5; frequency = 880
                    t = np.linspace(0, duration, int(fs * duration), endpoint=False)
                    data = 0.4 * np.sin(2 * np.pi * frequency * t)
                    sd.play(data.astype(np.float32), fs); sd.wait()
                except Exception:
                    pass
            threading.Thread(target=_play, daemon=True).start()

    def on_group_change(self, group_name: Optional[str] = None, initial: bool = False) -> None:
        if group_name is None:
            group_name = self.group_combo.currentText()
        if group_name not in self.groups:
            group_name = "全部"
            if self.group_combo.currentText() != group_name:
                self.group_combo.setCurrentText(group_name)
        self.current_group_name = group_name
        if self.student_data.empty:
            self.current_student_index = None
            self.display_current_student()
            return
        self._ensure_group_pool(group_name)
        self.current_student_index = None
        self.display_current_student()

    def roll_student(self, speak: bool = True) -> None:
        if self.mode != "roll_call": return
        group_name = self.current_group_name
        pool = self._group_remaining_indices.get(group_name)
        if pool is None:
            self._ensure_group_pool(group_name)
            pool = self._group_remaining_indices.get(group_name, [])
        if not pool:
            base_total = self._group_all_indices.get(group_name, [])
            if not base_total:
                show_quiet_information(self, f"'{group_name}' 分组当前没有可点名的学生。")
                self.current_student_index = None
                self.display_current_student()
                return
            if self._all_groups_completed():
                show_quiet_information(self, "所有学生都已完成点名，请点击“重置”按钮重新开始。")
            else:
                show_quiet_information(self, f"'{group_name}' 的同学已经全部点到，请切换其他分组或点击“重置”按钮。")
            return
        self.current_student_index = pool.pop()
        self._group_last_student[group_name] = self.current_student_index
        self._mark_student_drawn(self.current_student_index)
        self.display_current_student()
        if speak and self.speech_enabled and self.tts_manager and self.tts_manager.available:
            stu = self.student_data.loc[self.current_student_index]
            name = str(stu["姓名"]) if "姓名" in stu and pd.notna(stu["姓名"]) else ""
            if name: self.tts_manager.speak(name)

    def _all_groups_completed(self) -> bool:
        """判断是否所有分组的学生都已点名完毕。"""

        total_students = len(self._group_all_indices.get("全部", []))
        if total_students == 0:
            return True
        if len(self._global_drawn_students) < total_students:
            return False
        for group, base in self._group_all_indices.items():
            if not base:
                continue
            remaining = self._group_remaining_indices.get(group, [])
            if remaining:
                return False
        return True

    def _reset_roll_call_state(self) -> None:
        """清空全部点名历史并重新洗牌。"""

        self._rebuild_group_indices()
        self._ensure_group_pool(self.current_group_name)

    def reset_roll_call_pools(self) -> None:
        """根据当前分组执行重置：子分组独立重置，“全部”重置所有。"""

        group_name = self.current_group_name
        if group_name == "全部":
            self._reset_roll_call_state()
        else:
            self._reset_single_group(group_name)
        self.current_student_index = None
        self.display_current_student()
        self.save_settings()

    def _reset_single_group(self, group_name: str) -> None:
        """仅重置指定分组，同时保持其它分组及全局状态不变。"""

        if group_name == "全部":
            return
        base_indices_raw = self._group_all_indices.get(group_name)
        if base_indices_raw is None:
            return
        base_indices: List[int] = []
        for value in base_indices_raw:
            try:
                base_indices.append(int(value))
            except (TypeError, ValueError):
                continue
        shuffled = list(base_indices)
        random.shuffle(shuffled)
        self._group_remaining_indices[group_name] = shuffled
        self._group_initial_sequences[group_name] = list(shuffled)
        self._group_last_student[group_name] = None

        history = self._group_drawn_history.setdefault(group_name, set())
        if history:
            for idx in list(history):
                self._remove_from_global_history(idx, ignore_group=group_name)
            history.clear()

        last_all = self._group_last_student.get("全部")
        if last_all is not None:
            try:
                last_all_key = int(last_all)
            except (TypeError, ValueError):
                last_all_key = None
            if last_all_key is not None and last_all_key not in self._global_drawn_students:
                self._group_last_student["全部"] = None

        self._refresh_all_group_pool()

    def _rebuild_group_indices(self) -> None:
        """重新构建各分组的学生索引池。"""

        all_indices: Dict[str, List[int]] = {}
        remaining: Dict[str, List[int]] = {}
        last_student: Dict[str, Optional[int]] = {}
        student_groups: Dict[int, set[str]] = {}
        initial_sequences: Dict[str, List[int]] = {}

        if self.student_data.empty:
            all_indices["全部"] = []
        else:
            all_indices["全部"] = list(self.student_data.index)
            for idx in all_indices["全部"]:
                student_groups.setdefault(int(idx), set()).add("全部")
            group_series = self.student_data["分组"].astype(str).str.strip().str.upper()
            for group_name in self.groups:
                if group_name == "全部":
                    continue
                mask = group_series == group_name
                all_indices[group_name] = list(self.student_data[mask].index)
                for idx in all_indices[group_name]:
                    student_groups.setdefault(int(idx), set()).add(group_name)

        for group_name, indices in all_indices.items():
            pool = list(indices)
            random.shuffle(pool)
            remaining[group_name] = pool
            initial_sequences[group_name] = list(pool)
            last_student[group_name] = None

        self._group_all_indices = all_indices
        self._group_remaining_indices = remaining
        self._group_last_student = last_student
        self._group_initial_sequences = initial_sequences
        self._student_groups = student_groups
        self._group_drawn_history = {group: set() for group in all_indices}
        # “全部”分组直接引用全局集合，避免重复维护两份数据造成不一致
        if "全部" in self._group_drawn_history:
            self._global_drawn_students.clear()
            self._group_drawn_history["全部"] = self._global_drawn_students
        else:
            self._group_drawn_history["全部"] = self._global_drawn_students

        self._refresh_all_group_pool()

    def _remove_from_global_history(self, student_index: int, ignore_group: Optional[str] = None) -> None:
        """若学生未在其它分组被点名，则从全局记录中移除。"""

        try:
            student_key = int(student_index)
        except (TypeError, ValueError):
            return
        for group, history in self._group_drawn_history.items():
            if group == "全部" or group == ignore_group:
                continue
            if student_key in history:
                return
        self._global_drawn_students.discard(student_key)

    def _restore_group_state(self, section: Mapping[str, str]) -> None:
        """从配置中恢复各分组剩余学生池，保持未抽学生不重复。"""

        def _load_dict(key: str) -> Dict[str, object]:
            raw = section.get(key, "")
            if not raw:
                return {}
            try:
                data = json.loads(raw)
            except Exception:
                return {}
            return data if isinstance(data, dict) else {}

        remaining_data = _load_dict("group_remaining")
        last_data = _load_dict("group_last")

        # 读取保存的全局已点名名单，保证窗口被关闭后重新打开时仍能继承上一轮的状态
        global_drawn_raw = section.get("global_drawn", "")
        restored_global: set[int] = set()
        if global_drawn_raw:
            try:
                payload = json.loads(global_drawn_raw)
            except Exception:
                payload = []
            if isinstance(payload, list):
                for value in payload:
                    try:
                        restored_global.add(int(value))
                    except (TypeError, ValueError):
                        continue

        self._global_drawn_students.clear()
        self._global_drawn_students.update(restored_global)
        self._group_drawn_history["全部"] = self._global_drawn_students

        # 先记录一份备份，稍后重新计算所有集合时需要与持久化信息交叉验证
        existing_global = set(self._global_drawn_students)

        # 从头构建全局集合，避免旧对象上的引用导致状态被意外清空
        self._global_drawn_students = set()
        self._group_drawn_history["全部"] = self._global_drawn_students

        for group, indices in remaining_data.items():
            if group not in self._group_all_indices:
                continue
            base_list = self._group_all_indices[group]
            base_set = set(base_list)
            restored: List[int] = []
            if isinstance(indices, list):
                seen: set[int] = set()
                for value in indices:
                    try:
                        idx = int(value)
                    except (TypeError, ValueError):
                        continue
                    if idx not in base_set or idx in seen:
                        continue
                    restored.append(idx)
                    seen.add(idx)
            self._group_remaining_indices[group] = restored

        for group, value in last_data.items():
            if group not in self._group_all_indices:
                continue
            if value is None:
                self._group_last_student[group] = None
                continue
            try:
                idx = int(value)
            except (TypeError, ValueError):
                continue
            if idx in self._group_all_indices[group]:
                self._group_last_student[group] = idx

        # 根据恢复后的剩余名单推导出每个分组已点名的学生集合
        # 重新整理所有分组的已点名学生，并同步更新全局集合
        for group, base_indices in self._group_all_indices.items():
            normalized_base: List[int] = []
            for value in base_indices:
                try:
                    normalized_base.append(int(value))
                except (TypeError, ValueError):
                    continue
            remaining_set: set[int] = set()
            for value in self._group_remaining_indices.get(group, []):
                try:
                    remaining_set.add(int(value))
                except (TypeError, ValueError):
                    continue
            drawn = {idx for idx in normalized_base if idx not in remaining_set}
            if group != "全部" and existing_global:
                # 在恢复时合并先前记录的全局名单，防止由于意外写入丢失导致遗漏
                drawn.update(idx for idx in existing_global if idx in normalized_base)
            seq = list(self._group_remaining_indices.get(group, []))
            seq.extend(idx for idx in normalized_base if idx not in seq)
            self._group_initial_sequences[group] = seq
            if group == "全部":
                # “全部”分组的已点名集合以全局集合为准
                self._global_drawn_students.update(drawn)
            else:
                self._group_drawn_history[group] = drawn
                self._global_drawn_students.update(drawn)

        # 合并持久化阶段记录的全局集合，防止遗漏尚未恢复的记录
        if existing_global:
            self._global_drawn_students.update(existing_global)

        # 最后重新指定“全部”分组引用当前全局集合，保持一致性
        self._group_drawn_history["全部"] = self._global_drawn_students
        self._refresh_all_group_pool()

    def _ensure_group_pool(self, group_name: str, force_reset: bool = False) -> None:
        """确保指定分组仍有待抽取的学生，必要时重新洗牌。"""

        if group_name not in self._group_all_indices:
            if self.student_data.empty:
                base_list: List[int] = []
            elif group_name == "全部":
                base_list = list(self.student_data.index)
            else:
                group_series = self.student_data["分组"].astype(str).str.strip().str.upper()
                base_list = list(self.student_data[group_series == group_name].index)
            self._group_all_indices[group_name] = base_list
            self._group_remaining_indices[group_name] = []
            self._group_last_student.setdefault(group_name, None)
            if group_name == "全部":
                self._group_drawn_history[group_name] = self._global_drawn_students
            else:
                self._group_drawn_history.setdefault(group_name, set())
            for idx in base_list:
                entry = self._student_groups.setdefault(int(idx), set())
                entry.add(group_name)
                entry.add("全部")
            # 新增分组时同步生成初始顺序
            shuffled = list(base_list)
            random.shuffle(shuffled)
            self._group_initial_sequences[group_name] = shuffled

        base_indices: List[int] = []
        for value in self._group_all_indices.get(group_name, []):
            try:
                base_indices.append(int(value))
            except (TypeError, ValueError):
                continue
        if group_name == "全部":
            drawn_history = self._group_drawn_history.setdefault("全部", self._global_drawn_students)
            reference_drawn = self._global_drawn_students
        else:
            drawn_history = self._group_drawn_history.setdefault(group_name, set())
            reference_drawn = drawn_history

        if group_name == "全部":
            # “全部”分组直接依据全局集合生成剩余名单，避免与各子分组脱节
            if group_name not in self._group_initial_sequences:
                shuffled = list(base_indices)
                random.shuffle(shuffled)
                self._group_initial_sequences[group_name] = shuffled
            self._refresh_all_group_pool()
            self._group_last_student.setdefault(group_name, None)
            return

        if force_reset or group_name not in self._group_remaining_indices:
            drawn_history.clear()
            pool = list(base_indices)
            random.shuffle(pool)
            self._group_remaining_indices[group_name] = pool
            self._group_last_student.setdefault(group_name, None)
            self._group_initial_sequences[group_name] = list(pool)
            self._refresh_all_group_pool()
            return

        raw_pool = self._group_remaining_indices.get(group_name, [])
        normalized_pool: List[int] = []
        seen: set[int] = set()
        for value in raw_pool:
            try:
                idx = int(value)
            except (TypeError, ValueError):
                continue
            if idx in base_indices and idx not in seen and idx not in reference_drawn:
                normalized_pool.append(idx)
                seen.add(idx)

        source_order = self._group_initial_sequences.get(group_name)
        if source_order is None:
            # 如果未记录初始顺序，则退回数据原有顺序
            source_order = list(base_indices)
            self._group_initial_sequences[group_name] = list(source_order)

        for idx in source_order:
            if idx in reference_drawn or idx in seen or idx not in base_indices:
                continue
            normalized_pool.append(idx)
            seen.add(idx)

        self._group_remaining_indices[group_name] = normalized_pool
        self._group_last_student.setdefault(group_name, None)
        self._refresh_all_group_pool()

    def _mark_student_drawn(self, student_index: int) -> None:
        """抽中学生后，从所有关联分组的候选列表中移除该学生。"""

        student_key = None
        try:
            student_key = int(student_index)
        except (TypeError, ValueError):
            return

        groups = self._student_groups.get(student_key)
        if not groups:
            return
        self._global_drawn_students.add(student_key)
        for group in groups:
            if group == "全部":
                history = self._group_drawn_history.setdefault("全部", self._global_drawn_students)
            else:
                history = self._group_drawn_history.setdefault(group, set())
            history.add(student_key)
            pool = self._group_remaining_indices.get(group)
            if not pool:
                continue
            cleaned: List[int] = []
            for value in pool:
                try:
                    idx = int(value)
                except (TypeError, ValueError):
                    continue
                if idx != student_key:
                    cleaned.append(idx)
            self._group_remaining_indices[group] = cleaned

        self._refresh_all_group_pool()

    def _refresh_all_group_pool(self) -> None:
        """同步“全部”分组的剩余名单，使其与各子分组保持一致。"""

        base_all = self._group_all_indices.get("全部", [])
        if "全部" not in self._group_initial_sequences:
            shuffled = list(base_all)
            random.shuffle(shuffled)
            self._group_initial_sequences["全部"] = shuffled
        order = list(self._group_initial_sequences.get("全部", []))
        normalized: List[int] = []
        seen: set[int] = set()
        for value in order:
            try:
                idx = int(value)
            except (TypeError, ValueError):
                continue
            if idx in seen:
                continue
            seen.add(idx)
            if idx in self._global_drawn_students:
                continue
            normalized.append(idx)
        for value in base_all:
            try:
                idx = int(value)
            except (TypeError, ValueError):
                continue
            if idx in seen:
                continue
            seen.add(idx)
            if idx in self._global_drawn_students:
                continue
            normalized.append(idx)
        self._group_remaining_indices["全部"] = normalized

    def display_current_student(self) -> None:
        if self.current_student_index is None:
            self.id_label.setText("学号" if self.show_id else "")
            self.name_label.setText("学生" if self.show_name else "")
        else:
            stu = self.student_data.loc[self.current_student_index]
            sid = str(stu["学号"]) if pd.notna(stu["学号"]) else ""; name = str(stu["姓名"]) if pd.notna(stu["姓名"]) else ""
            self.id_label.setText(sid if self.show_id else ""); self.name_label.setText(name if self.show_name else "")
            if not self.show_id: self.id_label.setText("")
            if not self.show_name: self.name_label.setText("")
        self.update_display_layout()
        self.schedule_font_update()

    def update_display_layout(self) -> None:
        self.id_label.setVisible(self.show_id); self.name_label.setVisible(self.show_name)
        layout: QGridLayout = self.roll_call_frame.layout()
        layout.setColumnStretch(0, 1); layout.setColumnStretch(1, 1)
        if not self.show_id: layout.setColumnStretch(0, 0)
        if not self.show_name: layout.setColumnStretch(1, 0)
        self.schedule_font_update()

    def schedule_font_update(self) -> None:
        QTimer.singleShot(0, self.update_dynamic_fonts)

    def update_dynamic_fonts(self) -> None:
        for lab in (self.id_label, self.name_label):
            if not lab.isVisible(): continue
            w = max(40, lab.width()); h = max(40, lab.height()); text = lab.text()
            size = self._calc_font_size(w, h, text)
            if lab is self.name_label:
                weight = QFont.Weight.Normal if self.name_font_family in {"楷体", "KaiTi"} else QFont.Weight.Bold
                lab.setFont(QFont(self.name_font_family, size, weight))
                self.last_name_font_size = size
            else:
                lab.setFont(QFont("Microsoft YaHei UI", size, QFont.Weight.Bold))
                self.last_id_font_size = size
        if self.timer_frame.isVisible():
            text = self.time_display_label.text()
            w = max(60, self.time_display_label.width())
            h = max(60, self.time_display_label.height())
            size = self._calc_font_size(w, h, text, monospace=True)
            self.time_display_label.setFont(QFont("Consolas", size, QFont.Weight.Bold))
            self.last_timer_font_size = size

    def _calc_font_size(self, w: int, h: int, text: str, monospace: bool = False) -> int:
        if not text or w < 20 or h < 20:
            return self.MIN_FONT_SIZE
        w_eff = max(1, w - 16)
        h_eff = max(1, h - 16)
        is_cjk = any("\u4e00" <= c <= "\u9fff" for c in text)
        length = max(1, len(text))
        width_char_factor = 1.0 if is_cjk else (0.58 if monospace else 0.6)
        size_by_width = w_eff / (length * width_char_factor)
        size_by_height = h_eff * 0.70
        final_size = int(min(size_by_width, size_by_height))
        return max(self.MIN_FONT_SIZE, min(self.MAX_FONT_SIZE, final_size))

    def showEvent(self, e) -> None:
        super().showEvent(e)
        if self.mode == "roll_call" and self._placeholder_on_show:
            self.current_student_index = None
            self.display_current_student()
            self._placeholder_on_show = False
        self.visibility_changed.emit(True)
        self.schedule_font_update()
        ensure_widget_within_screen(self)

    def resizeEvent(self, e: QResizeEvent) -> None:
        super().resizeEvent(e)
        self.schedule_font_update()

    def hideEvent(self, e) -> None:
        super().hideEvent(e)
        self._placeholder_on_show = True
        self.save_settings()
        self.visibility_changed.emit(False)

    def closeEvent(self, e) -> None:
        self.save_settings()
        self.count_timer.stop()
        self.clock_timer.stop()
        if self.tts_manager: self.tts_manager.shutdown()
        self.window_closed.emit()
        super().closeEvent(e)

    def save_settings(self) -> None:
        settings = self.settings_manager.load_settings()
        sec = settings.get("RollCallTimer", {})
        sec["geometry"] = geometry_to_text(self)
        sec["show_id"] = bool_to_str(self.show_id)
        sec["show_name"] = bool_to_str(self.show_name)
        sec["speech_enabled"] = bool_to_str(self.speech_enabled)
        sec["speech_voice_id"] = self.selected_voice_id
        sec["current_group"] = self.current_group_name
        sec["timer_countdown_minutes"] = str(self.timer_countdown_minutes)
        sec["timer_countdown_seconds"] = str(self.timer_countdown_seconds)
        sec["timer_sound_enabled"] = bool_to_str(self.timer_sound_enabled)
        sec["mode"] = self.mode
        sec["timer_mode"] = self.timer_modes[self.timer_mode_index]
        sec["timer_seconds_left"] = str(self.timer_seconds_left)
        sec["timer_stopwatch_seconds"] = str(self.timer_stopwatch_seconds)
        sec["timer_running"] = bool_to_str(self.timer_running)
        sec["id_font_size"] = str(self.last_id_font_size)
        sec["name_font_size"] = str(self.last_name_font_size)
        sec["timer_font_size"] = str(self.last_timer_font_size)
        remaining_payload: Dict[str, List[int]] = {}
        for group, indices in self._group_remaining_indices.items():
            cleaned: List[int] = []
            for idx in indices:
                try:
                    cleaned.append(int(idx))
                except (TypeError, ValueError):
                    continue
            remaining_payload[group] = cleaned
        last_payload: Dict[str, Optional[int]] = {}
        all_groups = set(self._group_all_indices.keys()) | set(self._group_last_student.keys())
        for group in all_groups:
            value = self._group_last_student.get(group)
            if value is None:
                last_payload[group] = None
            else:
                try:
                    last_payload[group] = int(value)
                except (TypeError, ValueError):
                    last_payload[group] = None
        try:
            sec["group_remaining"] = json.dumps(remaining_payload, ensure_ascii=False)
        except TypeError:
            sec["group_remaining"] = json.dumps({}, ensure_ascii=False)
        try:
            sec["group_last"] = json.dumps(last_payload, ensure_ascii=False)
        except TypeError:
            sec["group_last"] = json.dumps({}, ensure_ascii=False)
        try:
            global_drawn_payload = sorted(int(idx) for idx in self._global_drawn_students)
            sec["global_drawn"] = json.dumps(global_drawn_payload, ensure_ascii=False)
        except TypeError:
            sec["global_drawn"] = json.dumps([], ensure_ascii=False)
        settings["RollCallTimer"] = sec
        self.settings_manager.save_settings(settings)


# ---------- 关于 ----------
class AboutDialog(QDialog):
    def __init__(self, parent: Optional[QWidget] = None) -> None:
        super().__init__(parent)
        self.setWindowTitle("关于")
        self.setWindowFlag(Qt.WindowType.WindowStaysOnTopHint, True)
        layout = QVBoxLayout(self)
        layout.setContentsMargins(18, 18, 18, 18)
        layout.setSpacing(12)
        info = QLabel(
            "<b>ClassroomTools</b><br>"
            "作者：广州番禺王耀强<br>"
            "知乎主页：<a href='https://www.zhihu.com/people/sciman/columns'>sciman</a><br>"
            "公众号：sciman逸居<br>"
            "“初中物理教研”Q群：323728546"
        )
        info.setOpenExternalLinks(True)
        info.setTextFormat(Qt.TextFormat.RichText)
        layout.addWidget(info)
        btn = QPushButton("确定")
        btn.clicked.connect(self.accept)
        btn.setCursor(Qt.CursorShape.PointingHandCursor)
        layout.addWidget(btn, alignment=Qt.AlignmentFlag.AlignCenter)
        self.setFixedSize(self.sizeHint())


# ---------- 数据 ----------
def load_student_data(parent: Optional[QWidget]) -> Optional[pd.DataFrame]:
    """从 students.xlsx 读取点名所需的数据，不存在时自动生成模板。"""
    if not (PANDAS_AVAILABLE and OPENPYXL_AVAILABLE):
        QMessageBox.warning(parent, "提示", "未安装 pandas/openpyxl，点名功能不可用。")
        return None
    file_path = RollCallTimerWindow.STUDENT_FILE
    if not os.path.exists(file_path):
        try:
            df = pd.DataFrame({"学号": [101, 102, 103], "姓名": ["张三", "李四", "王五"], "分组": ["A", "B", "A"]})
            df.to_excel(file_path, index=False)
            show_quiet_information(parent, f"未找到学生名单，已为您创建模板文件：{file_path}")
        except Exception as exc:
            QMessageBox.critical(parent, "错误", f"创建模板文件失败：{exc}")
            return None
    try:
        df = pd.read_excel(file_path, usecols=["学号", "姓名", "分组"])
        df["学号"] = pd.to_numeric(df["学号"], errors="coerce").astype("Int64")
        df["姓名"] = df["姓名"].astype(str).str.strip()
        df["分组"] = df["分组"].astype(str).str.strip().str.upper()
        df.dropna(subset=["学号", "姓名"], inplace=True)
        return df
    except Exception as exc:
        QMessageBox.critical(parent, "错误", f"无法加载学生名单，请检查文件格式。\n错误：{exc}")
        return None


# ---------- 启动器 ----------
class LauncherBubble(QWidget):
    """启动器缩小时显示的悬浮圆球，负责发出恢复指令。"""

    restore_requested = pyqtSignal()
    position_changed = pyqtSignal(QPoint)

    def __init__(self, diameter: int = 42) -> None:
        super().__init__(
            None,
            Qt.WindowType.Tool
            | Qt.WindowType.FramelessWindowHint
            | Qt.WindowType.WindowStaysOnTopHint,
        )
        self.setAttribute(Qt.WidgetAttribute.WA_TranslucentBackground, True)
        self.setAttribute(Qt.WidgetAttribute.WA_NoSystemBackground, True)
        self.setAttribute(Qt.WidgetAttribute.WA_ShowWithoutActivating, True)
        self.setCursor(Qt.CursorShape.PointingHandCursor)
        self.setWindowTitle("ClassroomTools Bubble")
        self._diameter = max(32, diameter)
        self.setFixedSize(self._diameter, self._diameter)
        self.setWindowOpacity(0.74)
        self._dragging = False
        self._drag_offset = QPoint()
        self._moved = False

    def place_near(self, target: QPoint, screen: Optional[QScreen]) -> None:
        """将气泡吸附到距离 target 最近的屏幕边缘。"""

        if screen is None:
            screen = QApplication.screenAt(target) or QApplication.primaryScreen()
        if screen is None:
            return
        available = screen.availableGeometry()
        margin = 6
        bubble_size = self.size()
        center = QPoint(int(target.x()), int(target.y()))
        center.setX(max(available.left(), min(center.x(), available.right())))
        center.setY(max(available.top(), min(center.y(), available.bottom())))

        distances = {
            "left": abs(center.x() - available.left()),
            "right": abs(available.right() - center.x()),
            "top": abs(center.y() - available.top()),
            "bottom": abs(available.bottom() - center.y()),
        }
        nearest_edge = min(distances, key=distances.get)
        if nearest_edge == "left":
            x = available.left() + margin
            y = center.y() - bubble_size.height() // 2
        elif nearest_edge == "right":
            x = available.right() - bubble_size.width() - margin
            y = center.y() - bubble_size.height() // 2
        elif nearest_edge == "top":
            y = available.top() + margin
            x = center.x() - bubble_size.width() // 2
        else:
            y = available.bottom() - bubble_size.height() - margin
            x = center.x() - bubble_size.width() // 2

        x = max(available.left() + margin, min(x, available.right() - bubble_size.width() - margin))
        y = max(available.top() + margin, min(y, available.bottom() - bubble_size.height() - margin))
        self.move(int(x), int(y))
        self.position_changed.emit(self.pos())

    def snap_to_edge(self) -> None:
        screen = self.screen() or QApplication.screenAt(self.frameGeometry().center()) or QApplication.primaryScreen()
        if screen is None:
            return
        self.place_near(self.frameGeometry().center(), screen)

    def paintEvent(self, event) -> None:
        painter = QPainter(self)
        painter.setRenderHint(QPainter.RenderHint.Antialiasing, True)
        rect = self.rect()
        color = QColor(32, 33, 36, 150)
        highlight = QColor(138, 180, 248, 160)
        painter.setBrush(QBrush(color))
        painter.setPen(Qt.PenStyle.NoPen)
        painter.drawEllipse(rect)
        painter.setBrush(QBrush(highlight))
        painter.drawEllipse(rect.adjusted(rect.width() // 3, rect.height() // 3, -rect.width() // 6, -rect.height() // 6))

    def mousePressEvent(self, event) -> None:
        if event.button() == Qt.MouseButton.LeftButton:
            self._dragging = True
            self._drag_offset = event.position().toPoint()
            self._moved = False
        super().mousePressEvent(event)

    def mouseMoveEvent(self, event) -> None:
        if self._dragging and event.buttons() & Qt.MouseButton.LeftButton:
            new_pos = event.globalPosition().toPoint() - self._drag_offset
            self.move(new_pos)
            self._moved = True
        super().mouseMoveEvent(event)

    def mouseReleaseEvent(self, event) -> None:
        if event.button() == Qt.MouseButton.LeftButton:
            if not self._moved:
                self.restore_requested.emit()
            else:
                self.snap_to_edge()
                self.position_changed.emit(self.pos())
            self._dragging = False
        super().mouseReleaseEvent(event)


class LauncherWindow(QWidget):
    def __init__(self, settings_manager: SettingsManager, student_data: Optional[pd.DataFrame]) -> None:
        super().__init__(None, Qt.WindowType.Tool | Qt.WindowType.FramelessWindowHint | Qt.WindowType.WindowStaysOnTopHint)
        self.settings_manager = settings_manager
        self.student_data = student_data
        self.overlay: Optional[OverlayWindow] = None
        self.roll_call_window: Optional[RollCallTimerWindow] = None
        self._dragging = False; self._drag_offset = QPoint()
        self.bubble: Optional[LauncherBubble] = None
        self._last_position = QPoint()
        self._bubble_position = QPoint()
        self._minimized = False
        self._minimized_on_start = False

        self.setAttribute(Qt.WidgetAttribute.WA_StyledBackground, True)
        self.setStyleSheet(
            """
            QWidget#launcherContainer {
                background-color: rgba(28, 29, 32, 232);
                border-radius: 9px;
                border: 1px solid rgba(255, 255, 255, 40);
            }
            QPushButton {
                color: #f1f3f4;
                background-color: rgba(60, 64, 67, 230);
                border: 1px solid rgba(255, 255, 255, 35);
                border-radius: 6px;
                padding: 3px 9px;
                min-height: 26px;
            }
            QPushButton:hover {
                background-color: rgba(138, 180, 248, 240);
                border-color: rgba(138, 180, 248, 255);
                color: #202124;
            }
            QCheckBox {
                color: #f1f3f4;
                spacing: 4px;
            }
            QCheckBox::indicator {
                width: 14px;
                height: 14px;
                border-radius: 4px;
                border: 1px solid rgba(255, 255, 255, 60);
                background: rgba(32, 33, 36, 240);
            }
            QCheckBox::indicator:checked {
                background-color: #8ab4f8;
                border-color: transparent;
            }
            """
        )
        container = QWidget(self); container.setObjectName("launcherContainer")
        layout = QVBoxLayout(self); layout.setContentsMargins(0, 0, 0, 0); layout.addWidget(container)
        v = QVBoxLayout(container); v.setContentsMargins(8, 8, 8, 8); v.setSpacing(5)

        # 通过三段可伸缩空白保证“画笔”“点名/计时”两侧及中间留白一致
        row = QGridLayout(); row.setContentsMargins(0, 0, 0, 0); row.setHorizontalSpacing(0)
        for col in (0, 2, 4):
            row.setColumnMinimumWidth(col, 12)
            row.setColumnStretch(col, 1)
        self.paint_button = QPushButton("画笔")
        self.paint_button.clicked.connect(self.toggle_paint)
        row.addItem(QSpacerItem(0, 0, QSizePolicy.Policy.Expanding, QSizePolicy.Policy.Minimum), 0, 0)
        row.addWidget(self.paint_button, 0, 1)
        row.addItem(QSpacerItem(0, 0, QSizePolicy.Policy.Expanding, QSizePolicy.Policy.Minimum), 0, 2)
        self.roll_call_button = QPushButton("点名/计时")
        self.roll_call_button.clicked.connect(self.toggle_roll_call)
        row.addWidget(self.roll_call_button, 0, 3)
        row.addItem(QSpacerItem(0, 0, QSizePolicy.Policy.Expanding, QSizePolicy.Policy.Minimum), 0, 4)
        unified_width = self._action_button_width()
        self.paint_button.setFixedWidth(unified_width)
        self.roll_call_button.setFixedWidth(unified_width)
        v.addLayout(row)

        bottom = QHBoxLayout(); bottom.setSpacing(3)
        self.minimize_button = QPushButton("缩小"); self.minimize_button.clicked.connect(self.minimize_launcher)
        bottom.addWidget(self.minimize_button)

        self.autostart_check = QCheckBox("开机启动"); self.autostart_check.stateChanged.connect(self.toggle_autostart); bottom.addWidget(self.autostart_check)
        bottom.addStretch(1)

        self.about_button = QPushButton("关于"); self.about_button.clicked.connect(self.show_about); bottom.addWidget(self.about_button)
        self.exit_button = QPushButton("退出")
        self.exit_button.clicked.connect(QApplication.instance().quit)
        bottom.addWidget(self.exit_button)
        v.addLayout(bottom)

        aux_width = max(self.minimize_button.sizeHint().width(), 52)
        self.minimize_button.setFixedWidth(aux_width)
        about_width = max(self.about_button.sizeHint().width(), 52)
        exit_width = max(self.exit_button.sizeHint().width(), 52)
        self.about_button.setFixedWidth(about_width)
        self.exit_button.setFixedWidth(exit_width)

        button_height = max(
            self.paint_button.sizeHint().height(),
            self.roll_call_button.sizeHint().height(),
            self.minimize_button.sizeHint().height(),
            self.about_button.sizeHint().height(),
            self.exit_button.sizeHint().height(),
        )
        for btn in (self.paint_button, self.roll_call_button, self.minimize_button, self.about_button, self.exit_button):
            btn.setFixedHeight(button_height)

        s = self.settings_manager.load_settings().get("Launcher", {})
        x = int(s.get("x", "120")); y = int(s.get("y", "120"))
        self.move(x, y)
        self._last_position = QPoint(x, y)
        bubble_x = int(s.get("bubble_x", str(x)))
        bubble_y = int(s.get("bubble_y", str(y)))
        self._bubble_position = QPoint(bubble_x, bubble_y)
        minimized = str_to_bool(s.get("minimized", "False"), False)
        self._minimized = minimized
        self._minimized_on_start = minimized

        startup = self.settings_manager.load_settings().get("Startup", {})
        autostart_enabled = str_to_bool(startup.get("autostart_enabled", "False"), False)
        self.autostart_check.setChecked(autostart_enabled and WINREG_AVAILABLE)
        self.autostart_check.setEnabled(WINREG_AVAILABLE)

        if not PANDAS_AVAILABLE or not OPENPYXL_AVAILABLE or self.student_data is None:
            self.roll_call_button.setEnabled(False)

        for w in (self, container, self.paint_button, self.roll_call_button, self.minimize_button, self.autostart_check):
            w.installEventFilter(self)

        # 锁定启动器的推荐尺寸，避免误拖拽造成遮挡
        self.adjustSize()
        self.setFixedSize(self.sizeHint())
        self._base_minimum_width = self.minimumWidth()
        self._base_minimum_height = self.minimumHeight()

    def _action_button_width(self) -> int:
        """计算“画笔”与“点名/计时”按钮的统一宽度，保证观感一致。"""

        paint_metrics = QFontMetrics(self.paint_button.font())
        roll_metrics = QFontMetrics(self.roll_call_button.font())
        paint_texts = ["画笔", "隐藏画笔"]
        roll_texts = ["点名/计时", "显示点名", "隐藏点名"]
        max_width = max(
            max(paint_metrics.horizontalAdvance(text) for text in paint_texts),
            max(roll_metrics.horizontalAdvance(text) for text in roll_texts),
        )
        return max_width + 28

    def showEvent(self, e) -> None:
        super().showEvent(e)
        ensure_widget_within_screen(self)
        self._last_position = self.pos()
        if self._minimized_on_start:
            QTimer.singleShot(0, self._restore_minimized_state)

    def eventFilter(self, obj, e) -> bool:
        if e.type() == QEvent.Type.MouseButtonPress and e.button() == Qt.MouseButton.LeftButton:
            self._dragging = True; self._drag_offset = e.globalPosition().toPoint() - self.pos()
        elif e.type() == QEvent.Type.MouseMove and self._dragging and e.buttons() & Qt.MouseButton.LeftButton:
            self.move(e.globalPosition().toPoint() - self._drag_offset)
        elif e.type() == QEvent.Type.MouseButtonRelease and e.button() == Qt.MouseButton.LeftButton:
            self._dragging = False
            self._last_position = self.pos()
            self.save_position()
        return super().eventFilter(obj, e)

    def save_position(self) -> None:
        settings = self.settings_manager.load_settings()
        pos = self._last_position if (self._minimized and not self._last_position.isNull()) else self.pos()
        launcher = settings.get("Launcher", {})
        launcher["x"] = str(pos.x())
        launcher["y"] = str(pos.y())
        bubble_pos = self._bubble_position if not self._bubble_position.isNull() else pos
        launcher["bubble_x"] = str(bubble_pos.x())
        launcher["bubble_y"] = str(bubble_pos.y())
        launcher["minimized"] = bool_to_str(self._minimized)
        settings["Launcher"] = launcher
        startup = settings.get("Startup", {}); startup["autostart_enabled"] = bool_to_str(self.autostart_check.isChecked()); settings["Startup"] = startup
        self.settings_manager.save_settings(settings)

    def toggle_paint(self) -> None:
        """打开或隐藏屏幕画笔覆盖层。"""
        if self.overlay is None: self.overlay = OverlayWindow(self.settings_manager)
        if self.overlay.isVisible():
            self.overlay.hide_overlay(); self.paint_button.setText("画笔")
        else:
            self.overlay.show_overlay(); self.paint_button.setText("隐藏画笔")

    def toggle_roll_call(self) -> None:
        """切换点名/计时窗口的显示状态，必要时先创建窗口。"""
        if self.student_data is None:
            QMessageBox.warning(self, "提示", "学生数据加载失败，无法打开点名器。"); return
        if self.roll_call_window is None:
            self.roll_call_window = RollCallTimerWindow(self.settings_manager, self.student_data)
            self.roll_call_window.window_closed.connect(self.on_roll_call_window_closed)
            self.roll_call_window.visibility_changed.connect(self.on_roll_call_visibility_changed)
            self.roll_call_window.show()
            self.roll_call_button.setText("隐藏点名")
        else:
            if self.roll_call_window.isVisible():
                self.roll_call_window.hide()
                self.roll_call_button.setText("显示点名")
            else:
                self.roll_call_window.show(); self.roll_call_window.raise_()
                self.roll_call_button.setText("隐藏点名")

    def on_roll_call_window_closed(self) -> None:
        self.roll_call_window = None
        self.roll_call_button.setText("点名/计时")

    def on_roll_call_visibility_changed(self, visible: bool) -> None:
        self.roll_call_button.setText("隐藏点名" if visible else "显示点名")

    def toggle_autostart(self) -> None:
        if not WINREG_AVAILABLE: return
        enabled = self.autostart_check.isChecked()
        self.set_autostart(enabled); self.save_position()

    def minimize_launcher(self, from_settings: bool = False) -> None:
        """将启动器收纳为悬浮圆球。"""

        if self._minimized and not from_settings:
            return
        if self.bubble is None:
            self.bubble = LauncherBubble()
            self.bubble.restore_requested.connect(self.restore_from_bubble)
            self.bubble.position_changed.connect(self._on_bubble_position_changed)
        target_center = self.frameGeometry().center()
        screen = self.screen() or QApplication.screenAt(target_center) or QApplication.primaryScreen()
        if not from_settings:
            self._last_position = self.pos()
        self.hide()
        if from_settings and not self._bubble_position.isNull():
            self.bubble.place_near(self._bubble_position, screen)
        else:
            self.bubble.place_near(target_center, screen)
        self.bubble.setWindowOpacity(0.74)
        self.bubble.show()
        self.bubble.raise_()
        self._minimized = True
        self.save_position()

    def _restore_minimized_state(self) -> None:
        if not self._minimized_on_start:
            return
        self._minimized_on_start = False
        self.minimize_launcher(from_settings=True)

    def restore_from_bubble(self) -> None:
        """从悬浮球恢复主启动器窗口。"""

        self._minimized = False
        target_pos: Optional[QPoint] = None
        screen = None
        if self.bubble:
            self._bubble_position = self.bubble.pos()
            bubble_geom = self.bubble.frameGeometry()
            bubble_center = bubble_geom.center()
            screen = self.bubble.screen() or QApplication.screenAt(bubble_center) or QApplication.primaryScreen()
            margin = 12
            width = self.width() or self.sizeHint().width()
            height = self.height() or self.sizeHint().height()
            if screen is not None:
                available = screen.availableGeometry()
                distances = {
                    "left": abs(bubble_center.x() - available.left()),
                    "right": abs(available.right() - bubble_center.x()),
                    "top": abs(bubble_center.y() - available.top()),
                    "bottom": abs(available.bottom() - bubble_center.y()),
                }
                nearest_edge = min(distances, key=distances.get)
                if nearest_edge == "left":
                    x = bubble_geom.right() + margin
                    y = bubble_center.y() - height // 2
                elif nearest_edge == "right":
                    x = bubble_geom.left() - width - margin
                    y = bubble_center.y() - height // 2
                elif nearest_edge == "top":
                    y = bubble_geom.bottom() + margin
                    x = bubble_center.x() - width // 2
                else:
                    y = bubble_geom.top() - height - margin
                    x = bubble_center.x() - width // 2
                x = max(available.left(), min(int(x), available.right() - width))
                y = max(available.top(), min(int(y), available.bottom() - height))
                target_pos = QPoint(x, y)
            self.bubble.hide()
        if target_pos is None and not self._last_position.isNull():
            target_pos = QPoint(self._last_position)
        if target_pos is not None:
            self.move(target_pos)
        self.show()
        self.raise_()
        self.activateWindow()
        ensure_widget_within_screen(self)
        self._last_position = self.pos()
        self.save_position()

    def _on_bubble_position_changed(self, pos: QPoint) -> None:
        self._bubble_position = QPoint(pos.x(), pos.y())
        if self._minimized:
            self.save_position()

    def set_autostart(self, enabled: bool) -> None:
        if not WINREG_AVAILABLE: return
        key_path = r"Software\\Microsoft\\Windows\\CurrentVersion\\Run"
        try:
            with winreg.OpenKey(winreg.HKEY_CURRENT_USER, key_path, 0, winreg.KEY_SET_VALUE) as key:
                if enabled:
                    script_path = self.get_script_path()
                    if script_path.lower().endswith((".py", ".pyw")):
                        pythonw = os.path.join(sys.prefix, "pythonw.exe")
                        if not os.path.exists(pythonw): pythonw = sys.executable
                        value = f'"{pythonw}" "{script_path}"'
                    else:
                        value = f'"{script_path}"'
                    winreg.SetValueEx(key, "ClassroomTools", 0, winreg.REG_SZ, value)
                else:
                    try: winreg.DeleteValue(key, "ClassroomTools")
                    except FileNotFoundError: pass
        except PermissionError:
            QMessageBox.warning(self, "提示", "写入开机启动失败，请以管理员身份运行。")
        except Exception as exc:
            QMessageBox.warning(self, "提示", f"设置开机启动失败：{exc}")

    def get_script_path(self) -> str:
        if getattr(sys, "frozen", False): return sys.executable
        return os.path.abspath(sys.argv[0])

    def show_about(self) -> None:
        AboutDialog(self).exec()

    def closeEvent(self, e) -> None:
        self.save_position()
        if self.bubble is not None:
            self.bubble.close()
        if self.roll_call_window is not None: self.roll_call_window.close()
        if self.overlay is not None: self.overlay.close()
        # 启动器关闭视为重新开课，清理点名历史以便下次全新开始
        self.settings_manager.clear_roll_call_history()
        super().closeEvent(e)


# ---------- 入口 ----------
def main() -> None:
    """应用程序入口：初始化 DPI、加载设置并启动启动器窗口。"""
    ensure_high_dpi_awareness()
    app = QApplication(sys.argv)
    app.setQuitOnLastWindowClosed(False)
    QToolTip.setFont(QFont("Microsoft YaHei UI", 9))

    settings_manager = SettingsManager()
    # 每次启动器运行时先清空上一轮的点名记录，确保不会延续上一课堂的名单
    settings_manager.clear_roll_call_history()
    student_data = load_student_data(None) if PANDAS_AVAILABLE else None

    window = LauncherWindow(settings_manager, student_data)
    window.show()
    sys.exit(app.exec())


# Nuitka 打包指令（根据当前依赖整理的推荐参数，保持在单行便于复制）：
# 单文件：python -m nuitka --onefile --enable-plugin=pyqt6 --include-qt-plugins=sensible --windows-disable-console --windows-icon-from-ico=icon.ico --include-data-file=students.xlsx=students.xlsx --include-data-file=settings.ini=settings.ini ClassroomTools.py
# 独立目录：python -m nuitka --standalone --enable-plugin=pyqt6 --include-qt-plugins=sensible --windows-disable-console --windows-icon-from-ico=icon.ico --output-dir=dist --include-data-file=students.xlsx=students.xlsx --include-data-file=settings.ini=settings.ini ClassroomTools.py
if __name__ == "__main__":
    main()<|MERGE_RESOLUTION|>--- conflicted
+++ resolved
@@ -906,12 +906,9 @@
         self.last_width = float(self.pen_size); self.last_time = time.time()
         self._last_brush_color = QColor(self.pen_color)
         self._last_brush_size = max(1, self.pen_size)
-<<<<<<< HEAD
         self._last_draw_mode = "brush"
         self._last_shape_type: Optional[str] = None
         self._restoring_tool = False
-=======
->>>>>>> 440b5865
         self._eraser_last_point: Optional[QPoint] = None
         self.whiteboard_active = False
         self.whiteboard_color = QColor(0, 0, 0, 0); self.last_board_color = QColor("#ffffff")
@@ -986,13 +983,8 @@
             self.shape_start_point = None
         if self.mode != "eraser":
             self._eraser_last_point = None
-<<<<<<< HEAD
         if self.mode in {"brush", "shape"} and not self._restoring_tool:
             self._update_last_tool_snapshot()
-=======
-        if self.mode == "brush" and (not initial or prev_mode != "brush"):
-            self._remember_brush_state()
->>>>>>> 440b5865
         self._update_visibility_for_mode(initial=initial)
         if not initial:
             self.raise_toolbar()
@@ -1004,31 +996,21 @@
             return
         self.toolbar.update_tool_states(self.mode, self.pen_color)
 
-<<<<<<< HEAD
     def _update_last_tool_snapshot(self) -> None:
-=======
-    def _remember_brush_state(self) -> None:
->>>>>>> 440b5865
         if self.pen_color.isValid():
             self._last_brush_color = QColor(self.pen_color)
         if self.pen_size > 0:
             self._last_brush_size = max(1, int(self.pen_size))
-<<<<<<< HEAD
         if self.mode in {"brush", "shape"}:
             self._last_draw_mode = self.mode
             if self.mode == "shape":
                 self._last_shape_type = self.current_shape
 
     def _restore_last_tool(self) -> None:
-=======
-
-    def _restore_brush_mode(self) -> None:
->>>>>>> 440b5865
         if isinstance(self._last_brush_color, QColor) and self._last_brush_color.isValid():
             self.pen_color = QColor(self._last_brush_color)
         if isinstance(self._last_brush_size, int) and self._last_brush_size > 0:
             self.pen_size = max(1, int(self._last_brush_size))
-<<<<<<< HEAD
         target_mode = self._last_draw_mode if self._last_draw_mode in {"brush", "shape"} else "brush"
         target_shape = self._last_shape_type if target_mode == "shape" else None
         self._restoring_tool = True
@@ -1037,22 +1019,13 @@
         finally:
             self._restoring_tool = False
         self._update_last_tool_snapshot()
-=======
-        self.set_mode("brush")
->>>>>>> 440b5865
 
     def toggle_eraser_mode(self) -> None:
         """切换橡皮模式；再次点击会恢复上一次的画笔配置。"""
         if self.mode == "eraser":
-<<<<<<< HEAD
             self._restore_last_tool()
         else:
             self._update_last_tool_snapshot()
-=======
-            self._restore_brush_mode()
-        else:
-            self._remember_brush_state()
->>>>>>> 440b5865
             self.set_mode("eraser")
 
     def update_cursor(self) -> None:
@@ -1104,26 +1077,17 @@
 
     def clear_all(self) -> None:
         """清除整块画布，同时根据需要恢复画笔模式。"""
-<<<<<<< HEAD
         restore_needed = self.mode not in {"brush", "shape"}
-=======
-        restore_needed = self.mode != "brush"
->>>>>>> 440b5865
         self._push_history()
         self.canvas.fill(Qt.GlobalColor.transparent)
         self.temp_canvas.fill(Qt.GlobalColor.transparent)
         self.update()
         self._eraser_last_point = None
         if restore_needed:
-<<<<<<< HEAD
             self._restore_last_tool()
         else:
             if self.mode in {"brush", "shape"}:
                 self._update_last_tool_snapshot()
-=======
-            self._restore_brush_mode()
-        else:
->>>>>>> 440b5865
             self.raise_toolbar()
         self._update_undo_button()
 
@@ -1227,7 +1191,6 @@
         self.prev_point = self.last_point; self.last_point = cur; self.last_width = cur_w
 
     def _erase_at(self, pos) -> None:
-<<<<<<< HEAD
         current = QPointF(pos) if isinstance(pos, QPointF) else QPointF(QPoint(pos))
         start_point = QPointF(self._eraser_last_point) if isinstance(self._eraser_last_point, QPoint) else current
         path = QPainterPath(start_point)
@@ -1244,20 +1207,6 @@
         painter.end()
 
         self._eraser_last_point = current.toPoint()
-=======
-        if isinstance(pos, QPointF):
-            pos = pos.toPoint()
-        start = self._eraser_last_point or pos
-        p = QPainter(self.canvas)
-        p.setRenderHint(QPainter.RenderHint.Antialiasing)
-        p.setCompositionMode(QPainter.CompositionMode.CompositionMode_Clear)
-        diameter = max(10, int(self.pen_size * 1.8) * 2)
-        pen = QPen(QColor(255, 255, 255, 0), diameter, Qt.PenStyle.SolidLine, Qt.PenCapStyle.RoundCap, Qt.PenJoinStyle.RoundJoin)
-        p.setPen(pen)
-        p.drawLine(start, pos)
-        p.end()
-        self._eraser_last_point = QPoint(pos)
->>>>>>> 440b5865
 
     def _draw_shape_preview(self, end_point) -> None:
         if not self.shape_start_point: return
@@ -1465,10 +1414,7 @@
         if self.current_group_name not in self.groups: self.current_group_name = "全部"
 
         self.current_student_index: Optional[int] = None
-<<<<<<< HEAD
         self._placeholder_on_show = True
-=======
->>>>>>> 440b5865
         self._group_all_indices: Dict[str, List[int]] = {}
         self._group_remaining_indices: Dict[str, List[int]] = {}
         self._group_last_student: Dict[str, Optional[int]] = {}
@@ -1565,11 +1511,7 @@
         self.group_stack.setFixedHeight(28)
         self.group_stack.addWidget(self.group_combo)
         self.group_stack.addWidget(self.group_placeholder)
-<<<<<<< HEAD
         combo_hint = max(150, min(210, self.group_combo.sizeHint().width()))
-=======
-        combo_hint = max(180, min(260, self.group_combo.sizeHint().width()))
->>>>>>> 440b5865
         self.group_combo.setFixedWidth(combo_hint)
         self.group_placeholder.setFixedWidth(combo_hint)
         self.group_stack.setFixedWidth(combo_hint)
@@ -1577,12 +1519,8 @@
         self.group_placeholder.setSizePolicy(QSizePolicy.Policy.Fixed, QSizePolicy.Policy.Fixed)
         self.group_stack.setSizePolicy(QSizePolicy.Policy.Fixed, QSizePolicy.Policy.Fixed)
         top.addWidget(self.group_stack, 0, Qt.AlignmentFlag.AlignLeft)
-<<<<<<< HEAD
         popup_width = max(combo_hint + 32, 210)
         self.group_combo.view().setMinimumWidth(popup_width)
-=======
-        self.group_combo.view().setMinimumWidth(combo_hint)
->>>>>>> 440b5865
 
         self.reset_button = QPushButton("重置")
         self.reset_button.setCursor(Qt.CursorShape.PointingHandCursor)
@@ -1711,19 +1649,13 @@
         self.mode_button.setText("切换到计时" if is_roll else "切换到点名")
         self.group_label.setVisible(is_roll)
         if is_roll:
-<<<<<<< HEAD
             if self._placeholder_on_show:
                 self.current_student_index = None
-=======
->>>>>>> 440b5865
             self.stack.setCurrentWidget(self.roll_call_frame); self.group_stack.setCurrentWidget(self.group_combo)
             self.count_timer.stop(); self.clock_timer.stop(); self.timer_running = False; self.timer_start_pause_button.setText("开始")
             self.update_display_layout(); self.display_current_student()
             self.schedule_font_update()
-<<<<<<< HEAD
             self._placeholder_on_show = False
-=======
->>>>>>> 440b5865
         else:
             self.stack.setCurrentWidget(self.timer_frame); self.group_stack.setCurrentWidget(self.group_placeholder); self.update_timer_mode_ui()
             self.schedule_font_update()
