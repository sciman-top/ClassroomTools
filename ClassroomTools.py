--- conflicted
+++ resolved
@@ -2991,11 +2991,6 @@
     def _fallback_is_target_window_valid(self, hwnd: int) -> bool:
         if _USER32 is None or hwnd == 0:
             return False
-<<<<<<< HEAD
-=======
-        if self._belongs_to_current_process(hwnd):
-            return False
->>>>>>> a6f390d3
         overlay_hwnd = int(self.overlay.winId()) if self.overlay.winId() else 0
         if hwnd == overlay_hwnd:
             return False
@@ -3011,7 +3006,6 @@
     def _fallback_is_candidate_window(self, hwnd: int) -> bool:
         if _USER32 is None or hwnd == 0:
             return False
-<<<<<<< HEAD
         class_name = _user32_window_class_name(hwnd)
         if not class_name:
             return False
@@ -3022,20 +3016,6 @@
         rect = _user32_window_rect(hwnd)
         if not rect:
             return False
-=======
-        if self._belongs_to_current_process(hwnd):
-            return False
-        class_name = _user32_window_class_name(hwnd)
-        rect = _user32_window_rect(hwnd)
-        if not class_name or not rect:
-            return False
-        class_name = class_name.strip().lower()
-        role = self._classify_role_from_class_name(class_name)
-        if role == "slideshow":
-            return True
-        if role == "document":
-            return self._is_document_window_valid(hwnd, rect=rect, index=0, foreground=None)
->>>>>>> a6f390d3
         left, top, right, bottom = rect
         width = max(0, right - left)
         height = max(0, bottom - top)
@@ -3050,7 +3030,6 @@
         height_diff = abs(height - o_height)
         return width >= 400 and height >= 300 and width_diff <= 64 and height_diff <= 64
 
-<<<<<<< HEAD
     def _fallback_detect_presentation_window_user32(self) -> Optional[int]:
         if _USER32 is None:
             return None
@@ -3086,11 +3065,6 @@
     def _is_target_window_valid(self, hwnd: int) -> bool:
         if win32gui is None:
             return self._fallback_is_target_window_valid(hwnd)
-=======
-    def _get_window_styles(self, hwnd: int) -> Tuple[Optional[int], Optional[int]]:
-        style: Optional[int] = None
-        ex_style: Optional[int] = None
->>>>>>> a6f390d3
         try:
             if win32gui is not None:
                 style = int(win32gui.GetWindowLong(hwnd, getattr(win32con, "GWL_STYLE", -16)))
@@ -3543,11 +3517,6 @@
     def _is_candidate_window(self, hwnd: int) -> bool:
         if win32gui is None:
             return self._fallback_is_candidate_window(hwnd)
-<<<<<<< HEAD
-=======
-        if self._belongs_to_current_process(hwnd):
-            return False
->>>>>>> a6f390d3
         try:
             class_name = win32gui.GetClassName(hwnd)
         except Exception:
@@ -3579,7 +3548,6 @@
         width_diff = abs(width - o_width)
         height_diff = abs(height - o_height)
         return width >= 400 and height >= 300 and width_diff <= 64 and height_diff <= 64
-<<<<<<< HEAD
 
     def _detect_presentation_window(self) -> Optional[int]:
         if win32gui is None:
@@ -3607,8 +3575,6 @@
                 return True
             acc.append(hwnd)
             return True
-=======
->>>>>>> a6f390d3
 
     def _detect_presentation_window(self) -> Optional[int]:
         candidates = self._gather_target_candidates()
@@ -3643,7 +3609,6 @@
         return None
 
     def _resolve_presentation_target(self) -> Optional[int]:
-<<<<<<< HEAD
         if win32gui is None:
             hwnd = self._last_target_hwnd
             if hwnd and self._fallback_is_target_window_valid(hwnd):
@@ -3654,8 +3619,6 @@
                 return hwnd
             self._last_target_hwnd = None
             return None
-=======
->>>>>>> a6f390d3
         hwnd = self._last_target_hwnd
         if hwnd and self._is_target_window_valid(hwnd):
             if self._should_refresh_cached_target(hwnd):
@@ -3962,7 +3925,6 @@
             self._update_last_tool_snapshot()
         with self._temporarily_release_keyboard() as had_keyboard_grab:
             success = self._dispatch_virtual_key(vk_code)
-<<<<<<< HEAD
         if not success:
             return
         if not had_keyboard_grab:
@@ -3973,57 +3935,12 @@
                 shape_type=prev_shape,
             )
         self.raise_toolbar()
-=======
-        self._pending_tool_restore = None
-        if not success:
-            return False
-        if not had_keyboard_grab and self.mode != "cursor":
-            self._ensure_keyboard_capture()
-        restore_mode = prev_mode if prev_mode in {"brush", "shape", "eraser"} else None
-        if prev_mode != "cursor" and restore_mode:
-            self._pending_tool_restore = (restore_mode, prev_shape)
-        self.raise_toolbar()
-        return True
-
-    def handle_navigation_button_press(self, direction: str) -> None:
-        self._nav_repeat_delay_timer.stop()
-        self._nav_repeat_timer.stop()
-        vk_code = VK_DOWN if direction.lower() == "down" else VK_UP
-        if self._send_slide_virtual_key(vk_code):
-            self._nav_active_vk = vk_code
-            self._nav_repeat_delay_timer.start()
-        else:
-            self._nav_active_vk = None
-            self._nav_repeat_delay_timer.stop()
-            self._nav_repeat_timer.stop()
-
-    def handle_navigation_button_release(self) -> None:
-        self._nav_repeat_delay_timer.stop()
-        self._nav_repeat_timer.stop()
-        self._nav_active_vk = None
-
-    def _start_navigation_repeat(self) -> None:
-        if self._nav_active_vk is None:
-            return
-        if not self._nav_repeat_timer.isActive():
-            self._nav_repeat_timer.start()
-
-    def _on_navigation_repeat_timeout(self) -> None:
-        vk_code = self._nav_active_vk
-        if vk_code is None:
-            self._nav_repeat_timer.stop()
-            return
-        if not self._send_slide_virtual_key(vk_code, repeated=True):
-            self._nav_repeat_timer.stop()
-            self._nav_active_vk = None
->>>>>>> a6f390d3
 
     def _dispatch_virtual_key(self, vk_code: int) -> bool:
         if vk_code == 0:
             return False
         success = False
         if self._forwarder is not None:
-<<<<<<< HEAD
             target_hwnd: Optional[int] = None
             resolve_target = getattr(self._forwarder, "_resolve_presentation_target", None)
             detect_target = getattr(self._forwarder, "_detect_presentation_window", None)
@@ -4057,46 +3974,11 @@
                     except Exception:
                         pass
                     time.sleep(0.05)
-=======
-            qt_key_map = {
-                VK_UP: Qt.Key.Key_Up,
-                VK_DOWN: Qt.Key.Key_Down,
-                VK_LEFT: Qt.Key.Key_Left,
-                VK_RIGHT: Qt.Key.Key_Right,
-            }
-            qt_key = qt_key_map.get(vk_code)
-            if qt_key is not None:
-                press_event = QKeyEvent(QEvent.Type.KeyPress, qt_key, Qt.KeyboardModifier.NoModifier)
-                release_event = QKeyEvent(QEvent.Type.KeyRelease, qt_key, Qt.KeyboardModifier.NoModifier)
-                press_ok = self._forwarder.forward_key(press_event, is_press=True)
-                release_ok = self._forwarder.forward_key(release_event, is_press=False) if press_ok else False
-                if press_ok and release_ok:
-                    success = True
-            if not success:
-                target_hwnd = self._forwarder.get_presentation_target()
-                focus_ok = False
-                if target_hwnd:
-                    try:
-                        focus_ok = self._forwarder.focus_presentation_window()
-                    except Exception:
-                        focus_ok = False
-                    if not focus_ok:
-                        try:
-                            if self._forwarder.bring_target_to_foreground(target_hwnd):
-                                QApplication.processEvents()
-                                time.sleep(0.05)
-                                focus_ok = True
-                        except Exception:
-                            focus_ok = False
-                else:
-                    self._forwarder.clear_cached_target()
->>>>>>> a6f390d3
                 success = self._forwarder.send_virtual_key(vk_code)
                 if not success and self._forwarder.get_last_target_role() == "document":
                     success = self._forwarder.send_document_scroll_for_vk(vk_code)
                 if not success:
                     self._forwarder.clear_cached_target()
-<<<<<<< HEAD
             else:
                 self._forwarder.clear_cached_target()
         if not success:
@@ -4113,29 +3995,6 @@
             except Exception:
                 self._ensure_keyboard_capture()
         return success
-=======
-        if not success:
-            self._focus_presentation_window_fallback()
-            success = self._fallback_send_virtual_key(vk_code)
-        if success and self.mode != "cursor":
-            QTimer.singleShot(100, self._ensure_keyboard_capture)
-        return success
-
-    def cancel_pending_tool_restore(self) -> None:
-        self._pending_tool_restore = None
-
-    def on_toolbar_mouse_leave(self) -> None:
-        self._nav_repeat_delay_timer.stop()
-        self._nav_repeat_timer.stop()
-        self._nav_active_vk = None
-        if not self._pending_tool_restore:
-            return
-        if getattr(self, "toolbar", None) is not None and self.toolbar.underMouse():
-            return
-        mode, shape = self._pending_tool_restore
-        self._pending_tool_restore = None
-        self._restore_last_tool(mode, shape_type=shape)
->>>>>>> a6f390d3
 
     def _fallback_send_virtual_key(self, vk_code: int) -> bool:
         if vk_code == 0 or _USER32 is None:
@@ -4340,32 +4199,6 @@
                 return hwnd
         return None
 
-<<<<<<< HEAD
-=======
-    def _presentation_window_class(self, hwnd: int) -> str:
-        if hwnd == 0:
-            return ""
-        if win32gui is not None:
-            try:
-                return win32gui.GetClassName(hwnd).strip().lower()
-            except Exception:
-                return ""
-        return _user32_window_class_name(hwnd)
-
-    def _is_preferred_presentation_class(self, class_name: str) -> bool:
-        if not class_name:
-            return False
-        if class_name in self._SLIDESHOW_PRIORITY_CLASSES:
-            return True
-        if class_name in self._SLIDESHOW_SECONDARY_CLASSES:
-            return True
-        return False
-
-    def _should_refresh_cached_presentation_target(self, hwnd: int) -> bool:
-        class_name = self._presentation_window_class(hwnd)
-        return not self._is_preferred_presentation_class(class_name)
-
->>>>>>> a6f390d3
     def _focus_presentation_window_fallback(self) -> bool:
         if _USER32 is None:
             return False
@@ -4441,18 +4274,6 @@
         if win32gui is None:
             hwnd = self._last_target_hwnd
             if hwnd and self._fallback_is_target_window_valid(hwnd):
-<<<<<<< HEAD
-=======
-                if self._should_refresh_cached_presentation_target(hwnd):
-                    refreshed = self._fallback_detect_presentation_window_user32()
-                    if (
-                        refreshed
-                        and refreshed != hwnd
-                        and self._fallback_is_target_window_valid(refreshed)
-                    ):
-                        self._last_target_hwnd = refreshed
-                        return refreshed
->>>>>>> a6f390d3
                 return hwnd
             hwnd = self._fallback_detect_presentation_window_user32()
             if hwnd and self._fallback_is_target_window_valid(hwnd):
